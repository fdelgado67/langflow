import { NodeDataType, NodeType } from './types/flow/index';
import {
  RocketLaunchIcon,
  LinkIcon,
  CpuChipIcon,
  LightBulbIcon,
  CommandLineIcon,
  WrenchScrewdriverIcon,
  WrenchIcon,
  ComputerDesktopIcon,
  Bars3CenterLeftIcon,
  GiftIcon,
  PaperClipIcon,
  QuestionMarkCircleIcon,
  FingerPrintIcon,
  ScissorsIcon,
  CircleStackIcon,
  Squares2X2Icon,
	PencilSquareIcon,
  Square3Stack3DIcon,
} from "@heroicons/react/24/outline";
import { Connection, Edge, Node, OnSelectionChangeParams, Position, ReactFlowInstance, ReactFlowJsonObject, XYPosition } from "reactflow";
import { FlowType } from "./types/flow";
import { APITemplateType} from "./types/api";
import _, { forEach, get } from "lodash";
import { v4 as uuidv4, validate } from "uuid";

export function classNames(...classes: Array<string>) {
  return classes.filter(Boolean).join(" ");
}

export const textColors = {
  white: "text-white",
  red: "text-red-700",
  orange: "text-orange-700",
  amber: "text-amber-700",
  yellow: "text-yellow-700",
  lime: "text-lime-700",
  green: "text-green-700",
  emerald: "text-emerald-700",
  teal: "text-teal-700",
  cyan: "text-cyan-700",
  sky: "text-sky-700",
  blue: "text-blue-700",
  indigo: "text-indigo-700",
  violet: "text-violet-700",
  purple: "text-purple-700",
  fuchsia: "text-fuchsia-700",
  pink: "text-pink-700",
  rose: "text-rose-700",
  black: "text-black-700",
  gray: "text-gray-700",
};

export const borderLColors = {
  white: "border-l-white",
  red: "border-l-red-500",
  orange: "border-l-orange-500",
  amber: "border-l-amber-500",
  yellow: "border-l-yellow-500",
  lime: "border-l-lime-500",
  green: "border-l-green-500",
  emerald: "border-l-emerald-500",
  teal: "border-l-teal-500",
  cyan: "border-l-cyan-500",
  sky: "border-l-sky-500",
  blue: "border-l-blue-500",
  indigo: "border-l-indigo-500",
  violet: "border-l-violet-500",
  purple: "border-l-purple-500",
  fuchsia: "border-l-fuchsia-500",
  pink: "border-l-pink-500",
  rose: "border-l-rose-500",
  black: "border-l-black-500",
  gray: "border-l-gray-500",
};

export const nodeColors: { [char: string]: string } = {
  prompts: "#4367BF",
  llms: "#6344BE",
  chains: "#FE7500",
  agents: "#903BBE",
  tools: "#FF3434",
  memories: "#F5B85A",
  advanced: "#000000",
  chat: "#198BF6",
  thought: "#272541",
  embeddings: "#42BAA7",
  documentloaders: "#7AAE42",
  vectorstores: "#AA8742",
  textsplitters: "#B47CB5",
  toolkits: "#DB2C2C",
  wrappers: "#E6277A",
  utilities: "#31A3CC",
  connectors: "#E6A627",
  unknown: "#9CA3AF",
	custom: "#9CA3AF",
};

export const nodeNames: { [char: string]: string } = {
  prompts: "Prompts",
  llms: "LLMs",
  chains: "Chains",
  agents: "Agents",
  tools: "Tools",
  memories: "Memories",
  advanced: "Advanced",
  chat: "Chat",
  embeddings: "Embeddings",
  documentloaders: "Document Loaders",
  vectorstores: "Vector Stores",
  toolkits: "Toolkits",
  wrappers: "Wrappers",
  textsplitters: "Text Splitters",
  utilities: "Utilities",
  connectors: "Connectors",
  unknown: "Unknown",
	custom: "Custom",
};

export const nodeIcons: {
  [char: string]: React.ForwardRefExoticComponent<
    React.SVGProps<SVGSVGElement>
  >;
} = {
  agents: RocketLaunchIcon,
  chains: LinkIcon,
  memories: CpuChipIcon,
  llms: LightBulbIcon,
  prompts: CommandLineIcon,
  tools: WrenchIcon,
  advanced: ComputerDesktopIcon,
  chat: Bars3CenterLeftIcon,
  embeddings: FingerPrintIcon,
  documentloaders: PaperClipIcon,
  vectorstores: CircleStackIcon,
  toolkits: WrenchScrewdriverIcon,
  textsplitters: ScissorsIcon,
  wrappers: GiftIcon,
  utilities: Squares2X2Icon,
  connectors: Square3Stack3DIcon,
  unknown: QuestionMarkCircleIcon,
	custom: PencilSquareIcon
};

export const bgColors = {
  white: "bg-white",
  red: "bg-red-100",
  orange: "bg-orange-100",
  amber: "bg-amber-100",
  yellow: "bg-yellow-100",
  lime: "bg-lime-100",
  green: "bg-green-100",
  emerald: "bg-emerald-100",
  teal: "bg-teal-100",
  cyan: "bg-cyan-100",
  sky: "bg-sky-100",
  blue: "bg-blue-100",
  indigo: "bg-indigo-100",
  violet: "bg-violet-100",
  purple: "bg-purple-100",
  fuchsia: "bg-fuchsia-100",
  pink: "bg-pink-100",
  rose: "bg-rose-100",
  black: "bg-black-100",
  gray: "bg-gray-100",
};

export const bgColorsHover = {
  white: "hover:bg-white",
  black: "hover:bg-black-50",
  gray: "hover:bg-gray-50",
  red: "hover:bg-red-50",
  orange: "hover:bg-orange-50",
  amber: "hover:bg-amber-50",
  yellow: "hover:bg-yellow-50",
  lime: "hover:bg-lime-50",
  green: "hover:bg-green-50",
  emerald: "hover:bg-emerald-50",
  teal: "hover:bg-teal-50",
  cyan: "hover:bg-cyan-50",
  sky: "hover:bg-sky-50",
  blue: "hover:bg-blue-50",
  indigo: "hover:bg-indigo-50",
  violet: "hover:bg-violet-50",
  purple: "hover:bg-purple-50",
  fuchsia: "hover:bg-fuchsia-50",
  pink: "hover:bg-pink-50",
  rose: "hover:bg-rose-50",
};

export const textColorsHex = {
  red: "rgb(185 28 28)",
  orange: "rgb(194 65 12)",
  amber: "rgb(180 83 9)",
  yellow: "rgb(161 98 7)",
  lime: "rgb(77 124 15)",
  green: "rgb(21 128 61)",
  emerald: "rgb(4 120 87)",
  teal: "rgb(15 118 110)",
  cyan: "rgb(14 116 144)",
  sky: "rgb(3 105 161)",
  blue: "rgb(29 78 216)",
  indigo: "rgb(67 56 202)",
  violet: "rgb(109 40 217)",
  purple: "rgb(126 34 206)",
  fuchsia: "rgb(162 28 175)",
  pink: "rgb(190 24 93)",
  rose: "rgb(190 18 60)",
};

export const bgColorsHex = {
  red: "rgb(254 226 226)",
  orange: "rgb(255 237 213)",
  amber: "rgb(254 243 199)",
  yellow: "rgb(254 249 195)",
  lime: "rgb(236 252 203)",
  green: "rgb(220 252 231)",
  emerald: "rgb(209 250 229)",
  teal: "rgb(204 251 241)",
  cyan: "rgb(207 250 254)",
  sky: "rgb(224 242 254)",
  blue: "rgb(219 234 254)",
  indigo: "rgb(224 231 255)",
  violet: "rgb(237 233 254)",
  purple: "rgb(243 232 255)",
  fuchsia: "rgb(250 232 255)",
  pink: "rgb(252 231 243)",
  rose: "rgb(255 228 230)",
};

export const taskTypeMap: { [key: string]: string } = {
  MULTICLASS_CLASSIFICATION: "Multiclass Classification",
};

const charWidths: { [char: string]: number } = {
  " ": 0.2,
  "!": 0.2,
  '"': 0.3,
  "#": 0.5,
  $: 0.5,
  "%": 0.5,
  "&": 0.5,
  "(": 0.2,
  ")": 0.2,
  "*": 0.5,
  "+": 0.5,
  ",": 0.2,
  "-": 0.2,
  ".": 0.1,
  "/": 0.5,
  ":": 0.2,
  ";": 0.2,
  "<": 0.5,
  "=": 0.5,
  ">": 0.5,
  "?": 0.2,
  "@": 0.5,
  "[": 0.2,
  "\\": 0.5,
  "]": 0.2,
  "^": 0.5,
  _: 0.2,
  "`": 0.5,
  "{": 0.2,
  "|": 0.2,
  "}": 0.2,
  "~": 0.5,
};

for (let i = 65; i <= 90; i++) {
  charWidths[String.fromCharCode(i)] = 0.6;
}
for (let i = 97; i <= 122; i++) {
  charWidths[String.fromCharCode(i)] = 0.5;
}

export function measureTextWidth(text: string, fontSize: number) {
  let wordWidth = 0;
  for (let j = 0; j < text.length; j++) {
    let char = text[j];
    let charWidth = charWidths[char] || 0.5;
    wordWidth += charWidth * fontSize;
  }
  return wordWidth;
}

export function measureTextHeight(
  text: string,
  width: number,
  fontSize: number
) {
  const charHeight = fontSize;
  const lineHeight = charHeight * 1.5;
  const words = text.split(" ");
  let lineWidth = 0;
  let totalHeight = 0;
  for (let i = 0; i < words.length; i++) {
    let word = words[i];
    let wordWidth = measureTextWidth(word, fontSize);
    if (lineWidth + wordWidth + charWidths[" "] * fontSize <= width) {
      lineWidth += wordWidth + charWidths[" "] * fontSize;
    } else {
      totalHeight += lineHeight;
      lineWidth = wordWidth;
    }
  }
  totalHeight += lineHeight;
  return totalHeight;
}

export function toCamelCase(str: string) {
  return str
    .split(" ")
    .map((word, index) =>
      index === 0
        ? word.toLowerCase()
        : word[0].toUpperCase() + word.slice(1).toLowerCase()
    )
    .join("");
}
export function toFirstUpperCase(str: string) {
  return str
    .split(" ")
    .map((word, index) => word[0].toUpperCase() + word.slice(1).toLowerCase())
    .join("");
}

export function snakeToSpaces(str: string) {
  let result = str.split("_").join(" ");

  return result;
}

export function toNormalCase(str: string) {
  let result = str
    .split("_")
    .map((word, index) => {
      if (index === 0) {
        return word[0].toUpperCase() + word.slice(1).toLowerCase();
      }
      return word.toLowerCase();
    })
    .join(" ");

  return result
    .split("-")
    .map((word, index) => {
      if (index === 0) {
        return word[0].toUpperCase() + word.slice(1).toLowerCase();
      }
      return word.toLowerCase();
    })
    .join(" ");
}

export function normalCaseToSnakeCase(str: string) {
  return str
    .split(" ")
    .map((word, index) => {
      if (index === 0) {
        return word[0].toUpperCase() + word.slice(1).toLowerCase();
      }
      return word.toLowerCase();
    })
    .join("_");
}

export function roundNumber(x: number, decimals: number) {
  return Math.round(x * Math.pow(10, decimals)) / Math.pow(10, decimals);
}

export function getConnectedNodes(edge: Edge, nodes: Array<Node>): Array<Node> {
  const sourceId = edge.source;
  const targetId = edge.target;
  const connectedNodes = nodes.filter(
    (node) => node.id === targetId || node.id === sourceId
  );
  return connectedNodes;
}

export function isValidConnection(
  { source, target, sourceHandle, targetHandle }: Connection,
  reactFlowInstance: ReactFlowInstance
) {
  console.log(source, target)
  // target is target id
  console.log(target)
  
  console.log(sourceHandle)
  console.log(targetHandle)
  if (
    sourceHandle.split("|")[0] === targetHandle.split("|")[0] ||
    sourceHandle
      .split("|")
      .slice(2)
      .some((t) => t === targetHandle.split("|")[0]) ||
    (targetHandle.split("|")[0] === "str"  )
  ) {
    let targetNode = reactFlowInstance.getNode(target).data.node;
    if (!targetNode) {
      if (
        !reactFlowInstance
          .getEdges()
          .find((e) => e.targetHandle === targetHandle)
      ) {
        return true;
      }
    } 
    else if(
      targetHandle.split("|")[0] === "flow" && target !== source && !reactFlowInstance.getEdges().find((e) => e.targetHandle === targetHandle)
    ){
      return true
    }
    else if (
      targetNode.template[targetHandle.split("|")[1]] && ((!targetNode.template[targetHandle.split("|")[1]].list &&
        !reactFlowInstance
          .getEdges()
          .find((e) => e.targetHandle === targetHandle)) ||
      targetNode.template[targetHandle.split("|")[1]].list)
    ) {
      return true;
    }
  }
  return false;
}

export function removeApiKeys(flow: FlowType): FlowType {
  let cleanFLow = _.cloneDeep(flow);
  cleanFLow.data.nodes.forEach((node) => {
    for (const key in node.data.node.template) {
      if (key.includes("api")) {
        node.data.node.template[key].value = "";
      }
    }
  });
  return cleanFLow;
}

export function updateObject<T extends Record<string, any>>(
  reference: T,
  objectToUpdate: T
): T {
  let clonedObject = _.cloneDeep(objectToUpdate);
  // Loop through each key in the object to update
  for (const key in clonedObject) {
    // If the key is not in the reference object, delete it
    if (!(key in reference)) {
      delete clonedObject[key];
    }
  }
  // Loop through each key in the reference object
  for (const key in reference) {
    // If the key is not in the object to update, add it
    if (!(key in clonedObject)) {
      clonedObject[key] = reference[key];
    }
  }
  return clonedObject;
}

export function debounce(func, wait) {
  let timeout;
  return function (...args) {
    const context = this;
    clearTimeout(timeout);
    timeout = setTimeout(() => func.apply(context, args), wait);
  };
}

export function updateTemplate(
  reference: APITemplateType,
  objectToUpdate: APITemplateType
): APITemplateType {
  let clonedObject: APITemplateType = _.cloneDeep(reference);

  // Loop through each key in the reference object
  for (const key in clonedObject) {
    // If the key is not in the object to update, add it
    if (objectToUpdate[key] && objectToUpdate[key].value) {
      clonedObject[key].value = objectToUpdate[key].value;
    }
  }
  return clonedObject;
}

interface languageMap {
  [key: string]: string | undefined;
}

export const programmingLanguages: languageMap = {
  javascript: ".js",
  python: ".py",
  java: ".java",
  c: ".c",
  cpp: ".cpp",
  "c++": ".cpp",
  "c#": ".cs",
  ruby: ".rb",
  php: ".php",
  swift: ".swift",
  "objective-c": ".m",
  kotlin: ".kt",
  typescript: ".ts",
  go: ".go",
  perl: ".pl",
  rust: ".rs",
  scala: ".scala",
  haskell: ".hs",
  lua: ".lua",
  shell: ".sh",
  sql: ".sql",
  html: ".html",
  css: ".css",
  // add more file extensions here, make sure the key is same as language prop in CodeBlock.tsx component
};

export function getMiddlePoint(nodes: Node[]) {
	let middlePointX = 0;
	let middlePointY = 0;
  
	nodes.forEach(node => {
	  middlePointX += node.position.x;
	  middlePointY += node.position.y;
	});
  
	const totalNodes = nodes.length;
	const averageX = middlePointX / totalNodes;
	const averageY = middlePointY / totalNodes;
  
	return { x: averageX, y: averageY };
  }

  export function generateFlow(selection: OnSelectionChangeParams, reactFlowInstance: ReactFlowInstance, name: string):FlowType {
    const newFlowData = reactFlowInstance.toObject();
  
    newFlowData.edges = selection.edges;
    newFlowData.nodes = selection.nodes;
  
    console.log(newFlowData);
    const newFlow: FlowType = { data: newFlowData, name: name ,description:"",id:uuidv4()}
    return newFlow;
  }

  export function filterFlow(selection: OnSelectionChangeParams, reactFlowInstance: ReactFlowInstance){
    reactFlowInstance.setNodes((nodes)=>nodes.filter((node)=>!selection.nodes.includes(node)))
    reactFlowInstance.setEdges((edges) => edges.filter((edge) => !selection.edges.includes(edge)))
    console.log(selection)
  }

  export function generateNodeFromFlow(flow:FlowType):NodeType{
    const {nodes} = flow.data;
    const position= getMiddlePoint(nodes);
    let data = flow;
    const newGroupNode:NodeType = {data,id:data.id,position,type:"groupNode"}
    return newGroupNode;


  }

  export function concatFlows(flow:FlowType,ReactFlowInstance:ReactFlowInstance){
    const {nodes,edges} = flow.data;
    ReactFlowInstance.addNodes(nodes);
    ReactFlowInstance.addEdges(edges);
  }
  
  export function expandGroupNode(flow:FlowType,ReactFlowInstance:ReactFlowInstance){
    const gNodes = flow.data.nodes;
    const gEdges = flow.data.edges;
    const nodes = [...ReactFlowInstance.getNodes().filter((n)=>n.id!==flow.id),...gNodes]
    const edges = [...ReactFlowInstance.getEdges().filter((e)=>e.target!==flow.id|| e.source!==flow.id),...gEdges]
    ReactFlowInstance.setNodes(nodes);
    ReactFlowInstance.setEdges(edges);
  }

  export function updateIds(newFLow:FlowType,baseFlow:FlowType){
    newFLow.data.nodes.forEach((node)=>{
      while(baseFlow.data.nodes.some((n)=>n.id===node.id)){
        const newId = uuidv4();
        newFLow.data.edges.forEach((edge)=>{
          if(edge.source===node.id){
            edge.source = newId
          }
          if(edge.target===node.id){
            edge.target = newId
          }
           const index = edge.id.split('|').findIndex(e=>e===node.id)
           if(index!=-1){
            let tempList = edge.id.split('|')
            tempList[index] = newId 
            edge.id = tempList.concat(newId).join('|')
           }
           node.id = newId
        })
      }
    })
    return newFLow;
  }

  export function updateFlowPosition(NewPosition:XYPosition,flow:FlowType){
    const middlePoint = getMiddlePoint(flow.data.nodes)
    let deltaPosition = {x:NewPosition.x-middlePoint.x,y:NewPosition.y-middlePoint.y}
    flow.data.nodes.forEach((node)=>{
      node.position.x += deltaPosition.x
      node.position.y += deltaPosition.y
    })
  }

  export function validateNode(n:NodeType,selection:OnSelectionChangeParams){
<<<<<<< HEAD
    // case group node
    if(n.type==="groupNode"){
      if(selection.edges.some(edge=>edge.target===n.id))
      {
        return []
      }
      else{
        return ['Error on group node']     
      }
    }


    // case custom node
=======
>>>>>>> 0d7e11d1
    if (!(n.data as NodeDataType)?.node?.template || !Object.keys((n.data as NodeDataType).node.template)) {
      return ['There is a inconsistente flow in the node, please check your flow']
    }

    const {
      type,
      node: { template },
    } = (n.data as NodeDataType);

    return Object.keys(template).reduce(
      (errors: Array<string>, t) =>
        errors.concat(
          template[t].required &&
            template[t].show &&
            (!template[t].value || template[t].value === "") &&
            !selection.edges
              .some(
                (e) =>
                  e.targetHandle.split("|")[1] === t &&
                  e.targetHandle.split("|")[2] === n.id
              )
            ? [
              `${type} is missing ${template.display_name
                ? template.display_name
                : toNormalCase(template[t].name)
              }.`,
            ]
            : []
        ),
      [] as string[]
    );
  }





export function validateSelection(selection: OnSelectionChangeParams){
  // can be root verification
  if(!selection.nodes.some((n)=>n.data.can_be_root || n.type==="groupNode")){
    return false
  }
  // connection verification
  let validationErrors = selection.nodes.flatMap(n=>validateNode(n,selection))
  if(validationErrors.length>0){
    return false
  }
  else{
    return true;
  }
}<|MERGE_RESOLUTION|>--- conflicted
+++ resolved
@@ -1,3 +1,4 @@
+import { NodeDataType, NodeType } from './types/flow/index';
 import { NodeDataType, NodeType } from './types/flow/index';
 import {
   RocketLaunchIcon,
@@ -607,7 +608,6 @@
   }
 
   export function validateNode(n:NodeType,selection:OnSelectionChangeParams){
-<<<<<<< HEAD
     // case group node
     if(n.type==="groupNode"){
       if(selection.edges.some(edge=>edge.target===n.id))
@@ -621,8 +621,6 @@
 
 
     // case custom node
-=======
->>>>>>> 0d7e11d1
     if (!(n.data as NodeDataType)?.node?.template || !Object.keys((n.data as NodeDataType).node.template)) {
       return ['There is a inconsistente flow in the node, please check your flow']
     }

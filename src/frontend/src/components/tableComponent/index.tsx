--- conflicted
+++ resolved
@@ -99,10 +99,6 @@
         });
       }
       setTimeout(() => {
-<<<<<<< HEAD
-        setColumnStateChange(false);
-      }, 200);
-=======
         if (customInit && realRef.current) {
           setColumnStateChange(true);
         } else {
@@ -113,7 +109,6 @@
         realRef.current.api.hideOverlay();
       }, 1000);
       if (props.onGridReady) props.onGridReady(params);
->>>>>>> 2b6fec82
     };
     const onColumnMoved = (params) => {
       const updatedColumnDefs = makeLastColumnNonResizable(
@@ -164,7 +159,6 @@
             }
           }}
         />
-<<<<<<< HEAD
         {props.pagination && (
           <TableOptions
             stateChange={columnStateChange}
@@ -175,25 +169,11 @@
               resetGrid(realRef, initialColumnDefs);
               setTimeout(() => {
                 setColumnStateChange(false);
+                localStorage.removeItem(storeReference);
               }, 100);
             }}
           />
         )}
-=======
-        <TableOptions
-          stateChange={columnStateChange}
-          hasSelection={realRef.current?.api?.getSelectedRows().length > 0}
-          duplicateRow={props.onDuplicate ? props.onDuplicate : undefined}
-          deleteRow={props.onDelete ? props.onDelete : undefined}
-          resetGrid={() => {
-            resetGrid(realRef, initialColumnDefs);
-            setTimeout(() => {
-              setColumnStateChange(false);
-              localStorage.removeItem(storeReference);
-            }, 100);
-          }}
-        />
->>>>>>> 2b6fec82
       </div>
     );
   },

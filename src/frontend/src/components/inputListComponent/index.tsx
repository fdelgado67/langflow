--- conflicted
+++ resolved
@@ -70,11 +70,7 @@
                 onChange(inputList);
               }}
             >
-<<<<<<< HEAD
               <Plus className={"w-4 h-4 hover:text-accent-foreground"} />
-=======
-              <Plus className={"h-4 w-4 hover:text-ring"} />
->>>>>>> ac1b0954
             </button>
           ) : (
             <button

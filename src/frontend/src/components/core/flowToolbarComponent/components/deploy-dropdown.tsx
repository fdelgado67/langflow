import IconComponent from "@/components/common/genericIconComponent";
import ShadTooltipComponent from "@/components/common/shadTooltipComponent";
import { Button } from "@/components/ui/button";
import {
  DropdownMenu,
  DropdownMenuContent,
  DropdownMenuItem,
  DropdownMenuTrigger,
} from "@/components/ui/dropdown-menu";
<<<<<<< HEAD
import { ENABLE_WIDGET } from "@/customization/feature-flags";
import getWidgetCode from "@/modals/apiModal/utils/get-widget-code";
import EmbedModal from "@/modals/EmbedModal/embed-modal";
=======
import { Switch } from "@/components/ui/switch";
>>>>>>> 1c443958
import useFlowsManagerStore from "@/stores/flowsManagerStore";
import useFlowStore from "@/stores/flowStore";
import useAuthStore from "@/stores/authStore";
import { useState } from "react";
export default function PublishDropdown() {
  const domain = window.location.origin;
  const [openEmbedModal, setOpenEmbedModal] = useState(false);
  const flowId = useFlowsManagerStore((state) => state.currentFlow?.id);
<<<<<<< HEAD
  const flowName = useFlowsManagerStore((state) => state.currentFlow?.name);
=======
  const isPublished = useFlowsManagerStore(
    (state) => state.currentFlow?.public,
  );
>>>>>>> 1c443958
  const hasIO = useFlowStore((state) => state.hasIO);
  const isAuth = useAuthStore((state) => !!state.autoLogin);

  // using js const instead of applies.css because of group tag
  const groupStyle = "text-muted-foreground group-hover:text-foreground";
  const externalUrlStyle =
    "opacity-0 transition-all duration-300 group-hover:translate-x-3 group-hover:opacity-100 group-focus-visible:translate-x-3 group-focus-visible:opacity-100";

  return (
    <>
    <DropdownMenu>
      <DropdownMenuTrigger asChild>
        <Button variant="default" className="!h-8 !w-[95px] font-medium">
          Publish
          <IconComponent name="ChevronDown" className="icon-size font-medium" />
        </Button>
      </DropdownMenuTrigger>
      <DropdownMenuContent
      forceMount
        sideOffset={10}
        alignOffset={-10}
        align="end"
        className="min-w-[300px] max-w-[400px]"
      >
        <ShadTooltipComponent
          styleClasses="truncate"
          side="left"
          content={
            hasIO
              ? encodeURI(`${domain}/playground/${flowId}`)
              : "Add a Chat Input or Chat Output to access your flow"
          }
        >
          <div className={!hasIO ? "cursor-not-allowed" : ""}>
            <DropdownMenuItem
              disabled={!hasIO}
              className="deploy-dropdown-item group"
              onClick={() => {
                if (hasIO) {
                  window.open(`${domain}/playground/${flowId}`, "_blank");
                }
              }}
            >
              <div className="group-hover:bg-accent">
                <IconComponent
                  name="Globe"
                  className={`${groupStyle} icon-size mr-2`}
                />
                <span>Standalone app</span>
                <div
                  className={`icon-size ml-auto pr-8 text-foreground`}
                >
                  <Switch
                    className="w-9 h-5"
                    checked={isPublished}
                    onCheckedChange={(checked) => {
                      console.log(checked);
                    }}
                    onClick={(e) => {
                      e.preventDefault();
                      e.stopPropagation();
                    }}
                  />
                </div>
              </div>
            </DropdownMenuItem>
          </div>
        </ShadTooltipComponent>
        <DropdownMenuItem className="deploy-dropdown-item group">
          <div className="group-hover:bg-accent">
            <IconComponent
              name="Code2"
              className={`${groupStyle} icon-size mr-2`}
            />
            <span>API access</span>
          </div>
        </DropdownMenuItem>
        {ENABLE_WIDGET && <DropdownMenuItem onClick={() => setOpenEmbedModal(true)} className="deploy-dropdown-item group">
          <div className="group-hover:bg-accent">
            <IconComponent
              name="Columns2"
              className={`${groupStyle} icon-size mr-2`}
            />
            <span>Embed into site</span>
          </div>
        </DropdownMenuItem>}
        <DropdownMenuItem className="deploy-dropdown-item group">
          <div className="group-hover:bg-accent">
            <IconComponent
              name="FileCode2"
              className={`${groupStyle} icon-size mr-2`}
            />
            <span>Langflow SDK</span>
            <IconComponent
              name="ExternalLink"
              className={`icon-size ml-auto mr-3 ${externalUrlStyle} text-foreground`}
            />
          </div>
        </DropdownMenuItem>
      </DropdownMenuContent>
    </DropdownMenu>
    <EmbedModal open={openEmbedModal} setOpen={setOpenEmbedModal} embedCode={getWidgetCode({ flowId: flowId ?? "", flowName: flowName ?? "", isAuth: !isAuth, tweaksBuildedObject: {}, activeTweaks: false })} />
    </>
  );
}<|MERGE_RESOLUTION|>--- conflicted
+++ resolved
@@ -7,13 +7,10 @@
   DropdownMenuItem,
   DropdownMenuTrigger,
 } from "@/components/ui/dropdown-menu";
-<<<<<<< HEAD
 import { ENABLE_WIDGET } from "@/customization/feature-flags";
 import getWidgetCode from "@/modals/apiModal/utils/get-widget-code";
 import EmbedModal from "@/modals/EmbedModal/embed-modal";
-=======
 import { Switch } from "@/components/ui/switch";
->>>>>>> 1c443958
 import useFlowsManagerStore from "@/stores/flowsManagerStore";
 import useFlowStore from "@/stores/flowStore";
 import useAuthStore from "@/stores/authStore";
@@ -22,13 +19,10 @@
   const domain = window.location.origin;
   const [openEmbedModal, setOpenEmbedModal] = useState(false);
   const flowId = useFlowsManagerStore((state) => state.currentFlow?.id);
-<<<<<<< HEAD
   const flowName = useFlowsManagerStore((state) => state.currentFlow?.name);
-=======
   const isPublished = useFlowsManagerStore(
     (state) => state.currentFlow?.public,
   );
->>>>>>> 1c443958
   const hasIO = useFlowStore((state) => state.hasIO);
   const isAuth = useAuthStore((state) => !!state.autoLogin);
 

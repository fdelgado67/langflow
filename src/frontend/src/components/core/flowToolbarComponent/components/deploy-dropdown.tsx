--- conflicted
+++ resolved
@@ -122,15 +122,9 @@
             to={`/mcp/folder/${folderId}`}
             target="_blank"
           >
-<<<<<<< HEAD
-            <div
-              className="group-hover:bg-accent"
-              data-testid="mcp-server-item"
-=======
             <DropdownMenuItem
               className="deploy-dropdown-item group"
               onClick={() => {}}
->>>>>>> 8ef7bb92
             >
               <div
                 className="group-hover:bg-accent"

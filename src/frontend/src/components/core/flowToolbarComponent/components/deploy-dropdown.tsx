--- conflicted
+++ resolved
@@ -85,49 +85,6 @@
     );
   };
 
-<<<<<<< HEAD
-  const handleDeployedSwitch = async (checked: boolean) => {
-    mutateAsync(
-      {
-        id: flowId ?? "",
-        status: checked ? "DRAFT" : "DEPLOYED",
-      },
-      {
-        onSuccess: (updatedFlow) => {
-          if (flows) {
-            setFlows(
-              flows.map((flow) => {
-                if (flow.id === updatedFlow.id) {
-                  return updatedFlow;
-                }
-                return flow;
-              }),
-            );
-            setCurrentFlow(updatedFlow);
-          } else {
-            setErrorData({
-              title: "Failed to save flow",
-              list: ["Flows variable undefined"],
-            });
-          }
-        },
-        onError: (e) => {
-          setErrorData({
-            title: "Failed to save flow",
-            list: [e.message],
-          });
-        },
-      },
-    );
-  };
-
-  // using js const instead of applies.css because of group tag
-  const groupStyle = "text-muted-foreground group-hover:text-foreground";
-  const externalUrlStyle =
-    "opacity-0 transition-all duration-300 group-hover:translate-x-3 group-hover:opacity-100 group-focus-visible:translate-x-3 group-focus-visible:opacity-100";
-
-=======
->>>>>>> 143f2f26
   return (
     <>
       <DropdownMenu>
@@ -193,89 +150,6 @@
           )}
 
           {ENABLE_PUBLISH && (
-<<<<<<< HEAD
-            <>
-              <ShadTooltipComponent
-                styleClasses="truncate"
-                side="left"
-                content={
-                  hasIO
-                    ? isPublished
-                      ? encodeURI(`${domain}/playground/${flowId}`)
-                      : "Activate to share a public version of this Playground"
-                    : "Add a Chat Input or Chat Output to access your flow"
-                }
-              >
-                <div
-                  className={cn(
-                    !hasIO ? "cursor-not-allowed" : "",
-                    "flex items-center",
-                  )}
-                  data-testid="shareable-playground"
-                >
-                  <CustomLink
-                    className={cn(
-                      "flex-1",
-                      !hasIO || !isPublished
-                        ? "pointer-events-none cursor-default"
-                        : "",
-                    )}
-                    to={`/playground/${flowId}`}
-                    target="_blank"
-                  >
-                    <DropdownMenuItem
-                      disabled={!hasIO || !isPublished}
-                      className="deploy-dropdown-item group flex-1"
-                      onClick={() => {}}
-                    >
-                      <div className="group-hover:bg-accent">
-                        <IconComponent
-                          name="Globe"
-                          className={`${groupStyle} icon-size mr-2`}
-                        />
-                        <span>Shareable Playground</span>
-                      </div>
-                    </DropdownMenuItem>
-                  </CustomLink>
-                  <div className={`z-50 mr-2 text-foreground`}>
-                    <Switch
-                      data-testid="publish-switch"
-                      className="scale-[85%]"
-                      checked={isPublished}
-                      disabled={!hasIO}
-                      onClick={(e) => {
-                        e.preventDefault();
-                        e.stopPropagation();
-                        handlePublishedSwitch(isPublished);
-                      }}
-                    />
-                  </div>
-                </div>
-              </ShadTooltipComponent>
-
-              <ShadTooltipComponent
-                styleClasses="truncate"
-                side="left"
-                content={
-                  hasIO
-                    ? isDeployed
-                      ? "Flow is currently deployed"
-                      : "Deploy this flow to make it available"
-                    : "Add a Chat Input or Chat Output to deploy your flow"
-                }
-              >
-                <div
-                  className={cn(
-                    !hasIO ? "cursor-not-allowed" : "",
-                    "flex items-center",
-                  )}
-                  data-testid="deployed-status"
-                >
-                  <DropdownMenuItem
-                    disabled={!hasIO}
-                    className="deploy-dropdown-item group flex-1"
-                    onClick={() => {}}
-=======
             <DropdownMenuItem
               className="deploy-dropdown-item group"
               disabled={!hasIO}
@@ -294,34 +168,9 @@
                           : "Activate to share a public version of this Playground"
                         : "Add a Chat Input or Chat Output to access your flow"
                     }
->>>>>>> 143f2f26
                   >
                     <div className="flex items-center">
                       <IconComponent
-<<<<<<< HEAD
-                        name="Rocket"
-                        className={`${groupStyle} icon-size mr-2`}
-                      />
-                      <span>Deployed Status</span>
-                    </div>
-                  </DropdownMenuItem>
-                  <div className={`z-50 mr-2 text-foreground`}>
-                    <Switch
-                      data-testid="deploy-switch"
-                      className="scale-[85%]"
-                      checked={isDeployed}
-                      disabled={!hasIO}
-                      onClick={(e) => {
-                        e.preventDefault();
-                        e.stopPropagation();
-                        handleDeployedSwitch(isDeployed);
-                      }}
-                    />
-                  </div>
-                </div>
-              </ShadTooltipComponent>
-            </>
-=======
                         name="Globe"
                         className={cn(
                           `icon-size mr-2`,
@@ -358,7 +207,6 @@
                 />
               </div>
             </DropdownMenuItem>
->>>>>>> 143f2f26
           )}
         </DropdownMenuContent>
       </DropdownMenu>

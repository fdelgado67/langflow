"use client";

import { Slot } from "@radix-ui/react-slot";
import { cva, type VariantProps } from "class-variance-authority";
import { PanelLeft } from "lucide-react";
import * as React from "react";
import { useHotkeys } from "react-hotkeys-hook";
import { useIsMobile } from "@/hooks/use-mobile";
import isWrappedWithClass from "../../pages/FlowPage/components/PageComponent/utils/is-wrapped-with-class";
import { useShortcutsStore } from "../../stores/shortcuts";
import { cn } from "../../utils/utils";
import ShadTooltip from "../common/shadTooltipComponent";
import { Button } from "./button";
import { Input } from "./input";
import { Separator } from "./separator";
import { Skeleton } from "./skeleton";
import { TooltipProvider } from "./tooltip";

const SIDEBAR_COOKIE_NAME = "sidebar:state";
const SIDEBAR_SECTION_COOKIE_NAME = "sidebar:section";
const SIDEBAR_COOKIE_MAX_AGE = 60 * 60 * 24 * 7;
const SIDEBAR_WIDTH = "19rem";
const SIDEBAR_WIDTH_ICON = "4rem";
const SEGMENTED_SIDEBAR_ICON_WIDTH = "40px";

export type SidebarSection =
  | "search"
  | "components"
  | "bundles"
  | "mcp"
  | "add_note";

// Helper function to get cookie value
function getCookie(name: string): string | null {
  if (typeof document === "undefined") return null;
  const value = `; ${document.cookie}`;
  const parts = value.split(`; ${name}=`);
  if (parts.length === 2) return parts.pop()?.split(";").shift() || null;
  return null;
}

// Helper function to get initial sidebar state from cookie
function getInitialSidebarState(defaultOpen: boolean): boolean {
  const cookieValue = getCookie(SIDEBAR_COOKIE_NAME);
  if (cookieValue === null) return defaultOpen;
  return cookieValue === "true";
}

// Helper function to get initial sidebar section from cookie
function getInitialSidebarSection(
  defaultSection: SidebarSection,
): SidebarSection {
  const cookieValue = getCookie(SIDEBAR_SECTION_COOKIE_NAME);
  if (cookieValue === null) return defaultSection;
  if (
    cookieValue === "search" ||
    cookieValue === "components" ||
    cookieValue === "bundles" ||
    cookieValue === "mcp"
  ) {
    return cookieValue;
  }
  return defaultSection;
}

type SidebarContext = {
  state: "expanded" | "collapsed";
  open: boolean;
  setOpen: (open: boolean) => void;
  toggleSidebar: () => void;
  defaultOpen: boolean;
  // Section management
  activeSection: SidebarSection;
  setActiveSection: (section: SidebarSection) => void;
  defaultSection: SidebarSection;
  // Search functionality
  searchInputRef?: React.RefObject<HTMLInputElement>;
  isSearchFocused?: boolean;
  focusSearch?: () => void;
};

const SidebarContext = React.createContext<SidebarContext | null>(null);

function useSidebar() {
  const context = React.useContext(SidebarContext);
  if (!context) {
    throw new Error("useSidebar must be used within a SidebarProvider.");
  }

  return context;
}

const SidebarProvider = React.forwardRef<
  HTMLDivElement,
  React.ComponentProps<"div"> & {
    defaultOpen?: boolean;
    open?: boolean;
    onOpenChange?: (open: boolean) => void;
    width?: string;
<<<<<<< HEAD
    shortcut?: string;
=======
    segmentedSidebar?: boolean;
    defaultSection?: SidebarSection;
    activeSection?: SidebarSection;
    onSectionChange?: (section: SidebarSection) => void;
>>>>>>> d12bb503
  }
>(
  (
    {
      defaultOpen = true,
      open: openProp,
      onOpenChange: setOpenProp,
      defaultSection = "components",
      activeSection: activeSectionProp,
      onSectionChange: setActiveSectionProp,
      className,
      style,
      children,
      width = SIDEBAR_WIDTH,
<<<<<<< HEAD
      shortcut,
=======
      segmentedSidebar = false,
>>>>>>> d12bb503
      ...props
    },
    ref,
  ) => {
    // This is the internal state of the sidebar.
    // We use openProp and setOpenProp for control from outside the component.
    const [_open, _setOpen] = React.useState(() =>
      getInitialSidebarState(defaultOpen),
    );
    const open = openProp ?? _open;
    const setOpen = React.useCallback(
      (value: boolean | ((value: boolean) => boolean)) => {
        if (setOpenProp) {
          return setOpenProp?.(
            typeof value === "function" ? value(open) : value,
          );
        }

        _setOpen(value);

        // This sets the cookie to keep the sidebar state.
        document.cookie = `${SIDEBAR_COOKIE_NAME}=${open}; path=/; max-age=${SIDEBAR_COOKIE_MAX_AGE}`;
      },
      [setOpenProp, open],
    );

    // Section state management
    const [_activeSection, _setActiveSection] = React.useState<SidebarSection>(
      () => getInitialSidebarSection(defaultSection),
    );
    const activeSection = activeSectionProp ?? _activeSection;
    const setActiveSection = React.useCallback(
      (section: SidebarSection) => {
        if (setActiveSectionProp) {
          return setActiveSectionProp(section);
        }

        _setActiveSection(section);

        // This sets the cookie to keep the sidebar section state.
        document.cookie = `${SIDEBAR_SECTION_COOKIE_NAME}=${section}; path=/; max-age=${SIDEBAR_COOKIE_MAX_AGE}`;
      },
      [setActiveSectionProp],
    );

    // Helper to toggle the sidebar.
    const toggleSidebar = React.useCallback(() => {
      return setOpen((prev) => !prev);
    }, [setOpen]);

    // We add a state so that we can do data-state="expanded" or "collapsed".
    // This makes it easier to style the sidebar with Tailwind classes.
    const state = open ? "expanded" : "collapsed";

    const contextValue = React.useMemo<SidebarContext>(
      () => ({
        state,
        open,
        setOpen,
        toggleSidebar,
        defaultOpen,
        activeSection,
        setActiveSection,
        defaultSection,
      }),
      [
        state,
        open,
        setOpen,
        toggleSidebar,
        defaultOpen,
        activeSection,
        setActiveSection,
        defaultSection,
      ],
    );

    const toggleSidebarShortcut = useShortcutsStore(
      (state) => state.toggleSidebar,
    );

    useHotkeys(
      shortcut ?? toggleSidebarShortcut,
      (e: KeyboardEvent) => {
        if (isWrappedWithClass(e, "noflow")) return;
        e.preventDefault();
        toggleSidebar();
      },
      {
        preventDefault: true,
      },
    );

    return (
      <SidebarContext.Provider value={contextValue}>
        <TooltipProvider delayDuration={0}>
          <div
            style={
              {
                "--sidebar-width": width,
                "--sidebar-width-icon": segmentedSidebar
                  ? SEGMENTED_SIDEBAR_ICON_WIDTH
                  : SIDEBAR_WIDTH_ICON,
                ...style,
              } as React.CSSProperties
            }
            className={cn(
              "group/sidebar-wrapper flex h-full w-full text-foreground has-[[data-variant=inset]]:bg-background",
              className,
            )}
            data-open={open}
            ref={ref}
            {...props}
          >
            {children}
          </div>
        </TooltipProvider>
      </SidebarContext.Provider>
    );
  },
);
SidebarProvider.displayName = "SidebarProvider";

const Sidebar = React.forwardRef<
  HTMLDivElement,
  React.ComponentProps<"div"> & {
    side?: "left" | "right";
    variant?: "sidebar" | "floating" | "inset";
    collapsible?: "offcanvas" | "icon" | "none";
  }
>(
  (
    {
      side = "left",
      variant = "sidebar",
      collapsible = "offcanvas",
      className,
      children,
      ...props
    },
    ref,
  ) => {
    const { state, setOpen, defaultOpen } = useSidebar();
    const isMobile = useIsMobile();

    React.useEffect(() => {
      if (collapsible === "none") {
        setOpen(true);
      } else {
        setOpen(defaultOpen);
      }
    }, [collapsible]);

    React.useEffect(() => {
      if (collapsible !== "none") {
        if (isMobile) {
          setOpen(false);
        } else {
          setOpen(defaultOpen);
        }
      }
    }, [isMobile]);

    if (collapsible === "none") {
      return (
        <div
          className={cn("group flex h-full flex-col")}
          data-side={side}
          ref={ref}
          {...props}
        >
          <div
            data-sidebar="sidebar"
            className={cn(
              "group flex h-full w-[--sidebar-width] flex-col bg-background text-foreground group-data-[side=left]:border-r group-data-[side=right]:border-l",
              className,
            )}
          >
            {children}
          </div>
        </div>
      );
    }

    return (
      <div
        ref={ref}
        className="group peer relative block h-full flex-col"
        data-state={state}
        data-collapsible={state === "collapsed" ? collapsible : ""}
        data-variant={variant}
        data-side={side}
      >
        {/* This is what handles the sidebar gap on desktop */}
        <div
          className={cn(
            "relative h-full w-[--sidebar-width] bg-transparent transition-[width] duration-200 ease-linear",
            "group-data-[collapsible=offcanvas]:w-0",
            "group-data-[side=right]:rotate-180",
            variant === "floating" || variant === "inset"
              ? "group-data-[collapsible=icon]:w-[calc(var(--sidebar-width-icon)_+_theme(spacing.4))]"
              : "group-data-[collapsible=icon]:w-[--sidebar-width-icon]",
            // Keep icon width on mobile when collapsed
            collapsible === "icon"
              ? "max-sm:w-[--sidebar-width-icon]"
              : "max-sm:w-0",
          )}
        />
        <div
          className={cn(
            "absolute inset-y-0 z-50 flex h-full transition-[left,right,width] duration-200 ease-linear",
            // Adjust width based on state and device
            "w-[--sidebar-width]",
            "max-sm:group-data-[state=collapsed]:w-[--sidebar-width-icon]",
            side === "left"
              ? "left-0 group-data-[collapsible=offcanvas]:left-[calc(var(--sidebar-width)*-1)]"
              : "right-0 group-data-[collapsible=offcanvas]:right-[calc(var(--sidebar-width)*-1)]",
            // Adjust the padding for floating and inset variants.
            variant === "floating" || variant === "inset"
              ? "p-2 group-data-[collapsible=icon]:w-[calc(var(--sidebar-width-icon)_+_theme(spacing.4)_+2px)]"
              : "group-data-[collapsible=icon]:w-[--sidebar-width-icon] group-data-[side=left]:border-r group-data-[side=right]:border-l",
            // Position absolute relative to parent container on mobile
            "max-sm:absolute max-sm:h-[100%] max-sm:group-data-[state=expanded]:bg-background/80",
            className,
          )}
          {...props}
        >
          <div
            data-sidebar="sidebar"
            className={cn(
              "flex h-full w-full flex-col bg-background",
              "group-data-[variant=floating]:rounded-lg group-data-[variant=floating]:border group-data-[variant=floating]:border-border group-data-[variant=floating]:shadow",
              // Add shadow on mobile
              "max-sm:shadow-lg",
            )}
          >
            {children}
          </div>
        </div>
      </div>
    );
  },
);
Sidebar.displayName = "Sidebar";

const SidebarTrigger = React.forwardRef<
  React.ElementRef<typeof Button>,
  React.ComponentProps<typeof Button>
>(({ className, onClick, ...props }, ref) => {
  const { toggleSidebar } = useSidebar();

  const handleClick = React.useCallback(
    (event: React.MouseEvent<HTMLButtonElement>) => {
      onClick?.(event);
      toggleSidebar();
    },
    [onClick, toggleSidebar],
  );

  return (
    <Button
      ref={ref}
      data-sidebar="trigger"
      variant="ghost"
      size="icon"
      className={cn("h-7 w-7 text-muted-foreground", className)}
      onClick={handleClick}
      {...props}
    >
      {props.children ? (
        props.children
      ) : (
        <>
          <PanelLeft />
          <span className="sr-only">Toggle Sidebar</span>
        </>
      )}
    </Button>
  );
});
SidebarTrigger.displayName = "SidebarTrigger";

const SidebarRail = React.forwardRef<
  HTMLButtonElement,
  React.ComponentProps<"button">
>(({ className, ...props }, ref) => {
  const { toggleSidebar } = useSidebar();

  return (
    <button
      ref={ref}
      data-sidebar="rail"
      aria-label="Toggle Sidebar"
      tabIndex={-1}
      onClick={toggleSidebar}
      title="Toggle Sidebar"
      className={cn(
        "absolute inset-y-0 z-20 hidden w-4 -translate-x-1/2 transition-all ease-linear after:absolute after:inset-y-0 after:left-1/2 after:w-[2px] hover:after:bg-border group-data-[side=left]:-right-4 group-data-[side=right]:left-0 sm:flex",
        "[[data-side=left]_&]:cursor-w-resize [[data-side=right]_&]:cursor-e-resize",
        "[[data-side=left][data-state=collapsed]_&]:cursor-e-resize [[data-side=right][data-state=collapsed]_&]:cursor-w-resize",
        "group-data-[collapsible=offcanvas]:hover:bg group-data-[collapsible=offcanvas]:translate-x-0 group-data-[collapsible=offcanvas]:after:left-full",
        "[[data-side=left][data-collapsible=offcanvas]_&]:-right-2",
        "[[data-side=right][data-collapsible=offcanvas]_&]:-left-2",
        className,
      )}
      {...props}
    />
  );
});
SidebarRail.displayName = "SidebarRail";

const SidebarInset = React.forwardRef<
  HTMLDivElement,
  React.ComponentProps<"main">
>(({ className, ...props }, ref) => {
  return (
    <main
      ref={ref}
      className={cn(
        "relative flex min-h-svh flex-1 flex-col bg-background",
        "peer-data-[variant=inset]:m-2 peer-data-[state=collapsed]:peer-data-[variant=inset]:ml-2 peer-data-[variant=inset]:ml-0 peer-data-[variant=inset]:rounded-xl peer-data-[variant=inset]:shadow",
        className,
      )}
      {...props}
    />
  );
});
SidebarInset.displayName = "SidebarInset";

const SidebarInput = React.forwardRef<
  React.ElementRef<typeof Input>,
  React.ComponentProps<typeof Input>
>(({ className, ...props }, ref) => {
  return (
    <Input
      ref={ref}
      data-sidebar="input"
      className={cn(
        "h-8 w-full bg-background shadow-none focus-visible:ring-1 focus-visible:ring-ring",
        className,
      )}
      {...props}
    />
  );
});
SidebarInput.displayName = "SidebarInput";

const SidebarHeader = React.forwardRef<
  HTMLDivElement,
  React.ComponentProps<"div">
>(({ className, ...props }, ref) => {
  return (
    <div
      ref={ref}
      data-sidebar="header"
      className={cn("flex flex-col gap-2 p-3 pb-1", className)}
      {...props}
    />
  );
});
SidebarHeader.displayName = "SidebarHeader";

const SidebarFooter = React.forwardRef<
  HTMLDivElement,
  React.ComponentProps<"div">
>(({ className, ...props }, ref) => {
  return (
    <div
      ref={ref}
      data-sidebar="footer"
      className={cn("flex flex-col gap-2 p-2", className)}
      {...props}
    />
  );
});
SidebarFooter.displayName = "SidebarFooter";

const SidebarSeparator = React.forwardRef<
  React.ElementRef<typeof Separator>,
  React.ComponentProps<typeof Separator>
>(({ className, ...props }, ref) => {
  return (
    <Separator
      ref={ref}
      data-sidebar="separator"
      className={cn("mx-2 w-auto bg-border", className)}
      {...props}
    />
  );
});
SidebarSeparator.displayName = "SidebarSeparator";

const SidebarContent = React.forwardRef<
  HTMLDivElement,
  React.ComponentProps<"div"> & {
    segmentedSidebar?: boolean;
  }
>(({ className, segmentedSidebar = false, ...props }, ref) => {
  return (
    <div
      ref={ref}
      data-sidebar="content"
      className={cn(
        "flex min-h-0 flex-1 flex-col gap-2 overflow-auto group-data-[collapsible=icon]:overflow-hidden",
        segmentedSidebar && "sidebar-segmented",
        className,
      )}
      {...props}
    />
  );
});
SidebarContent.displayName = "SidebarContent";

const SidebarGroup = React.forwardRef<
  HTMLDivElement,
  React.ComponentProps<"div">
>(({ className, ...props }, ref) => {
  return (
    <div
      ref={ref}
      data-sidebar="group"
      className={cn("relative flex w-full min-w-0 flex-col p-2", className)}
      {...props}
    />
  );
});
SidebarGroup.displayName = "SidebarGroup";

const SidebarGroupLabel = React.memo(
  React.forwardRef<
    HTMLDivElement,
    React.ComponentProps<"div"> & { asChild?: boolean }
  >(({ className, asChild = false, ...props }, ref) => {
    const Comp = asChild ? Slot : "div";

    return (
      <Comp
        ref={ref}
        data-sidebar="group-label"
        className={cn(
          "flex shrink-0 items-center rounded-md text-xs font-semibold text-foreground/70 outline-none ring-ring transition-[margin,opa] duration-200 ease-linear focus-visible:ring-1 [&>svg]:size-4 [&>svg]:shrink-0",
          "group-data-[collapsible=icon]:pointer-events-none group-data-[collapsible=icon]:-mt-8 group-data-[collapsible=icon]:opacity-0 px-2 pb-3",
          className,
        )}
        {...props}
      />
    );
  }),
);
SidebarGroupLabel.displayName = "SidebarGroupLabel";

const SidebarGroupAction = React.forwardRef<
  HTMLButtonElement,
  React.ComponentProps<"button"> & { asChild?: boolean }
>(({ className, asChild = false, ...props }, ref) => {
  const Comp = asChild ? Slot : "button";

  return (
    <Comp
      ref={ref}
      data-sidebar="group-action"
      className={cn(
        "absolute right-3 top-3.5 flex aspect-square w-5 items-center justify-center rounded-md p-0 text-foreground outline-none ring-ring transition-transform hover:bg-accent hover:text-accent-foreground focus-visible:ring-1 [&>svg]:size-4 [&>svg]:shrink-0",
        // Increases the hit area of the button on mobile.
        "after:-inset-2 after:hidden",
        "group-data-[collapsible=icon]:hidden",
        className,
      )}
      {...props}
    />
  );
});
SidebarGroupAction.displayName = "SidebarGroupAction";

const SidebarGroupContent = React.forwardRef<
  HTMLDivElement,
  React.ComponentProps<"div">
>(({ className, ...props }, ref) => (
  <div
    ref={ref}
    data-sidebar="group-content"
    className={cn("w-full text-sm", className)}
    {...props}
  />
));
SidebarGroupContent.displayName = "SidebarGroupContent";

const SidebarMenu = React.forwardRef<
  HTMLUListElement,
  React.ComponentProps<"ul">
>(({ className, ...props }, ref) => (
  <ul
    ref={ref}
    data-sidebar="menu"
    className={cn("flex w-full min-w-0 flex-col gap-1", className)}
    {...props}
  />
));
SidebarMenu.displayName = "SidebarMenu";

const SidebarMenuItem = React.forwardRef<
  HTMLLIElement,
  React.ComponentProps<"li">
>(({ className, ...props }, ref) => (
  <li
    ref={ref}
    data-sidebar="menu-item"
    className={cn("group/menu-item relative", className)}
    {...props}
  />
));
SidebarMenuItem.displayName = "SidebarMenuItem";

const sidebarMenuButtonVariants = cva(
  "peer/menu-button flex w-full items-center gap-2 overflow-hidden rounded-md p-2 text-left text-sm outline-none ring-ring transition-[width,height,padding] hover:bg-accent hover:text-accent-foreground focus-visible:ring-1 active:bg-accent active:text-accent-foreground disabled:pointer-events-none disabled:opacity-50 group-has-[[data-sidebar=menu-action]]/menu-item:pr-8 aria-disabled:pointer-events-none aria-disabled:opacity-50 data-[active=true]:bg-accent data-[active=true]:font-medium data-[active=true]:text-accent-foreground data-[state=open]:hover:bg-accent data-[state=open]:hover:text-accent-foreground group-data-[collapsible=icon]:!size-8 group-data-[collapsible=icon]:!p-2 [&>span:last-child]:truncate [&>svg]:size-4 [&>svg]:shrink-0",
  {
    variants: {
      variant: {
        default:
          "text-secondary-foreground hover:bg-accent hover:text-accent-foreground ",
        outline:
          "bg-background shadow-[0_0_0_1px_hsl(var(--border))] hover:bg-accent hover:text-accent-foreground hover:shadow-[0_0_0_1px_hsl(var(--accent))]",
      },
      size: {
        default: "h-8 text-sm",
        md: "h-9 text-sm",
        sm: "h-7 text-xs",
        lg: "h-12 text-sm group-data-[collapsible=icon]:!p-0",
      },
    },
    defaultVariants: {
      variant: "default",
      size: "default",
    },
  },
);

const SidebarMenuButton = React.forwardRef<
  HTMLButtonElement,
  React.ComponentProps<"button"> & {
    asChild?: boolean;
    isActive?: boolean;
    tooltip?: string | React.ReactNode;
  } & VariantProps<typeof sidebarMenuButtonVariants>
>(
  (
    {
      asChild = false,
      isActive = false,
      variant = "default",
      size = "default",
      tooltip,
      className,
      ...props
    },
    ref,
  ) => {
    const Comp = asChild ? Slot : "button";
    const { state } = useSidebar();

    const button = (
      <Comp
        ref={ref}
        data-sidebar="menu-button"
        data-size={size}
        data-active={isActive}
        className={cn(sidebarMenuButtonVariants({ variant, size }), className)}
        {...props}
      />
    );

    if (!tooltip) {
      return button;
    }

    return (
      <ShadTooltip
        side="right"
        content={state == "collapsed" ? tooltip : undefined}
      >
        {button}
      </ShadTooltip>
    );
  },
);
SidebarMenuButton.displayName = "SidebarMenuButton";

const SidebarMenuAction = React.forwardRef<
  HTMLButtonElement,
  React.ComponentProps<"button"> & {
    asChild?: boolean;
    showOnHover?: boolean;
  }
>(({ className, asChild = false, showOnHover = false, ...props }, ref) => {
  const Comp = asChild ? Slot : "button";

  return (
    <Comp
      ref={ref}
      data-sidebar="menu-action"
      className={cn(
        "absolute right-1 top-1.5 flex aspect-square w-5 items-center justify-center rounded-md p-0 text-foreground outline-none ring-ring transition-transform hover:bg-accent hover:text-accent-foreground focus-visible:ring-1 peer-hover/menu-button:text-accent-foreground [&>svg]:size-4 [&>svg]:shrink-0",
        // Increases the hit area of the button on mobile.
        "after:-inset-2 after:hidden",
        "peer-data-[size=sm]/menu-button:top-1",
        "peer-data-[size=default]/menu-button:top-1.5",
        "peer-data-[size=lg]/menu-button:top-2.5",
        "group-data-[collapsible=icon]:hidden",
        showOnHover &&
          "group-focus-within/menu-item:opacity-100 group-hover/menu-item:opacity-100 data-[state=open]:opacity-100 peer-data-[active=true]/menu-button:text-accent-foreground md:opacity-0",
        className,
      )}
      {...props}
    />
  );
});
SidebarMenuAction.displayName = "SidebarMenuAction";

const SidebarMenuBadge = React.forwardRef<
  HTMLDivElement,
  React.ComponentProps<"div">
>(({ className, ...props }, ref) => (
  <div
    ref={ref}
    data-sidebar="menu-badge"
    className={cn(
      "pointer-events-none absolute right-1 flex h-5 min-w-5 select-none items-center justify-center rounded-md px-1 text-xs font-medium tabular-nums text-foreground",
      "peer-hover/menu-button:text-accent-foreground peer-data-[active=true]/menu-button:text-accent-foreground",
      "peer-data-[size=sm]/menu-button:top-1",
      "peer-data-[size=default]/menu-button:top-1.5",
      "peer-data-[size=lg]/menu-button:top-2.5",
      "group-data-[collapsible=icon]:hidden",
      className,
    )}
    {...props}
  />
));
SidebarMenuBadge.displayName = "SidebarMenuBadge";

const SidebarMenuSkeleton = React.forwardRef<
  HTMLDivElement,
  React.ComponentProps<"div"> & {
    showIcon?: boolean;
  }
>(({ className, showIcon = false, ...props }, ref) => {
  // Random width between 50 to 90%.
  const width = React.useMemo(() => {
    return `${Math.floor(Math.random() * 40) + 50}%`;
  }, []);

  return (
    <div
      ref={ref}
      data-sidebar="menu-skeleton"
      className={cn("flex h-8 items-center gap-2 rounded-md px-2", className)}
      {...props}
    >
      {showIcon && (
        <Skeleton
          className="size-4 rounded-md"
          data-sidebar="menu-skeleton-icon"
        />
      )}
      <Skeleton
        className="h-4 max-w-[--skeleton-width] flex-1"
        data-sidebar="menu-skeleton-text"
        style={
          {
            "--skeleton-width": width,
          } as React.CSSProperties
        }
      />
    </div>
  );
});
SidebarMenuSkeleton.displayName = "SidebarMenuSkeleton";

const SidebarMenuSub = React.forwardRef<
  HTMLUListElement,
  React.ComponentProps<"ul">
>(({ className, ...props }, ref) => (
  <ul
    ref={ref}
    data-sidebar="menu-sub"
    className={cn(
      "mx-3.5 flex min-w-0 translate-x-px flex-col gap-1 border-l border-border px-2.5 py-0.5",
      "group-data-[collapsible=icon]:hidden",
      className,
    )}
    {...props}
  />
));
SidebarMenuSub.displayName = "SidebarMenuSub";

const SidebarMenuSubItem = React.forwardRef<
  HTMLLIElement,
  React.ComponentProps<"li">
>(({ ...props }, ref) => <li ref={ref} {...props} />);
SidebarMenuSubItem.displayName = "SidebarMenuSubItem";

const SidebarMenuSubButton = React.forwardRef<
  HTMLAnchorElement,
  React.ComponentProps<"a"> & {
    asChild?: boolean;
    size?: "sm" | "md";
    isActive?: boolean;
  }
>(({ asChild = false, size = "md", isActive, className, ...props }, ref) => {
  const Comp = asChild ? Slot : "a";

  return (
    <Comp
      ref={ref}
      data-sidebar="menu-sub-button"
      data-size={size}
      data-active={isActive}
      className={cn(
        "flex h-7 min-w-0 -translate-x-px items-center gap-2 overflow-hidden rounded-md px-2 text-foreground outline-none ring-ring hover:bg-accent hover:text-accent-foreground focus-visible:ring-1 active:bg-accent active:text-accent-foreground disabled:pointer-events-none disabled:opacity-50 aria-disabled:pointer-events-none aria-disabled:opacity-50 [&>span:last-child]:truncate [&>svg]:size-4 [&>svg]:shrink-0 [&>svg]:text-accent-foreground",
        "data-[active=true]:bg-accent data-[active=true]:text-accent-foreground",
        size === "sm" && "text-xs",
        size === "md" && "text-sm",
        "group-data-[collapsible=icon]:hidden",
        className,
      )}
      {...props}
    />
  );
});
SidebarMenuSubButton.displayName = "SidebarMenuSubButton";

export {
  Sidebar,
  SidebarContent,
  SidebarFooter,
  SidebarGroup,
  SidebarGroupAction,
  SidebarGroupContent,
  SidebarGroupLabel,
  SidebarHeader,
  SidebarInput,
  SidebarInset,
  SidebarMenu,
  SidebarMenuAction,
  SidebarMenuBadge,
  SidebarMenuButton,
  SidebarMenuItem,
  SidebarMenuSkeleton,
  SidebarMenuSub,
  SidebarMenuSubButton,
  SidebarMenuSubItem,
  SidebarProvider,
  SidebarRail,
  SidebarSeparator,
  SidebarTrigger,
  useSidebar,
};<|MERGE_RESOLUTION|>--- conflicted
+++ resolved
@@ -97,14 +97,11 @@
     open?: boolean;
     onOpenChange?: (open: boolean) => void;
     width?: string;
-<<<<<<< HEAD
     shortcut?: string;
-=======
     segmentedSidebar?: boolean;
     defaultSection?: SidebarSection;
     activeSection?: SidebarSection;
     onSectionChange?: (section: SidebarSection) => void;
->>>>>>> d12bb503
   }
 >(
   (
@@ -119,11 +116,8 @@
       style,
       children,
       width = SIDEBAR_WIDTH,
-<<<<<<< HEAD
       shortcut,
-=======
       segmentedSidebar = false,
->>>>>>> d12bb503
       ...props
     },
     ref,

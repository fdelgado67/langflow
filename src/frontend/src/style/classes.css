body {
  margin: 0;
  font-family: -apple-system, BlinkMacSystemFont, "Segoe UI", "Roboto", "Oxygen",
    "Ubuntu", "Cantarell", "Fira Sans", "Droid Sans", "Helvetica Neue",
    sans-serif;
  -webkit-font-smoothing: antialiased;
  -moz-osx-font-smoothing: grayscale;
}

code {
  font-family: source-code-pro, Menlo, Monaco, Consolas, "Courier New",
    monospace;
}
pre {
  font-family: inherit;
}

.react-flow__pane {
  cursor: default;
}

.AccordionContent {
  overflow: hidden;
}
.AccordionContent[data-state="open"] {
  animation: slideDown 300ms ease-out;
}
.AccordionContent[data-state="closed"] {
  animation: slideUp 300ms ease-out;
}

.gradient-end {
  animation: gradient-motion-end 3s infinite forwards;
}
.gradient-start {
  animation: gradient-motion-start 4s infinite forwards;
}

input:-webkit-autofill,
input:-webkit-autofill:hover,
input:-webkit-autofill:focus,
textarea:-webkit-autofill,
textarea:-webkit-autofill:hover,
textarea:-webkit-autofill:focus,
select:-webkit-autofill,
select:-webkit-autofill:hover,
select:-webkit-autofill:focus {
  -webkit-text-fill-color: black;
  -webkit-box-shadow: 0 0 0px 1000px #fff6d0 inset;
  box-shadow: 0 0 0px 1000px #fff6d0 inset;
  color: black;
}
.ace_scrollbar::-webkit-scrollbar {
  height: 8px;
  width: 8px;
}

.ace_scrollbar::-webkit-scrollbar-track {
  background-color: #f1f1f1;
}

.ace_scrollbar::-webkit-scrollbar-thumb {
  background-color: #ccc;
  border-radius: 999px;
}

.ace_scrollbar::-webkit-scrollbar-thumb:hover {
  background-color: #bbb;
  border-radius: 999px;
}

<<<<<<< HEAD
.osd-button {
  background-color: #4299e1; /* Tailwind's blue-500 */
  color: #ffffff; /* White text color */
  padding: 0.5rem 1rem; /* Padding for the buttons */
  border-radius: 0.25rem; /* Rounded corners */
  cursor: pointer; /* Change cursor on hover */
}

.osd-button:hover {
  background-color: #2b6cb0; /* Tailwind's blue-700 on hover */
=======
.ag-root ::-webkit-scrollbar {
  height: 8px;
  width: 8px;
}
.ag-root ::-webkit-scrollbar-button {
  background: #ccc;
}
.ag-root ::-webkit-scrollbar-track-piece {
  background-color: #f1f1f1;
}
.ag-root ::-webkit-scrollbar-thumb {
  background-color: #ccc;
}

.ag-root ::-webkit-scrollbar-thumb:hover {
  background-color: #ccc;
>>>>>>> ef2ed333
}<|MERGE_RESOLUTION|>--- conflicted
+++ resolved
@@ -69,18 +69,6 @@
   border-radius: 999px;
 }
 
-<<<<<<< HEAD
-.osd-button {
-  background-color: #4299e1; /* Tailwind's blue-500 */
-  color: #ffffff; /* White text color */
-  padding: 0.5rem 1rem; /* Padding for the buttons */
-  border-radius: 0.25rem; /* Rounded corners */
-  cursor: pointer; /* Change cursor on hover */
-}
-
-.osd-button:hover {
-  background-color: #2b6cb0; /* Tailwind's blue-700 on hover */
-=======
 .ag-root ::-webkit-scrollbar {
   height: 8px;
   width: 8px;
@@ -97,5 +85,4 @@
 
 .ag-root ::-webkit-scrollbar-thumb:hover {
   background-color: #ccc;
->>>>>>> ef2ed333
 }
import Fuse from "fuse.js";
import { cloneDeep } from "lodash";
import {
  createContext,
  memo,
  useCallback,
  useContext,
  useEffect,
  useMemo,
  useRef,
  useState,
} from "react";
import { useHotkeys } from "react-hotkeys-hook";
import { useShallow } from "zustand/react/shallow";
import ForwardedIconComponent from "@/components/common/genericIconComponent";
import { Button } from "@/components/ui/button";
import {
  Sidebar,
  SidebarContent,
  SidebarFooter,
  useSidebar,
} from "@/components/ui/sidebar";
import SkeletonGroup from "@/components/ui/skeletonGroup";
import { useGetMCPServers } from "@/controllers/API/queries/mcp/use-get-mcp-servers";
import { ENABLE_NEW_SIDEBAR } from "@/customization/feature-flags";
import { useAddComponent } from "@/hooks/use-add-component";
import { useShortcutsStore } from "@/stores/shortcuts";
import { setLocalStorage } from "@/utils/local-storage-util";
import {
  nodeColors,
  SIDEBAR_BUNDLES,
  SIDEBAR_CATEGORIES,
} from "@/utils/styleUtils";
import { cn, getBooleanFromStorage } from "@/utils/utils";
import useFlowStore from "../../../../stores/flowStore";
import { useTypesStore } from "../../../../stores/typesStore";
import type { APIClassType } from "../../../../types/api";
import isWrappedWithClass from "../PageComponent/utils/is-wrapped-with-class";
import { CategoryGroup } from "./components/categoryGroup";
import NoResultsMessage from "./components/emptySearchComponent";
import McpSidebarGroup from "./components/McpSidebarGroup";
import MemoizedSidebarGroup from "./components/sidebarBundles";
import SidebarMenuButtons from "./components/sidebarFooterButtons";
import { SidebarHeaderComponent } from "./components/sidebarHeader";
import SidebarSegmentedNav from "./components/sidebarSegmentedNav";
import { applyBetaFilter } from "./helpers/apply-beta-filter";
import { applyComponentFilter } from "./helpers/apply-component-filter";
import { applyEdgeFilter } from "./helpers/apply-edge-filter";
import { applyLegacyFilter } from "./helpers/apply-legacy-filter";
import { combinedResultsFn } from "./helpers/combined-results";
import { filteredDataFn } from "./helpers/filtered-data";
import { normalizeString } from "./helpers/normalize-string";
import sensitiveSort from "./helpers/sensitive-sort";
import { traditionalSearchMetadata } from "./helpers/traditional-search-metadata";

const CATEGORIES = SIDEBAR_CATEGORIES;
const BUNDLES = SIDEBAR_BUNDLES;

// Search context for the sidebar
export type SearchContextType = {
  focusSearch: () => void;
  isSearchFocused: boolean;
  // Additional properties for the sidebar to use
  search?: string;
  setSearch?: (value: string) => void;
  searchInputRef?: React.RefObject<HTMLInputElement>;
  handleInputFocus?: () => void;
  handleInputBlur?: () => void;
  handleInputChange?: (event: React.ChangeEvent<HTMLInputElement>) => void;
};

export const SearchContext = createContext<SearchContextType | null>(null);

export function useSearchContext() {
  const context = useContext(SearchContext);
  if (!context) {
    throw new Error("useSearchContext must be used within SearchProvider");
  }
  return context;
}

// Create a provider that can be used at the FlowPage level
export function FlowSearchProvider({
  children,
}: {
  children: React.ReactNode;
}) {
  const [search, setSearch] = useState("");
  const [isInputFocused, setIsInputFocused] = useState(false);
  const searchInputRef = useRef<HTMLInputElement | null>(null);

  const focusSearchInput = useCallback(() => {
    if (searchInputRef.current) {
      searchInputRef.current.focus();
    }
  }, []);

  const handleInputFocus = useCallback(() => {
    setIsInputFocused(true);
  }, []);

  const handleInputBlur = useCallback(() => {
    setIsInputFocused(false);
  }, []);

  const handleInputChange = useCallback(
    (event: React.ChangeEvent<HTMLInputElement>) => {
      setSearch(event.target.value);
    },
    [],
  );

  const searchContextValue = useMemo(
    () => ({
      focusSearch: focusSearchInput,
      isSearchFocused: isInputFocused,
      // Also expose the search state and handlers for the sidebar to use
      search,
      setSearch,
      searchInputRef,
      handleInputFocus,
      handleInputBlur,
      handleInputChange,
    }),
    [
      focusSearchInput,
      isInputFocused,
      search,
      handleInputFocus,
      handleInputBlur,
      handleInputChange,
    ],
  );

  return (
    <SearchContext.Provider value={searchContextValue}>
      {children}
    </SearchContext.Provider>
  );
}

interface FlowSidebarComponentProps {
  isLoading?: boolean;
  showLegacy?: boolean;
  setShowLegacy?: (value: boolean) => void;
}

export function FlowSidebarComponent({ isLoading }: FlowSidebarComponentProps) {
  const data = useTypesStore((state) => state.data);

  const {
    getFilterEdge,
    setFilterEdge,
    filterType,
    getFilterComponent,
    setFilterComponent,
  } = useFlowStore(
    useShallow((state) => ({
      getFilterEdge: state.getFilterEdge,
      setFilterEdge: state.setFilterEdge,
      filterType: state.filterType,
      getFilterComponent: state.getFilterComponent,
      setFilterComponent: state.setFilterComponent,
    })),
  );

  const { activeSection, setOpen, setActiveSection } = useSidebar();
  const addComponent = useAddComponent();

  // Get MCP servers for search functionality (only when new sidebar is enabled)
  const {
    data: mcpServers,
    isLoading: mcpLoading,
    isSuccess: mcpSuccess,
  } = useGetMCPServers({ enabled: ENABLE_NEW_SIDEBAR });

  // Get search state from context
  const context = useSearchContext();
  // Unconditional fallback ref to satisfy Rules of Hooks
  const fallbackSearchInputRef = useRef<HTMLInputElement | null>(null);
  const {
    search = "",
    setSearch = () => {},
    searchInputRef = fallbackSearchInputRef,
    isSearchFocused = false,
    handleInputFocus = () => {},
    handleInputBlur = () => {},
    handleInputChange: originalHandleInputChange = () => {},
  } = context;

  const handleInputChange = useCallback(
    (event: React.ChangeEvent<HTMLInputElement>) => {
      originalHandleInputChange(event);
      // Set active section to search when user first enters text
      if (event.target.value.length > 0 && search.length === 0) {
        setActiveSection("search");
      }
    },
    [originalHandleInputChange, search, setActiveSection],
  );

  const showBetaStorage = getBooleanFromStorage("showBeta", true);
  const showLegacyStorage = getBooleanFromStorage("showLegacy", false);

  // State
  const [fuse, setFuse] = useState<Fuse<any> | null>(null);
  const [openCategories, setOpenCategories] = useState<string[]>([]);
  const [showConfig, setShowConfig] = useState(false);
  const [showBeta, setShowBeta] = useState(showBetaStorage);
  const [showLegacy, setShowLegacy] = useState(showLegacyStorage);

  // Functions to handle state changes with localStorage persistence
  const handleSetShowBeta = useCallback((value: boolean) => {
    setShowBeta(value);
    setLocalStorage("showBeta", value.toString());
  }, []);

  const handleSetShowLegacy = useCallback((value: boolean) => {
    setShowLegacy(value);
    setLocalStorage("showLegacy", value.toString());
  }, []);
  const [mcpSearchData, setMcpSearchData] = useState<any[]>([]);

  // Create base data that includes MCP category when available
  const baseData = useMemo(() => {
    if (mcpSuccess && mcpServers && data["agents"]?.["MCPTools"]) {
      const mcpComponent = data["agents"]["MCPTools"];
      const newMcpSearchData = mcpServers.map((mcpServer) => ({
        ...mcpComponent,
        display_name: mcpServer.name,
        description: `MCP Server: ${mcpServer.name}`,
        category: "MCP",
        key: `mcp_${mcpServer.name}`,
        template: {
          ...mcpComponent.template,
          mcp_server: {
            ...mcpComponent.template.mcp_server,
            value: mcpServer,
          },
        },
      }));

      const mcpCategoryData: Record<string, any> = {};
      newMcpSearchData.forEach((mcp) => {
        mcpCategoryData[mcp.display_name] = mcp;
      });

      return {
        ...data,
        MCP: mcpCategoryData,
      };
    }
    return data;
  }, [data, mcpSuccess, mcpServers]);

  const [dataFilter, setFilterData] = useState(baseData);

  const customComponent = useMemo(() => {
    return data?.["custom_component"]?.["CustomComponent"] ?? null;
  }, [data]);

  const searchResults = useMemo(() => {
    if (!search || !fuse) return null;

    const searchTerm = normalizeString(search);
    const fuseResults = fuse.search(search).map((result) => ({
      ...result,
      item: { ...result.item, score: result.score },
    }));

    const fuseCategories = fuseResults.map((result) => result.item.category);
    const combinedResults = combinedResultsFn(fuseResults, baseData);
    const traditionalResults = traditionalSearchMetadata(baseData, searchTerm);

    return {
      fuseResults,
      fuseCategories,
      combinedResults,
      traditionalResults,
    };
  }, [search, fuse, baseData]);

  const searchFilteredData = useMemo(() => {
    if (!search || !searchResults) return cloneDeep(baseData);

    const filteredData = filteredDataFn(
      baseData,
      searchResults.combinedResults,
      searchResults.traditionalResults,
    );

    return filteredData;
  }, [baseData, search, searchResults]);

  const sortedCategories = useMemo(() => {
    if (!searchResults || !searchFilteredData) return [];

    return Object.keys(searchFilteredData).toSorted((a, b) =>
      searchResults.fuseCategories.indexOf(b) <
      searchResults.fuseCategories.indexOf(a)
        ? 1
        : -1,
    );
  }, [searchResults, searchFilteredData, CATEGORIES, BUNDLES]);

  const finalFilteredData = useMemo(() => {
    let filteredData = searchFilteredData;

    if (getFilterEdge?.length > 0) {
      filteredData = applyEdgeFilter(filteredData, getFilterEdge);
    }

    if (getFilterComponent !== "") {
      filteredData = applyComponentFilter(filteredData, getFilterComponent);
    }

    if (!showBeta) {
      filteredData = applyBetaFilter(filteredData);
    }

    if (!showLegacy) {
      filteredData = applyLegacyFilter(filteredData);
    }

    return filteredData;
  }, [
    searchFilteredData,
    getFilterEdge,
    getFilterComponent,
    showBeta,
    showLegacy,
  ]);

  const hasResults = useMemo(() => {
    return Object.entries(dataFilter).some(
      ([category, items]) =>
        (Object.keys(items).length > 0 &&
          (CATEGORIES.find((c) => c.name === category) ||
            BUNDLES.find((b) => b.name === category))) ||
        (dataFilter["MCP"] && Object.keys(dataFilter["MCP"]).length > 0),
    );
  }, [dataFilter]);

  const handleKeyDownInput = useCallback(
    (e: React.KeyboardEvent<HTMLDivElement>, name: string) => {
      if (e.key === "Enter" || e.key === " ") {
        e.preventDefault();
        setOpenCategories((prev) =>
          prev.includes(name)
            ? prev.filter((cat) => cat !== name)
            : [...prev, name],
        );
      }
    },
    [],
  );

  const handleClearSearch = useCallback(() => {
    setSearch("");
    setFilterData(baseData);
    setOpenCategories([]);
  }, [baseData, setSearch]);

  useEffect(() => {
    if (filterType || getFilterComponent !== "") {
      setOpen(true);
      setActiveSection("search");
    }
  }, [filterType, getFilterComponent, setOpen]);

  useEffect(() => {
    setFilterData(finalFilteredData);

    if (
      search !== "" ||
      filterType ||
      getFilterEdge.length > 0 ||
      getFilterComponent !== ""
    ) {
      const newOpenCategories = Object.keys(finalFilteredData).filter(
        (cat) => Object.keys(finalFilteredData[cat]).length > 0,
      );
      setOpenCategories(newOpenCategories);
    }
<<<<<<< HEAD
  }, [finalFilteredData, search, filterType, getFilterEdge]);
=======
  }, [
    finalFilteredData,
    search,
    filterType,
    getFilterEdge,
    setFilterComponent,
    getFilterComponent,
  ]);
>>>>>>> 7df51739

  useEffect(() => {
    const options = {
      keys: [
        "display_name",
        "description",
        "type",
        "category",
        "mcpServerName",
      ],
      threshold: 0.2,
      includeScore: true,
    };

    const fuseData = Object.entries(baseData).flatMap(([category, items]) =>
      Object.entries(items).map(([key, value]) => ({
        ...value,
        category,
        key,
      })),
    );

    // MCP data is already included in baseData, but we still need mcpSearchData for non-search display
    if (mcpSuccess && mcpServers && data["agents"]?.["MCPTools"]) {
      const mcpComponent = data["agents"]["MCPTools"];
      const newMcpSearchData = mcpServers.map((mcpServer) => ({
        ...mcpComponent,
        mcpServerName: mcpServer.name, // adds this field and makes it searchable
        category: "MCP",
        key: `mcp_${mcpServer.name}`,
        template: {
          ...mcpComponent.template,
          mcp_server: {
            ...mcpComponent.template.mcp_server,
            value: mcpServer,
          },
        },
      }));

      setMcpSearchData(newMcpSearchData);
      // No need to push to fuseData since it's already in baseData
    } else {
      setMcpSearchData([]);
    }
    setFuse(new Fuse(fuseData, options));
  }, [baseData, mcpSuccess, mcpServers]);

  useEffect(() => {
    if (getFilterEdge.length !== 0 || getFilterComponent !== "") {
      setSearch("");
    }
  }, [getFilterEdge, getFilterComponent, baseData]);

  useEffect(() => {
    if (
      search === "" &&
      getFilterEdge.length === 0 &&
      getFilterComponent === ""
    ) {
      setOpenCategories([]);
    }
  }, [search, getFilterEdge, getFilterComponent]);

  const searchComponentsSidebar = useShortcutsStore(
    (state) => state.searchComponentsSidebar,
  );

  useHotkeys(
    searchComponentsSidebar,
    (e: KeyboardEvent) => {
      if (isWrappedWithClass(e, "noflow")) return;
      e.preventDefault();
      searchInputRef.current?.focus();
      setOpen(true);
    },
    {
      preventDefault: true,
    },
  );

  useHotkeys(
    "esc",
    (event) => {
      event.preventDefault();
      searchInputRef.current?.blur();
    },
    {
      enableOnFormTags: true,
      enabled: isSearchFocused,
    },
  );

  const onDragStart = useCallback(
    (
      event: React.DragEvent<any>,
      data: { type: string; node?: APIClassType },
    ) => {
      var crt = event.currentTarget.cloneNode(true);
      crt.style.position = "absolute";
      crt.style.width = "215px";
      crt.style.top = "-500px";
      crt.style.right = "-500px";
      crt.classList.add("cursor-grabbing");
      document.body.appendChild(crt);
      event.dataTransfer.setDragImage(crt, 0, 0);
      event.dataTransfer.setData("genericNode", JSON.stringify(data));
    },
    [],
  );

  const hasCoreComponents = useMemo(() => {
    const categoriesWithItems = CATEGORIES.filter(
      (item) =>
        dataFilter[item.name] && Object.keys(dataFilter[item.name]).length > 0,
    );
    const result = categoriesWithItems.length > 0;
    return result;
  }, [dataFilter]);

  const hasBundleItems = useMemo(() => {
    const bundlesWithItems = BUNDLES.filter(
      (item) =>
        dataFilter[item.name] && Object.keys(dataFilter[item.name]).length > 0,
    );
    const result = bundlesWithItems.length > 0;
    return result;
  }, [dataFilter]);

  const hasMcpComponents = useMemo(() => {
    return dataFilter["MCP"] && Object.keys(dataFilter["MCP"]).length > 0;
  }, [dataFilter]);

  const hasMcpServers = Boolean(mcpServers && mcpServers.length > 0);

<<<<<<< HEAD
  const hasSearchInput = search !== "" || filterType !== undefined;
=======
  const hasSearchInput =
    search !== "" || filterType !== undefined || getFilterComponent !== "";
>>>>>>> 7df51739

  const showComponents =
    (ENABLE_NEW_SIDEBAR &&
      hasCoreComponents &&
      (activeSection === "components" || activeSection === "search")) ||
    (hasSearchInput && hasCoreComponents && ENABLE_NEW_SIDEBAR) ||
    !ENABLE_NEW_SIDEBAR;
  const showBundles =
    (hasBundleItems && ENABLE_NEW_SIDEBAR && activeSection === "bundles") ||
    (hasSearchInput && hasBundleItems && ENABLE_NEW_SIDEBAR) ||
    !ENABLE_NEW_SIDEBAR;
  const showMcp =
    (ENABLE_NEW_SIDEBAR && activeSection === "mcp") ||
    (hasSearchInput && hasMcpComponents && ENABLE_NEW_SIDEBAR);

  const [category, component] = getFilterComponent?.split(".") ?? ["", ""];

  const filterDescription =
    getFilterComponent !== ""
      ? (baseData[category][component]?.display_name ?? "")
      : (filterType?.type ?? "");

  const filterName =
    getFilterComponent !== ""
      ? "Component"
      : filterType
        ? filterType.source
          ? "Input"
          : "Output"
        : "";

  const resetFilters = useCallback(() => {
    setFilterEdge([]);
    setFilterComponent("");
    setFilterData(baseData);
  }, [setFilterEdge, setFilterComponent, setFilterData, baseData]);

  return (
    <Sidebar
      collapsible="offcanvas"
      data-testid="shad-sidebar"
      className="noflow select-none"
    >
      <div className="flex h-full">
        {ENABLE_NEW_SIDEBAR && <SidebarSegmentedNav />}
        <div
          className={cn(
            "flex flex-col h-full w-full group-data-[collapsible=icon]:hidden",
            ENABLE_NEW_SIDEBAR && "sidebar-segmented",
          )}
        >
          <SidebarHeaderComponent
            showConfig={showConfig}
            setShowConfig={setShowConfig}
            showBeta={showBeta}
            setShowBeta={handleSetShowBeta}
            showLegacy={showLegacy}
            setShowLegacy={handleSetShowLegacy}
            searchInputRef={searchInputRef}
            isInputFocused={isSearchFocused}
            search={search}
            handleInputFocus={handleInputFocus}
            handleInputBlur={handleInputBlur}
            handleInputChange={handleInputChange}
            filterName={filterName}
            filterDescription={filterDescription}
            resetFilters={resetFilters}
          />

          <SidebarContent
            segmentedSidebar={ENABLE_NEW_SIDEBAR}
            className="flex-1 group-data-[collapsible=icon]:hidden"
          >
            {isLoading ? (
              <div className="flex flex-col gap-2">
                <div className="flex flex-col gap-1 p-3">
                  <SkeletonGroup count={13} className="my-0.5 h-7" />
                </div>
                <div className="h-8" />
                <div className="flex flex-col gap-1 px-3 pt-2">
                  <SkeletonGroup count={21} className="my-0.5 h-7" />
                </div>
              </div>
            ) : (
              <>
                {hasResults ? (
                  <>
                    {showComponents && (
                      <CategoryGroup
                        dataFilter={dataFilter}
                        sortedCategories={sortedCategories}
                        CATEGORIES={CATEGORIES}
                        openCategories={openCategories}
                        setOpenCategories={setOpenCategories}
                        search={search}
                        nodeColors={nodeColors}
                        onDragStart={onDragStart}
                        sensitiveSort={sensitiveSort}
                        showConfig={showConfig}
                        setShowConfig={setShowConfig}
                      />
                    )}
                    {showMcp && (
                      <McpSidebarGroup
                        mcpComponents={
                          hasSearchInput
                            ? Object.values(dataFilter["MCP"] || {})
                            : mcpSearchData
                        }
                        nodeColors={nodeColors}
                        onDragStart={onDragStart}
                        openCategories={openCategories}
                        mcpLoading={mcpLoading}
                        mcpSuccess={mcpSuccess}
                        search={search}
                        hasMcpServers={hasMcpServers}
                        showSearchConfigTrigger={
                          activeSection !== "mcp" &&
                          !showComponents &&
                          showBundles
                        }
                        showConfig={showConfig}
                        setShowConfig={setShowConfig}
                      />
                    )}
                    {showBundles && (
                      <MemoizedSidebarGroup
                        BUNDLES={BUNDLES}
                        search={search}
                        sortedCategories={sortedCategories}
                        dataFilter={dataFilter}
                        nodeColors={nodeColors}
                        onDragStart={onDragStart}
                        sensitiveSort={sensitiveSort}
                        openCategories={openCategories}
                        setOpenCategories={setOpenCategories}
                        handleKeyDownInput={handleKeyDownInput}
                        showSearchConfigTrigger={
                          activeSection === "bundles" ||
                          (!showComponents && !showMcp)
                        }
                        showConfig={showConfig}
                        setShowConfig={setShowConfig}
                      />
                    )}
                    {showComponents && (
                      <Button
                        onClick={() => setActiveSection("bundles")}
                        variant="ghost"
                        className="bg-muted hover:bg-muted/70 mx-3 px-2.5 !text-[13px] font-normal line-height-[16px] mb-3 group -mt-3 h-[34px]"
                      >
                        <span className="text-muted-foreground flex items-center">
                          <ForwardedIconComponent
                            name="blocks"
                            className="h-4 w-4"
                          />
                        </span>
                        Discover more components
                      </Button>
                    )}
                  </>
                ) : (
                  <NoResultsMessage
                    onClearSearch={handleClearSearch}
                    showConfig={showConfig}
                    setShowConfig={setShowConfig}
                  />
                )}
              </>
            )}
          </SidebarContent>
          {ENABLE_NEW_SIDEBAR &&
          activeSection === "mcp" &&
          !hasMcpServers ? null : (
            <SidebarFooter className="border-t group-data-[collapsible=icon]:hidden p-1 gap-1">
              <SidebarMenuButtons
                customComponent={customComponent}
                addComponent={addComponent}
                isLoading={isLoading}
              />
            </SidebarFooter>
          )}
        </div>
      </div>
    </Sidebar>
  );
}

FlowSidebarComponent.displayName = "FlowSidebarComponent";

export default memo(
  FlowSidebarComponent,
  (
    prevProps: FlowSidebarComponentProps,
    nextProps: FlowSidebarComponentProps,
  ) => {
    return (
      prevProps.showLegacy === nextProps.showLegacy &&
      prevProps.setShowLegacy === nextProps.setShowLegacy
    );
  },
);<|MERGE_RESOLUTION|>--- conflicted
+++ resolved
@@ -382,9 +382,6 @@
       );
       setOpenCategories(newOpenCategories);
     }
-<<<<<<< HEAD
-  }, [finalFilteredData, search, filterType, getFilterEdge]);
-=======
   }, [
     finalFilteredData,
     search,
@@ -393,7 +390,6 @@
     setFilterComponent,
     getFilterComponent,
   ]);
->>>>>>> 7df51739
 
   useEffect(() => {
     const options = {
@@ -528,12 +524,8 @@
 
   const hasMcpServers = Boolean(mcpServers && mcpServers.length > 0);
 
-<<<<<<< HEAD
-  const hasSearchInput = search !== "" || filterType !== undefined;
-=======
   const hasSearchInput =
     search !== "" || filterType !== undefined || getFilterComponent !== "";
->>>>>>> 7df51739
 
   const showComponents =
     (ENABLE_NEW_SIDEBAR &&

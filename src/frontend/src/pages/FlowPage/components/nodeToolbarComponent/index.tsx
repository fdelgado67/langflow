import { countHandlesFn } from "@/CustomNodes/helpers/count-handles";
import { mutateTemplate } from "@/CustomNodes/helpers/mutate-template";
import useHandleOnNewValue from "@/CustomNodes/hooks/use-handle-new-value";
import useHandleNodeClass from "@/CustomNodes/hooks/use-handle-node-class";
import ShadTooltip from "@/components/common/shadTooltipComponent";
import ToggleShadComponent from "@/components/core/parameterRenderComponent/components/toggleShadComponent";
import { Button } from "@/components/ui/button";
import { usePatchUpdateFlow } from "@/controllers/API/queries/flows/use-patch-update-flow";
import { usePostTemplateValue } from "@/controllers/API/queries/nodes/use-post-template-value";
import { usePostRetrieveVertexOrder } from "@/controllers/API/queries/vertex";
import useAddFlow from "@/hooks/flows/use-add-flow";
import { APIClassType } from "@/types/api";
import { useUpdateNodeInternals } from "@xyflow/react";
import _, { cloneDeep } from "lodash";
import { memo, useCallback, useEffect, useMemo, useRef, useState } from "react";
import IconComponent from "../../../../components/common/genericIconComponent";
import {
  Select,
  SelectContentWithoutPortal,
  SelectItem,
  SelectTrigger,
} from "../../../../components/ui/select-custom";
import useAlertStore from "../../../../stores/alertStore";
import { useDarkStore } from "../../../../stores/darkStore";
import useFlowStore from "../../../../stores/flowStore";
import useFlowsManagerStore from "../../../../stores/flowsManagerStore";
import { useShortcutsStore } from "../../../../stores/shortcuts";
import { useStoreStore } from "../../../../stores/storeStore";
import { nodeToolbarPropsType } from "../../../../types/components";
import { FlowType } from "../../../../types/flow";
import {
  checkHasToolMode,
  createFlowComponent,
  downloadNode,
  expandGroupNode,
  updateFlowPosition,
} from "../../../../utils/reactflowUtils";
import { cn, getNodeLength, openInNewTab } from "../../../../utils/utils";
import { ToolbarButton } from "./components/toolbar-button";
import ToolbarModals from "./components/toolbar-modals";
import useShortcuts from "./hooks/use-shortcuts";
import ShortcutDisplay from "./shortcutDisplay";
import ToolbarSelectItem from "./toolbarSelectItem";

const NodeToolbarComponent = memo(
  ({
    data,
    deleteNode,
    setShowNode,
    numberOfOutputHandles,
    showNode,
    name = "code",
    onCloseAdvancedModal,
    updateNode,
    isOutdated,
    setOpenShowMoreOptions,
  }: nodeToolbarPropsType): JSX.Element => {
    const version = useDarkStore((state) => state.version);
    const [showModalAdvanced, setShowModalAdvanced] = useState(false);
    const [showconfirmShare, setShowconfirmShare] = useState(false);
    const [showOverrideModal, setShowOverrideModal] = useState(false);
    const [flowComponent, setFlowComponent] = useState<FlowType>(
      createFlowComponent(cloneDeep(data), version),
    );
    const updateFreezeStatus = useFlowStore(
      (state) => state.updateFreezeStatus,
    );
    const { hasStore, hasApiKey, validApiKey } = useStoreStore((state) => ({
      hasStore: state.hasStore,
      hasApiKey: state.hasApiKey,
      validApiKey: state.validApiKey,
    }));
    const shortcuts = useShortcutsStore((state) => state.shortcuts);
    const currentFlowId = useFlowsManagerStore((state) => state.currentFlowId);
    const [openModal, setOpenModal] = useState(false);
    const frozen = data.node?.frozen ?? false;
    const currentFlow = useFlowStore((state) => state.currentFlow);
    const updateNodeInternals = useUpdateNodeInternals();

<<<<<<< HEAD
=======
    const paste = useFlowStore((state) => state.paste);
    const nodes = useFlowStore((state) => state.nodes);
    const edges = useFlowStore((state) => state.edges);
    const setNodes = useFlowStore((state) => state.setNodes);
    const setEdges = useFlowStore((state) => state.setEdges);
    const getNodePosition = useFlowStore((state) => state.getNodePosition);
    const flows = useFlowsManagerStore((state) => state.flows);
    const takeSnapshot = useFlowsManagerStore((state) => state.takeSnapshot);
    const { mutate: FreezeAllVertices } = usePostRetrieveVertexOrder({
      onSuccess: ({ vertices_to_run }) => {
        updateFreezeStatus(vertices_to_run, !data.node?.frozen);
        vertices_to_run.forEach((vertex) => {
          updateNodeInternals(vertex);
        });
      },
    });
    const updateToolMode = useFlowStore((state) => state.updateToolMode);

    const flowDataNodes = useMemo(
      () => currentFlow?.data?.nodes,
      [currentFlow],
    );

    const node = useMemo(
      () => flowDataNodes?.find((n) => n.id === data.id),
      [flowDataNodes, data.id],
    );

    const index = useMemo(
      () => flowDataNodes?.indexOf(node!)!,
      [flowDataNodes, node],
    );

    const postToolModeValue = usePostTemplateValue({
      node: data.node!,
      nodeId: data.id,
      parameterId: "tool_mode",
      tool_mode: data.node!.tool_mode ?? false,
    });

    const isSaved = flows?.some((flow) =>
      Object.values(flow).includes(data.node?.display_name!),
    );

    const setNode = useFlowStore((state) => state.setNode);

>>>>>>> 7d6d41aa
    const nodeLength = useMemo(() => getNodeLength(data), [data]);
    const hasCode = useMemo(
      () => Object.keys(data.node!.template).includes("code"),
      [data.node],
    );
    // Check if any of the data.node.template fields have tool_mode as True
    // if so we can show the tool mode button
    const hasToolMode = useMemo(
      () => checkHasToolMode(data.node?.template ?? {}),
      [data.node?.template],
    );
    const isGroup = useMemo(
      () => (data.node?.flow ? true : false),
      [data.node],
    );

    const addFlow = useAddFlow();

    const { mutate: patchUpdateFlow } = usePatchUpdateFlow();

    const isMinimal = useMemo(
      () => countHandlesFn(data) <= 1 && numberOfOutputHandles <= 1,
      [data, numberOfOutputHandles],
    );

    const [toolMode, setToolMode] = useState(() => {
      // Check if tool mode is explicitly set on the node
      const hasToolModeProperty = data.node?.tool_mode;
      if (hasToolModeProperty) {
        return hasToolModeProperty;
      }

      // Otherwise check if node has component_as_tool output
      const hasComponentAsTool = data.node?.outputs?.some(
        (output) => output.name === "component_as_tool",
      );

      return hasComponentAsTool ?? false;
    });

    const { handleNodeClass: handleNodeClassHook } = useHandleNodeClass(
      data.id,
    );

    const handleNodeClass = (newNodeClass: APIClassType, type: string) => {
      handleNodeClassHook(newNodeClass, type);
    };

    const handleActivateToolMode = () => {
      const newValue = !flowDataNodes![index]!.data.node.tool_mode;

      updateToolMode(data.id, newValue);
      data.node!.tool_mode = newValue;

      setToolMode(newValue);

      mutateTemplate(
        newValue,
        data.node!,
        handleNodeClass,
        postToolModeValue,
        setErrorData,
        "tool_mode",
        () => {
          currentFlow!.data!.nodes[index]!.data.node.tool_mode = newValue;
          patchUpdateFlow({
            id: currentFlow?.id!,
            name: currentFlow?.name!,
            data: currentFlow?.data!,
            description: currentFlow?.description!,
            folder_id: currentFlow?.folder_id!,
            endpoint_name: currentFlow?.endpoint_name!,
          });
        },
      );

      updateNodeInternals(data.id);
      return newValue;
    };

    const handleMinimize = useCallback(() => {
      if (isMinimal || !showNode) {
        setShowNode(!showNode);
        updateNodeInternals(data.id);
        return;
      }
      setNoticeData({
        title:
          "Minimization only available for components with one handle or fewer.",
      });
    }, [isMinimal, showNode, data.id]);

    function handleungroup() {
      if (isGroup) {
        takeSnapshot();
        expandGroupNode(
          data.id,
          updateFlowPosition(getNodePosition(data.id), data.node?.flow!),
          data.node!.template,
          nodes,
          edges,
          setNodes,
          setEdges,
          data.node?.outputs,
        );
      }
    }

    function shareComponent() {
      if (hasApiKey || hasStore) {
        setShowconfirmShare((state) => !state);
      }
    }

    function handleCodeModal() {
      if (!hasCode)
        setNoticeData({ title: `You can not access ${data.id} code` });
      setOpenModal((state) => !state);
    }

    function saveComponent() {
      if (isSaved) {
        setShowOverrideModal((state) => !state);
        return;
      }
      addFlow({
        flow: flowComponent,
        override: false,
      });
      setSuccessData({ title: `${data.id} saved successfully` });
      return;
    }

    function openDocs() {
      if (data.node?.documentation) {
        return openInNewTab(data.node?.documentation);
      }
      setNoticeData({
        title: `${data.id} docs is not available at the moment.`,
      });
    }

    const freezeFunction = () => {
      setNode(data.id, (old) => ({
        ...old,
        data: {
          ...old.data,
          node: {
            ...old.data.node,
            frozen: old.data?.node?.frozen ? false : true,
          },
        },
      }));
    };

    useShortcuts({
      showOverrideModal,
      showModalAdvanced,
      openModal,
      showconfirmShare,
      FreezeAllVertices: () => {
        FreezeAllVertices({ flowId: currentFlowId, stopNodeId: data.id });
      },
      Freeze: freezeFunction,
      downloadFunction: () => downloadNode(flowComponent!),
      displayDocs: openDocs,
      saveComponent,
      showAdvance: () => setShowModalAdvanced((state) => !state),
      handleCodeModal,
      shareComponent,
      ungroup: handleungroup,
      minimizeFunction: handleMinimize,
      activateToolMode: handleActivateToolMode,
      hasToolMode,
    });

    const paste = useFlowStore((state) => state.paste);
    const nodes = useFlowStore((state) => state.nodes);
    const edges = useFlowStore((state) => state.edges);
    const setNodes = useFlowStore((state) => state.setNodes);
    const setEdges = useFlowStore((state) => state.setEdges);
    const getNodePosition = useFlowStore((state) => state.getNodePosition);
    const flows = useFlowsManagerStore((state) => state.flows);
    const takeSnapshot = useFlowsManagerStore((state) => state.takeSnapshot);
    const { mutate: FreezeAllVertices } = usePostRetrieveVertexOrder({
      onSuccess: ({ vertices_to_run }) => {
        updateFreezeStatus(vertices_to_run, !data.node?.frozen);
        vertices_to_run.forEach((vertex) => {
          updateNodeInternals(vertex);
        });
      },
    });
    const updateToolMode = useFlowStore((state) => state.updateToolMode);

    useEffect(() => {
      if (!showModalAdvanced) {
        onCloseAdvancedModal!(false);
      }
    }, [showModalAdvanced]);

    const setLastCopiedSelection = useFlowStore(
      (state) => state.setLastCopiedSelection,
    );

    const setSuccessData = useAlertStore((state) => state.setSuccessData);
    const setNoticeData = useAlertStore((state) => state.setNoticeData);
    const setErrorData = useAlertStore((state) => state.setErrorData);

    useEffect(() => {
      setFlowComponent(createFlowComponent(cloneDeep(data), version));
    }, [
      data,
      data.node,
      data.node?.display_name,
      data.node?.description,
      data.node?.template,
      showModalAdvanced,
      showconfirmShare,
    ]);

    const [selectedValue, setSelectedValue] = useState(null);

    const handleSelectChange = useCallback((event) => {
      setSelectedValue(event);

      switch (event) {
        case "save":
          saveComponent();
          break;
        case "freeze":
          freezeFunction();
          break;
        case "freezeAll":
          FreezeAllVertices({ flowId: currentFlowId, stopNodeId: data.id });
          break;
        case "code":
          setOpenModal(!openModal);
          break;
        case "advanced":
          setShowModalAdvanced(true);
          break;
        case "show":
          takeSnapshot();
          handleMinimize();
          break;
        case "Share":
          shareComponent();
          break;
        case "Download":
          downloadNode(flowComponent!);
          break;
        case "SaveAll":
          addFlow({
            flow: flowComponent,
            override: false,
          });
          break;
        case "documentation":
          openDocs();
          break;
        case "disabled":
          break;
        case "ungroup":
          handleungroup();
          break;
        case "override":
          setShowOverrideModal(true);
          break;
        case "delete":
          deleteNode(data.id);
          break;
        case "update":
          updateNode();
          break;
        case "copy":
          const node = nodes.filter((node) => node.id === data.id);
          setLastCopiedSelection({ nodes: _.cloneDeep(node), edges: [] });
          break;
        case "duplicate":
          paste(
            {
              nodes: [nodes.find((node) => node.id === data.id)!],
              edges: [],
            },
            {
              x: 50,
              y: 10,
              paneX: nodes.find((node) => node.id === data.id)?.position.x,
              paneY: nodes.find((node) => node.id === data.id)?.position.y,
            },
          );
          break;
        case "toolMode":
          handleActivateToolMode();
          break;
      }

      setSelectedValue(null);
    }, []);

    const isSaved = flows?.some((flow) =>
      Object.values(flow).includes(data.node?.display_name!),
    );

    const setNode = useFlowStore((state) => state.setNode);

    const { handleOnNewValue: handleOnNewValueHook } = useHandleOnNewValue({
      node: data.node!,
      nodeId: data.id,
      name,
    });

    const handleOnNewValue = (value: string | string[]) => {
      handleOnNewValueHook({ value });
    };

    const selectTriggerRef = useRef(null);

    const handleButtonClick = () => {
      (selectTriggerRef.current! as HTMLElement)?.click();
    };

    const handleOpenChange = (open: boolean) => {
      setOpenShowMoreOptions && setOpenShowMoreOptions(open);
    };

<<<<<<< HEAD
    const postToolModeValue = usePostTemplateValue({
      node: data.node!,
      nodeId: data.id,
      parameterId: "tool_mode",
      tool_mode: data.node!.tool_mode ?? false,
    });

    const handleConfirm = useCallback(() => {
      addFlow({
        flow: flowComponent,
        override: true,
      });
      setSuccessData({ title: `${data.id} successfully overridden!` });
      setShowOverrideModal(false);
    }, [flowComponent, data.id]);

    const handleClose = useCallback(() => {
      setShowOverrideModal(false);
    }, []);

    const handleCancel = useCallback(() => {
      addFlow({
        flow: flowComponent,
        override: true,
      });
      setSuccessData({ title: "New component successfully saved!" });
      setShowOverrideModal(false);
    }, [flowComponent, setSuccessData, setShowOverrideModal]);

=======
>>>>>>> 7d6d41aa
    const renderToolbarButtons = useMemo(
      () => (
        <>
          {hasCode && (
            <ToolbarButton
              icon="Code"
              label="Code"
              onClick={() => setOpenModal(true)}
              shortcut={shortcuts.find((s) =>
                s.name.toLowerCase().startsWith("code"),
              )}
              dataTestId="code-button-modal"
            />
          )}
          {nodeLength > 0 && (
            <ToolbarButton
              icon="SlidersHorizontal"
              label="Controls"
              onClick={() => setShowModalAdvanced(true)}
              shortcut={shortcuts.find((s) =>
                s.name.toLowerCase().startsWith("advanced"),
              )}
              dataTestId="edit-button-modal"
            />
          )}
          {!hasToolMode && (
            <ToolbarButton
              icon="FreezeAll"
              label="Freeze Path"
              onClick={() => {
                takeSnapshot();
                FreezeAllVertices({
                  flowId: currentFlowId,
                  stopNodeId: data.id,
                });
              }}
              shortcut={shortcuts.find((s) =>
                s.name.toLowerCase().startsWith("freeze path"),
              )}
              className={cn("node-toolbar-buttons", frozen && "text-blue-500")}
            />
          )}
          {hasToolMode && (
            <ShadTooltip
              content={
                <ShortcutDisplay
                  {...shortcuts.find(
                    ({ name }) => name.toLowerCase() === "tool mode",
                  )!}
                />
              }
              side="top"
            >
              <Button
                className={cn(
                  "node-toolbar-buttons h-[2rem]",
                  toolMode && "text-primary",
                )}
                variant="ghost"
                onClick={(event) => {
                  event.preventDefault();
                  takeSnapshot();
                  handleSelectChange("toolMode");
                }}
                size="node-toolbar"
                data-testid="tool-mode-button"
              >
                <IconComponent
                  name="Hammer"
                  className={cn(
                    "h-4 w-4 transition-all",
                    toolMode ? "text-primary" : "",
                  )}
                />
                <span className="text-[13px] font-medium">Tool Mode</span>
                <ToggleShadComponent
                  value={toolMode}
                  editNode={false}
                  handleOnNewValue={() => {
                    takeSnapshot();
                    handleSelectChange("toolMode");
                  }}
                  disabled={false}
                  size="medium"
                  showToogle={false}
                  id="tool-mode-toggle"
                />
              </Button>
            </ShadTooltip>
          )}
        </>
      ),
      [
        hasCode,
        nodeLength,
        hasToolMode,
        toolMode,
        data.id,
        takeSnapshot,
        FreezeAllVertices,
        currentFlowId,
        shortcuts,
        frozen,
        handleSelectChange,
      ],
    );

    return (
      <>
        <div className="noflow nopan nodelete nodrag">
          <div className="toolbar-wrapper">
            {renderToolbarButtons}
            <Select
              onValueChange={handleSelectChange}
              value={selectedValue!}
              onOpenChange={handleOpenChange}
            >
              <SelectTrigger className="w-62">
                <ShadTooltip content="Show More" side="top">
                  <div data-testid="more-options-modal">
                    <Button
                      className="node-toolbar-buttons h-[2rem] w-[2rem]"
                      variant="ghost"
                      onClick={handleButtonClick}
                      size="node-toolbar"
                      asChild
                    >
                      <IconComponent
                        name="MoreHorizontal"
                        className="h-4 w-4"
                      />
                    </Button>
                  </div>
                </ShadTooltip>
              </SelectTrigger>
              <SelectContentWithoutPortal
                className={"relative top-1 w-56 bg-background"}
              >
                {hasCode && (
                  <SelectItem value={"code"}>
                    <ToolbarSelectItem
                      shortcut={
                        shortcuts.find((obj) => obj.name === "Code")?.shortcut!
                      }
                      value={"Code"}
                      icon={"Code"}
                      dataTestId="code-button-modal"
                    />
                  </SelectItem>
                )}
                {nodeLength > 0 && (
                  <SelectItem
                    value={nodeLength === 0 ? "disabled" : "advanced"}
                  >
                    <ToolbarSelectItem
                      shortcut={
                        shortcuts.find(
                          (obj) => obj.name === "Advanced Settings",
                        )?.shortcut!
                      }
                      value={"Controls"}
                      icon={"SlidersHorizontal"}
                      dataTestId="advanced-button-modal"
                    />
                  </SelectItem>
                )}
                <SelectItem value={"save"}>
                  <ToolbarSelectItem
                    shortcut={
                      shortcuts.find((obj) => obj.name === "Save Component")
                        ?.shortcut!
                    }
                    value={"Save"}
                    icon={"SaveAll"}
                    dataTestId="save-button-modal"
                  />
                </SelectItem>
                <SelectItem value={"duplicate"}>
                  <ToolbarSelectItem
                    shortcut={
                      shortcuts.find((obj) => obj.name === "Duplicate")
                        ?.shortcut!
                    }
                    value={"Duplicate"}
                    icon={"Copy"}
                    dataTestId="copy-button-modal"
                  />
                </SelectItem>
                <SelectItem value={"copy"}>
                  <ToolbarSelectItem
                    shortcut={
                      shortcuts.find((obj) => obj.name === "Copy")?.shortcut!
                    }
                    value={"Copy"}
                    icon={"Clipboard"}
                    dataTestId="copy-button-modal"
                  />
                </SelectItem>
                {isOutdated && (
                  <SelectItem value={"update"}>
                    <ToolbarSelectItem
                      shortcut={
                        shortcuts.find((obj) => obj.name === "Update")
                          ?.shortcut!
                      }
                      value={"Restore"}
                      icon={"RefreshCcwDot"}
                      dataTestId="update-button-modal"
                    />
                  </SelectItem>
                )}
                {hasStore && (
                  <SelectItem
                    value={"Share"}
                    disabled={!hasApiKey || !validApiKey}
                  >
                    <ToolbarSelectItem
                      shortcut={
                        shortcuts.find((obj) => obj.name === "Component Share")
                          ?.shortcut!
                      }
                      value={"Share"}
                      icon={"Share3"}
                      dataTestId="share-button-modal"
                    />
                  </SelectItem>
                )}

                <SelectItem
                  value={"documentation"}
                  disabled={data.node?.documentation === ""}
                >
                  <ToolbarSelectItem
                    shortcut={
                      shortcuts.find((obj) => obj.name === "Docs")?.shortcut!
                    }
                    value={"Docs"}
                    icon={"FileText"}
                    dataTestId="docs-button-modal"
                  />
                </SelectItem>
                {(isMinimal || !showNode) && (
                  <SelectItem
                    value={"show"}
                    data-testid={`${showNode ? "minimize" : "expand"}-button-modal`}
                  >
                    <ToolbarSelectItem
                      shortcut={
                        shortcuts.find((obj) => obj.name === "Minimize")
                          ?.shortcut!
                      }
                      value={showNode ? "Minimize" : "Expand"}
                      icon={showNode ? "Minimize2" : "Maximize2"}
                      dataTestId="minimize-button-modal"
                    />
                  </SelectItem>
                )}
                {isGroup && (
                  <SelectItem value="ungroup">
                    <ToolbarSelectItem
                      shortcut={
                        shortcuts.find((obj) => obj.name === "Group")?.shortcut!
                      }
                      value={"Ungroup"}
                      icon={"Ungroup"}
                      dataTestId="group-button-modal"
                    />
                  </SelectItem>
                )}
                <SelectItem value="freeze">
                  <ToolbarSelectItem
                    shortcut={
                      shortcuts.find((obj) => obj.name === "Freeze")?.shortcut!
                    }
                    value={"Freeze"}
                    icon={"Snowflake"}
                    dataTestId="freeze-button"
                    style={`${frozen ? " text-ice" : ""} transition-all`}
                  />
                </SelectItem>
                <SelectItem value="freezeAll">
                  <ToolbarSelectItem
                    shortcut={
                      shortcuts.find((obj) => obj.name === "Freeze Path")
                        ?.shortcut!
                    }
                    value={"Freeze Path"}
                    icon={"FreezeAll"}
                    dataTestId="freeze-path-button"
                    style={`${frozen ? " text-ice" : ""} transition-all`}
                  />
                </SelectItem>
                <SelectItem value="Download">
                  <ToolbarSelectItem
                    shortcut={
                      shortcuts.find((obj) => obj.name === "Download")
                        ?.shortcut!
                    }
                    value={"Download"}
                    icon={"Download"}
                    dataTestId="download-button-modal"
                  />
                </SelectItem>
                <SelectItem value={"delete"} className="focus:bg-red-400/[.20]">
                  <div className="font-red flex text-status-red">
                    <IconComponent
                      name="Trash2"
                      className="relative top-0.5 mr-2 h-4 w-4"
                    />{" "}
                    <span className="">Delete</span>{" "}
                    <span
                      className={`absolute right-2 top-2 flex items-center justify-center rounded-sm px-1 py-[0.2]`}
                    >
                      <IconComponent
                        name="Delete"
                        className="h-4 w-4 stroke-2 text-red-400"
                      ></IconComponent>
                    </span>
                  </div>
                </SelectItem>
                {hasToolMode && (
                  <SelectItem value="toolMode">
                    <ToolbarSelectItem
                      shortcut={
                        shortcuts.find((obj) => obj.name === "Tool Mode")
                          ?.shortcut!
                      }
                      value={"Tool Mode"}
                      icon={"Hammer"}
                      dataTestId="tool-mode-button"
                      style={`${toolMode ? "text-primary" : ""} transition-all`}
                    />
                  </SelectItem>
                )}
              </SelectContentWithoutPortal>
            </Select>
          </div>

          <ToolbarModals
            showModalAdvanced={showModalAdvanced}
            showconfirmShare={showconfirmShare}
            showOverrideModal={showOverrideModal}
            openModal={openModal}
            hasCode={hasCode}
            setShowModalAdvanced={setShowModalAdvanced}
            setShowconfirmShare={setShowconfirmShare}
            setShowOverrideModal={setShowOverrideModal}
            setOpenModal={setOpenModal}
            data={data}
            flowComponent={flowComponent}
            handleOnNewValue={handleOnNewValue}
            handleNodeClass={handleNodeClass}
            setToolMode={setToolMode}
            setSuccessData={setSuccessData}
            addFlow={addFlow}
            name={name}
          />
        </div>
      </>
    );
  },
);

NodeToolbarComponent.displayName = "NodeToolbarComponent";

export default NodeToolbarComponent;<|MERGE_RESOLUTION|>--- conflicted
+++ resolved
@@ -76,26 +76,7 @@
     const frozen = data.node?.frozen ?? false;
     const currentFlow = useFlowStore((state) => state.currentFlow);
     const updateNodeInternals = useUpdateNodeInternals();
-
-<<<<<<< HEAD
-=======
-    const paste = useFlowStore((state) => state.paste);
-    const nodes = useFlowStore((state) => state.nodes);
-    const edges = useFlowStore((state) => state.edges);
-    const setNodes = useFlowStore((state) => state.setNodes);
-    const setEdges = useFlowStore((state) => state.setEdges);
-    const getNodePosition = useFlowStore((state) => state.getNodePosition);
     const flows = useFlowsManagerStore((state) => state.flows);
-    const takeSnapshot = useFlowsManagerStore((state) => state.takeSnapshot);
-    const { mutate: FreezeAllVertices } = usePostRetrieveVertexOrder({
-      onSuccess: ({ vertices_to_run }) => {
-        updateFreezeStatus(vertices_to_run, !data.node?.frozen);
-        vertices_to_run.forEach((vertex) => {
-          updateNodeInternals(vertex);
-        });
-      },
-    });
-    const updateToolMode = useFlowStore((state) => state.updateToolMode);
 
     const flowDataNodes = useMemo(
       () => currentFlow?.data?.nodes,
@@ -125,7 +106,6 @@
 
     const setNode = useFlowStore((state) => state.setNode);
 
->>>>>>> 7d6d41aa
     const nodeLength = useMemo(() => getNodeLength(data), [data]);
     const hasCode = useMemo(
       () => Object.keys(data.node!.template).includes("code"),
@@ -308,7 +288,6 @@
     const setNodes = useFlowStore((state) => state.setNodes);
     const setEdges = useFlowStore((state) => state.setEdges);
     const getNodePosition = useFlowStore((state) => state.getNodePosition);
-    const flows = useFlowsManagerStore((state) => state.flows);
     const takeSnapshot = useFlowsManagerStore((state) => state.takeSnapshot);
     const { mutate: FreezeAllVertices } = usePostRetrieveVertexOrder({
       onSuccess: ({ vertices_to_run }) => {
@@ -426,12 +405,6 @@
       setSelectedValue(null);
     }, []);
 
-    const isSaved = flows?.some((flow) =>
-      Object.values(flow).includes(data.node?.display_name!),
-    );
-
-    const setNode = useFlowStore((state) => state.setNode);
-
     const { handleOnNewValue: handleOnNewValueHook } = useHandleOnNewValue({
       node: data.node!,
       nodeId: data.id,
@@ -452,38 +425,6 @@
       setOpenShowMoreOptions && setOpenShowMoreOptions(open);
     };
 
-<<<<<<< HEAD
-    const postToolModeValue = usePostTemplateValue({
-      node: data.node!,
-      nodeId: data.id,
-      parameterId: "tool_mode",
-      tool_mode: data.node!.tool_mode ?? false,
-    });
-
-    const handleConfirm = useCallback(() => {
-      addFlow({
-        flow: flowComponent,
-        override: true,
-      });
-      setSuccessData({ title: `${data.id} successfully overridden!` });
-      setShowOverrideModal(false);
-    }, [flowComponent, data.id]);
-
-    const handleClose = useCallback(() => {
-      setShowOverrideModal(false);
-    }, []);
-
-    const handleCancel = useCallback(() => {
-      addFlow({
-        flow: flowComponent,
-        override: true,
-      });
-      setSuccessData({ title: "New component successfully saved!" });
-      setShowOverrideModal(false);
-    }, [flowComponent, setSuccessData, setShowOverrideModal]);
-
-=======
->>>>>>> 7d6d41aa
     const renderToolbarButtons = useMemo(
       () => (
         <>

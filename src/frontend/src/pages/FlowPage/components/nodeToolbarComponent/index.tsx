--- conflicted
+++ resolved
@@ -574,40 +574,12 @@
         <div className="noflow nopan nodelete nodrag">
           <div className="toolbar-wrapper">
             {renderToolbarButtons}
-<<<<<<< HEAD
             {!LANGFLOW_ONLY_CANVAS && (
               <Select
                 onValueChange={handleSelectChange}
                 value={selectedValue!}
                 onOpenChange={handleOpenChange}
-=======
-            <Select
-              onValueChange={handleSelectChange}
-              value={selectedValue!}
-              onOpenChange={handleOpenChange}
-              open={dropdownOpen}
-            >
-              <SelectTrigger className="w-62">
-                <ShadTooltip content="Show More" side="top">
-                  <div data-testid="more-options-modal">
-                    <Button
-                      className="node-toolbar-buttons h-[2rem] w-[2rem]"
-                      variant="ghost"
-                      onClick={handleButtonClick}
-                      size="node-toolbar"
-                      asChild
-                    >
-                      <IconComponent
-                        name="MoreHorizontal"
-                        className="h-4 w-4"
-                      />
-                    </Button>
-                  </div>
-                </ShadTooltip>
-              </SelectTrigger>
-              <SelectContentWithoutPortal
-                className={"relative top-1 w-56 bg-background"}
->>>>>>> 5ce2801e
+                open={dropdownOpen}
               >
                 <SelectTrigger className="w-62">
                   <ShadTooltip content="Show More" side="top">

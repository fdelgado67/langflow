import _, { cloneDeep } from "lodash";
import {
  KeyboardEvent,
  MouseEvent,
  useCallback,
  useEffect,
  useRef,
  useState,
} from "react";
import { useHotkeys } from "react-hotkeys-hook";
import ReactFlow, {
  Background,
  Connection,
  Controls,
  Edge,
  NodeDragHandler,
  OnMove,
  OnSelectionChangeParams,
  SelectionDragHandler,
  updateEdge,
} from "reactflow";
import {
  INVALID_SELECTION_ERROR_ALERT,
  UPLOAD_ALERT_LIST,
  UPLOAD_ERROR_ALERT,
  WRONG_FILE_ERROR_ALERT,
} from "../../../../constants/alerts_constants";
import GenericNode from "../../../../customNodes/genericNode";
import useAlertStore from "../../../../stores/alertStore";
import useFlowStore from "../../../../stores/flowStore";
import useFlowsManagerStore from "../../../../stores/flowsManagerStore";
import { useShortcutsStore } from "../../../../stores/shortcuts";
import { useTypesStore } from "../../../../stores/typesStore";
import { APIClassType } from "../../../../types/api";
import { FlowType, NodeType } from "../../../../types/flow";
import {
  generateFlow,
  generateNodeFromFlow,
  getNodeId,
  isValidConnection,
  reconnectEdges,
  scapeJSONParse,
  updateIds,
  validateSelection,
} from "../../../../utils/reactflowUtils";
import { getRandomName, isWrappedWithClass } from "../../../../utils/utils";
import ConnectionLineComponent from "../ConnectionLineComponent";
import SelectionMenu from "../SelectionMenuComponent";

const nodeTypes = {
  genericNode: GenericNode,
};

export default function Page({
  flow,
  view,
}: {
  flow: FlowType;
  view?: boolean;
}): JSX.Element {
  const uploadFlow = useFlowsManagerStore((state) => state.uploadFlow);
  const autoSaveCurrentFlow = useFlowsManagerStore(
    (state) => state.autoSaveCurrentFlow
  );
  const types = useTypesStore((state) => state.types);
  const templates = useTypesStore((state) => state.templates);
  const setFilterEdge = useFlowStore((state) => state.setFilterEdge);
  const reactFlowWrapper = useRef<HTMLDivElement>(null);
  const [showCanvas, setSHowCanvas] = useState(
    Object.keys(templates).length > 0 && Object.keys(types).length > 0
  );

  const reactFlowInstance = useFlowStore((state) => state.reactFlowInstance);
  const setReactFlowInstance = useFlowStore(
    (state) => state.setReactFlowInstance
  );
  const nodes = useFlowStore((state) => state.nodes);
  const edges = useFlowStore((state) => state.edges);
  const onNodesChange = useFlowStore((state) => state.onNodesChange);
  const onEdgesChange = useFlowStore((state) => state.onEdgesChange);
  const setNodes = useFlowStore((state) => state.setNodes);
  const setEdges = useFlowStore((state) => state.setEdges);
  const cleanFlow = useFlowStore((state) => state.cleanFlow);
  const deleteNode = useFlowStore((state) => state.deleteNode);
  const deleteEdge = useFlowStore((state) => state.deleteEdge);
  const undo = useFlowsManagerStore((state) => state.undo);
  const redo = useFlowsManagerStore((state) => state.redo);
  const takeSnapshot = useFlowsManagerStore((state) => state.takeSnapshot);
  const paste = useFlowStore((state) => state.paste);
  const resetFlow = useFlowStore((state) => state.resetFlow);
  const lastCopiedSelection = useFlowStore(
    (state) => state.lastCopiedSelection
  );
  const setLastCopiedSelection = useFlowStore(
    (state) => state.setLastCopiedSelection
  );
  const onConnect = useFlowStore((state) => state.onConnect);
  const currentFlowId = useFlowsManagerStore((state) => state.currentFlowId);
  const setErrorData = useAlertStore((state) => state.setErrorData);
  const [selectionMenuVisible, setSelectionMenuVisible] = useState(false);
  const edgeUpdateSuccessful = useRef(true);

  const position = useRef({ x: 0, y: 0 });
  const [lastSelection, setLastSelection] =
    useState<OnSelectionChangeParams | null>(null);

  function handleGroupNode() {
    takeSnapshot();
    if (validateSelection(lastSelection!, edges).length === 0) {
      const clonedNodes = cloneDeep(nodes);
      const clonedEdges = cloneDeep(edges);
      const clonedSelection = cloneDeep(lastSelection);
      updateIds({ nodes: clonedNodes, edges: clonedEdges }, clonedSelection!);
      const { newFlow, removedEdges } = generateFlow(
        clonedSelection!,
        clonedNodes,
        clonedEdges,
        getRandomName()
      );
      const newGroupNode = generateNodeFromFlow(newFlow, getNodeId);
      const newEdges = reconnectEdges(newGroupNode, removedEdges);
      setNodes([
        ...clonedNodes.filter(
          (oldNodes) =>
            !clonedSelection?.nodes.some(
              (selectionNode) => selectionNode.id === oldNodes.id
            )
        ),
        newGroupNode,
      ]);
      setEdges([
        ...clonedEdges.filter(
          (oldEdge) =>
            !clonedSelection!.nodes.some(
              (selectionNode) =>
                selectionNode.id === oldEdge.target ||
                selectionNode.id === oldEdge.source
            )
        ),
        ...newEdges,
      ]);
    } else {
      setErrorData({
        title: INVALID_SELECTION_ERROR_ALERT,
        list: validateSelection(lastSelection!, edges),
      });
    }
  }

  const setNode = useFlowStore((state) => state.setNode);
  useEffect(() => {
<<<<<<< HEAD
=======
    const onKeyDown = (event: KeyboardEvent) => {
      const selectedNode = lastSelection?.nodes ?? [];
      const selectedEdges = lastSelection?.edges ?? [];
      if (
        selectionMenuVisible &&
        (event.ctrlKey || event.metaKey) &&
        event.key === "g"
      ) {
        event.preventDefault();
        handleGroupNode();
      }
      if (
        (event.ctrlKey || event.metaKey) &&
        event.key === "p" &&
        selectedNode.length > 0
      ) {
        event.preventDefault();
        setNode(selectedNode[0].id, (old) => ({
          ...old,
          data: {
            ...old.data,
            node: {
              ...old.data.node,
              frozen: old.data?.node?.frozen ? false : true,
            },
          },
        }));
      }
      if (
        (event.ctrlKey || event.metaKey) &&
        event.key === "d" &&
        selectedNode.length > 0
      ) {
        event.preventDefault();
        paste(
          { nodes: selectedNode, edges: selectedEdges },
          {
            x: position.current.x,
            y: position.current.y,
          }
        );
      }
      if (!isWrappedWithClass(event, "noundo")) {
        if (
          (event.key === "y" || (event.key === "z" && event.shiftKey)) &&
          (event.ctrlKey || event.metaKey)
        ) {
          event.preventDefault(); // prevent the default action
          redo();
        } else if (event.key === "z" && (event.ctrlKey || event.metaKey)) {
          event.preventDefault();
          undo();
        }
      }
      if (
        !isWrappedWithClass(event, "nocopy") &&
        window.getSelection()?.toString().length === 0
      ) {
        if (
          (event.ctrlKey || event.metaKey) &&
          event.key === "c" &&
          lastSelection
        ) {
          event.preventDefault();
          setLastCopiedSelection(_.cloneDeep(lastSelection));
        } else if (
          (event.ctrlKey || event.metaKey) &&
          event.key === "x" &&
          lastSelection
        ) {
          event.preventDefault();
          setLastCopiedSelection(_.cloneDeep(lastSelection), true);
        } else if (
          (event.ctrlKey || event.metaKey) &&
          event.key === "v" &&
          lastCopiedSelection
        ) {
          event.preventDefault();
          takeSnapshot();
          paste(lastCopiedSelection, {
            x: position.current.x,
            y: position.current.y,
          });
        } else if (
          (event.ctrlKey || event.metaKey) &&
          event.key === "g" &&
          lastSelection
        ) {
          event.preventDefault();
        }
      }
      if (!isWrappedWithClass(event, "nodelete")) {
        if (
          (event.key === "Delete" || event.key === "Backspace") &&
          lastSelection
        ) {
          event.preventDefault();
          takeSnapshot();
          deleteNode(lastSelection.nodes.map((node) => node.id));
          deleteEdge(lastSelection.edges.map((edge) => edge.id));
        }
      }
    };

>>>>>>> c540f00d
    const handleMouseMove = (event) => {
      position.current = { x: event.clientX, y: event.clientY };
    };

    document.addEventListener("mousemove", handleMouseMove);

    return () => {
      document.removeEventListener("mousemove", handleMouseMove);
    };
  }, [lastCopiedSelection, lastSelection, takeSnapshot, selectionMenuVisible]);

  useEffect(() => {
    if (reactFlowInstance && currentFlowId) {
      resetFlow({
        nodes: flow?.data?.nodes ?? [],
        edges: flow?.data?.edges ?? [],
        viewport: flow?.data?.viewport ?? { zoom: 1, x: 0, y: 0 },
      });
    }
  }, [currentFlowId, reactFlowInstance]);

  useEffect(() => {
    return () => {
      cleanFlow();
    };
  }, []);

  function handleUndo(e: KeyboardEvent) {
    e.preventDefault();
    if (!isWrappedWithClass(e, "noundo")) {
      undo();
    }
  }

  function handleRedo(e: KeyboardEvent) {
    e.preventDefault();
    if (!isWrappedWithClass(e, "noundo")) {
      redo();
    }
  }

  function handleGroup(e: KeyboardEvent) {
    e.preventDefault();
    if (selectionMenuVisible) {
      handleGroupNode();
    }
  }

  function handleDuplicate(e: KeyboardEvent) {
    const selectedNode = nodes.filter((obj) => obj.selected);
    e.preventDefault();
    if (selectedNode.length > 0) {
      paste(
        { nodes: selectedNode, edges: [] },
        {
          x: position.current.x,
          y: position.current.y,
        }
      );
    }
  }

  function handleCopy(e: KeyboardEvent) {
    e.preventDefault();
    if (
      !isWrappedWithClass(e, "nocopy") &&
      window.getSelection()?.toString().length === 0 &&
      lastSelection
    ) {
      setLastCopiedSelection(_.cloneDeep(lastSelection));
    }
  }

  function handleCut(e: KeyboardEvent) {
    e.preventDefault();
    if (
      !isWrappedWithClass(e, "nocopy") &&
      window.getSelection()?.toString().length === 0 &&
      lastSelection
    ) {
      setLastCopiedSelection(_.cloneDeep(lastSelection), true);
    }
  }

  function handlePaste(e: KeyboardEvent) {
    e.preventDefault();
    if (
      !isWrappedWithClass(e, "nocopy") &&
      window.getSelection()?.toString().length === 0 &&
      lastCopiedSelection
    ) {
      takeSnapshot();
      paste(lastCopiedSelection, {
        x: position.current.x,
        y: position.current.y,
      });
    }
  }

  function handleDelete(e: KeyboardEvent) {
    e.preventDefault();
    if (!isWrappedWithClass(e, "nodelete") && lastSelection) {
      takeSnapshot();
      deleteNode(lastSelection.nodes.map((node) => node.id));
      deleteEdge(lastSelection.edges.map((edge) => edge.id));
    }
  }

  const undoAction = useShortcutsStore((state) => state.undo);
  const redoAction = useShortcutsStore((state) => state.redo);
  const copyAction = useShortcutsStore((state) => state.copy);
  const duplicate = useShortcutsStore((state) => state.duplicate);
  const deleteAction = useShortcutsStore((state) => state.delete);
  const groupAction = useShortcutsStore((state) => state.group);
  const cutAction = useShortcutsStore((state) => state.cut);
  const pasteAction = useShortcutsStore((state) => state.paste);

  useHotkeys(undoAction, handleUndo);
  useHotkeys(redoAction, handleRedo);
  useHotkeys(groupAction, handleGroup);
  useHotkeys(duplicate, handleDuplicate);
  useHotkeys(copyAction, handleCopy);
  useHotkeys(cutAction, handleCut);
  useHotkeys(pasteAction, handlePaste);
  useHotkeys(deleteAction, handleDelete);
  useHotkeys("delete", handleDelete);

  useEffect(() => {
    setSHowCanvas(
      Object.keys(templates).length > 0 && Object.keys(types).length > 0
    );
  }, [templates, types]);

  const onConnectMod = useCallback(
    (params: Connection) => {
      takeSnapshot();
      onConnect(params);
    },
    [takeSnapshot, onConnect]
  );

  const onNodeDragStart: NodeDragHandler = useCallback(() => {
    // 👇 make dragging a node undoable
    takeSnapshot();
    // 👉 you can place your event handlers here
  }, [takeSnapshot]);

  const onNodeDragStop: NodeDragHandler = useCallback(() => {
    autoSaveCurrentFlow(nodes, edges, reactFlowInstance?.getViewport()!);
    // 👉 you can place your event handlers here
  }, [takeSnapshot, autoSaveCurrentFlow, nodes, edges, reactFlowInstance]);

  const onMoveEnd: OnMove = useCallback(() => {
    // 👇 make moving the canvas undoable
    autoSaveCurrentFlow(nodes, edges, reactFlowInstance?.getViewport()!);
  }, [takeSnapshot, autoSaveCurrentFlow, nodes, edges, reactFlowInstance]);

  const onSelectionDragStart: SelectionDragHandler = useCallback(() => {
    // 👇 make dragging a selection undoable
    takeSnapshot();
  }, [takeSnapshot]);

  const onDragOver = useCallback((event: React.DragEvent) => {
    event.preventDefault();
    if (event.dataTransfer.types.some((types) => types === "nodedata")) {
      event.dataTransfer.dropEffect = "move";
    } else {
      event.dataTransfer.dropEffect = "copy";
    }
  }, []);

  const onDrop = useCallback(
    (event: React.DragEvent) => {
      event.preventDefault();
      if (event.dataTransfer.types.some((types) => types === "nodedata")) {
        takeSnapshot();

        // Extract the data from the drag event and parse it as a JSON object
        const data: { type: string; node?: APIClassType } = JSON.parse(
          event.dataTransfer.getData("nodedata")
        );

        const newId = getNodeId(data.type);

        const newNode: NodeType = {
          id: newId,
          type: "genericNode",
          position: { x: 0, y: 0 },
          data: {
            ...data,
            id: newId,
          },
        };
        paste(
          { nodes: [newNode], edges: [] },
          { x: event.clientX, y: event.clientY }
        );
      } else if (event.dataTransfer.types.some((types) => types === "Files")) {
        takeSnapshot();
        if (event.dataTransfer.files.item(0)!.type === "application/json") {
          const position = {
            x: event.clientX,
            y: event.clientY,
          };
          uploadFlow({
            newProject: false,
            isComponent: false,
            file: event.dataTransfer.files.item(0)!,
            position: position,
          }).catch((error) => {
            setErrorData({
              title: UPLOAD_ERROR_ALERT,
              list: [error],
            });
          });
        } else {
          setErrorData({
            title: WRONG_FILE_ERROR_ALERT,
            list: [UPLOAD_ALERT_LIST],
          });
        }
      }
    },
    // Specify dependencies for useCallback
    [getNodeId, setNodes, takeSnapshot, paste]
  );

  const onEdgeUpdateStart = useCallback(() => {
    edgeUpdateSuccessful.current = false;
  }, []);

  const onEdgeUpdate = useCallback(
    (oldEdge: Edge, newConnection: Connection) => {
      if (isValidConnection(newConnection, nodes, edges)) {
        edgeUpdateSuccessful.current = true;
        oldEdge.data.targetHandle = scapeJSONParse(newConnection.targetHandle!);
        oldEdge.data.sourceHandle = scapeJSONParse(newConnection.sourceHandle!);
        setEdges((els) => updateEdge(oldEdge, newConnection, els));
      }
    },
    [setEdges]
  );

  const onEdgeUpdateEnd = useCallback((_, edge: Edge): void => {
    if (!edgeUpdateSuccessful.current) {
      setEdges((eds) => eds.filter((edg) => edg.id !== edge.id));
    }
    edgeUpdateSuccessful.current = true;
  }, []);

  const [selectionEnded, setSelectionEnded] = useState(true);

  const onSelectionEnd = useCallback(() => {
    setSelectionEnded(true);
  }, []);
  const onSelectionStart = useCallback((event: MouseEvent) => {
    event.preventDefault();
    setSelectionEnded(false);
  }, []);

  // Workaround to show the menu only after the selection has ended.
  useEffect(() => {
    if (selectionEnded && lastSelection && lastSelection.nodes.length > 1) {
      setSelectionMenuVisible(true);
    } else {
      setSelectionMenuVisible(false);
    }
  }, [selectionEnded, lastSelection]);

  const onSelectionChange = useCallback(
    (flow: OnSelectionChangeParams): void => {
      setLastSelection(flow);
    },
    []
  );

  const onPaneClick = useCallback((flow) => {
    setFilterEdge([]);
  }, []);

  function onMouseAction(edge: Edge, color: string): void {
    const edges = useFlowStore.getState().edges;
    const newEdges = _.cloneDeep(edges);
    const style = { stroke: color, transition: "stroke 0.25s" };
    const updatedEdges = newEdges.map((obj) => {
      if (obj.id === edge.id) {
        return { ...obj, style };
      }
      return obj;
    });
    setEdges(updatedEdges);
  }

  return (
    <div className="h-full w-full" ref={reactFlowWrapper}>
      {showCanvas ? (
        <div id="react-flow-id" className="h-full w-full">
          <ReactFlow
            nodes={nodes}
            edges={edges}
            onNodesChange={onNodesChange}
            onEdgesChange={onEdgesChange}
            onConnect={onConnectMod}
            disableKeyboardA11y={true}
            onInit={setReactFlowInstance}
            nodeTypes={nodeTypes}
            onEdgeUpdate={onEdgeUpdate}
            onEdgeUpdateStart={onEdgeUpdateStart}
            onEdgeUpdateEnd={onEdgeUpdateEnd}
            onNodeDragStart={onNodeDragStart}
            onNodeDragStop={onNodeDragStop}
            onSelectionDragStart={onSelectionDragStart}
            onSelectionEnd={onSelectionEnd}
            onSelectionStart={onSelectionStart}
            connectionLineComponent={ConnectionLineComponent}
            onDragOver={onDragOver}
            onMoveEnd={onMoveEnd}
            onDrop={onDrop}
            onSelectionChange={onSelectionChange}
            deleteKeyCode={[]}
            className="theme-attribution"
            minZoom={0.01}
            maxZoom={8}
            zoomOnScroll={!view}
            zoomOnPinch={!view}
            panOnDrag={!view}
            proOptions={{ hideAttribution: true }}
            onPaneClick={onPaneClick}
          >
            <Background className="" />
            {!view && (
              <Controls
                className="fill-foreground stroke-foreground text-primary [&>button]:border-b-border
                   [&>button]:bg-muted hover:[&>button]:bg-border"
              ></Controls>
            )}
            <SelectionMenu
              lastSelection={lastSelection}
              isVisible={selectionMenuVisible}
              nodes={lastSelection?.nodes}
              onClick={() => {
                handleGroupNode();
              }}
            />
          </ReactFlow>
        </div>
      ) : (
        <></>
      )}
    </div>
  );
}<|MERGE_RESOLUTION|>--- conflicted
+++ resolved
@@ -60,19 +60,19 @@
 }): JSX.Element {
   const uploadFlow = useFlowsManagerStore((state) => state.uploadFlow);
   const autoSaveCurrentFlow = useFlowsManagerStore(
-    (state) => state.autoSaveCurrentFlow
+    (state) => state.autoSaveCurrentFlow,
   );
   const types = useTypesStore((state) => state.types);
   const templates = useTypesStore((state) => state.templates);
   const setFilterEdge = useFlowStore((state) => state.setFilterEdge);
   const reactFlowWrapper = useRef<HTMLDivElement>(null);
   const [showCanvas, setSHowCanvas] = useState(
-    Object.keys(templates).length > 0 && Object.keys(types).length > 0
+    Object.keys(templates).length > 0 && Object.keys(types).length > 0,
   );
 
   const reactFlowInstance = useFlowStore((state) => state.reactFlowInstance);
   const setReactFlowInstance = useFlowStore(
-    (state) => state.setReactFlowInstance
+    (state) => state.setReactFlowInstance,
   );
   const nodes = useFlowStore((state) => state.nodes);
   const edges = useFlowStore((state) => state.edges);
@@ -89,10 +89,10 @@
   const paste = useFlowStore((state) => state.paste);
   const resetFlow = useFlowStore((state) => state.resetFlow);
   const lastCopiedSelection = useFlowStore(
-    (state) => state.lastCopiedSelection
+    (state) => state.lastCopiedSelection,
   );
   const setLastCopiedSelection = useFlowStore(
-    (state) => state.setLastCopiedSelection
+    (state) => state.setLastCopiedSelection,
   );
   const onConnect = useFlowStore((state) => state.onConnect);
   const currentFlowId = useFlowsManagerStore((state) => state.currentFlowId);
@@ -115,7 +115,7 @@
         clonedSelection!,
         clonedNodes,
         clonedEdges,
-        getRandomName()
+        getRandomName(),
       );
       const newGroupNode = generateNodeFromFlow(newFlow, getNodeId);
       const newEdges = reconnectEdges(newGroupNode, removedEdges);
@@ -123,8 +123,8 @@
         ...clonedNodes.filter(
           (oldNodes) =>
             !clonedSelection?.nodes.some(
-              (selectionNode) => selectionNode.id === oldNodes.id
-            )
+              (selectionNode) => selectionNode.id === oldNodes.id,
+            ),
         ),
         newGroupNode,
       ]);
@@ -134,8 +134,8 @@
             !clonedSelection!.nodes.some(
               (selectionNode) =>
                 selectionNode.id === oldEdge.target ||
-                selectionNode.id === oldEdge.source
-            )
+                selectionNode.id === oldEdge.source,
+            ),
         ),
         ...newEdges,
       ]);
@@ -149,113 +149,6 @@
 
   const setNode = useFlowStore((state) => state.setNode);
   useEffect(() => {
-<<<<<<< HEAD
-=======
-    const onKeyDown = (event: KeyboardEvent) => {
-      const selectedNode = lastSelection?.nodes ?? [];
-      const selectedEdges = lastSelection?.edges ?? [];
-      if (
-        selectionMenuVisible &&
-        (event.ctrlKey || event.metaKey) &&
-        event.key === "g"
-      ) {
-        event.preventDefault();
-        handleGroupNode();
-      }
-      if (
-        (event.ctrlKey || event.metaKey) &&
-        event.key === "p" &&
-        selectedNode.length > 0
-      ) {
-        event.preventDefault();
-        setNode(selectedNode[0].id, (old) => ({
-          ...old,
-          data: {
-            ...old.data,
-            node: {
-              ...old.data.node,
-              frozen: old.data?.node?.frozen ? false : true,
-            },
-          },
-        }));
-      }
-      if (
-        (event.ctrlKey || event.metaKey) &&
-        event.key === "d" &&
-        selectedNode.length > 0
-      ) {
-        event.preventDefault();
-        paste(
-          { nodes: selectedNode, edges: selectedEdges },
-          {
-            x: position.current.x,
-            y: position.current.y,
-          }
-        );
-      }
-      if (!isWrappedWithClass(event, "noundo")) {
-        if (
-          (event.key === "y" || (event.key === "z" && event.shiftKey)) &&
-          (event.ctrlKey || event.metaKey)
-        ) {
-          event.preventDefault(); // prevent the default action
-          redo();
-        } else if (event.key === "z" && (event.ctrlKey || event.metaKey)) {
-          event.preventDefault();
-          undo();
-        }
-      }
-      if (
-        !isWrappedWithClass(event, "nocopy") &&
-        window.getSelection()?.toString().length === 0
-      ) {
-        if (
-          (event.ctrlKey || event.metaKey) &&
-          event.key === "c" &&
-          lastSelection
-        ) {
-          event.preventDefault();
-          setLastCopiedSelection(_.cloneDeep(lastSelection));
-        } else if (
-          (event.ctrlKey || event.metaKey) &&
-          event.key === "x" &&
-          lastSelection
-        ) {
-          event.preventDefault();
-          setLastCopiedSelection(_.cloneDeep(lastSelection), true);
-        } else if (
-          (event.ctrlKey || event.metaKey) &&
-          event.key === "v" &&
-          lastCopiedSelection
-        ) {
-          event.preventDefault();
-          takeSnapshot();
-          paste(lastCopiedSelection, {
-            x: position.current.x,
-            y: position.current.y,
-          });
-        } else if (
-          (event.ctrlKey || event.metaKey) &&
-          event.key === "g" &&
-          lastSelection
-        ) {
-          event.preventDefault();
-        }
-      }
-      if (!isWrappedWithClass(event, "nodelete")) {
-        if (
-          (event.key === "Delete" || event.key === "Backspace") &&
-          lastSelection
-        ) {
-          event.preventDefault();
-          takeSnapshot();
-          deleteNode(lastSelection.nodes.map((node) => node.id));
-          deleteEdge(lastSelection.edges.map((edge) => edge.id));
-        }
-      }
-    };
-
->>>>>>> c540f00d
     const handleMouseMove = (event) => {
       position.current = { x: event.clientX, y: event.clientY };
     };
@@ -313,7 +206,7 @@
         {
           x: position.current.x,
           y: position.current.y,
-        }
+        },
       );
     }
   }
@@ -372,20 +265,28 @@
   const groupAction = useShortcutsStore((state) => state.group);
   const cutAction = useShortcutsStore((state) => state.cut);
   const pasteAction = useShortcutsStore((state) => state.paste);
-
+  //@ts-ignore
   useHotkeys(undoAction, handleUndo);
+  //@ts-ignore
   useHotkeys(redoAction, handleRedo);
+  //@ts-ignore
   useHotkeys(groupAction, handleGroup);
+  //@ts-ignore
   useHotkeys(duplicate, handleDuplicate);
+  //@ts-ignore
   useHotkeys(copyAction, handleCopy);
+  //@ts-ignore
   useHotkeys(cutAction, handleCut);
+  //@ts-ignore
   useHotkeys(pasteAction, handlePaste);
+  //@ts-ignore
   useHotkeys(deleteAction, handleDelete);
+  //@ts-ignore
   useHotkeys("delete", handleDelete);
 
   useEffect(() => {
     setSHowCanvas(
-      Object.keys(templates).length > 0 && Object.keys(types).length > 0
+      Object.keys(templates).length > 0 && Object.keys(types).length > 0,
     );
   }, [templates, types]);
 
@@ -394,7 +295,7 @@
       takeSnapshot();
       onConnect(params);
     },
-    [takeSnapshot, onConnect]
+    [takeSnapshot, onConnect],
   );
 
   const onNodeDragStart: NodeDragHandler = useCallback(() => {
@@ -435,7 +336,7 @@
 
         // Extract the data from the drag event and parse it as a JSON object
         const data: { type: string; node?: APIClassType } = JSON.parse(
-          event.dataTransfer.getData("nodedata")
+          event.dataTransfer.getData("nodedata"),
         );
 
         const newId = getNodeId(data.type);
@@ -451,7 +352,7 @@
         };
         paste(
           { nodes: [newNode], edges: [] },
-          { x: event.clientX, y: event.clientY }
+          { x: event.clientX, y: event.clientY },
         );
       } else if (event.dataTransfer.types.some((types) => types === "Files")) {
         takeSnapshot();
@@ -480,7 +381,7 @@
       }
     },
     // Specify dependencies for useCallback
-    [getNodeId, setNodes, takeSnapshot, paste]
+    [getNodeId, setNodes, takeSnapshot, paste],
   );
 
   const onEdgeUpdateStart = useCallback(() => {
@@ -496,7 +397,7 @@
         setEdges((els) => updateEdge(oldEdge, newConnection, els));
       }
     },
-    [setEdges]
+    [setEdges],
   );
 
   const onEdgeUpdateEnd = useCallback((_, edge: Edge): void => {
@@ -529,7 +430,7 @@
     (flow: OnSelectionChangeParams): void => {
       setLastSelection(flow);
     },
-    []
+    [],
   );
 
   const onPaneClick = useCallback((flow) => {

import { ReactElement, ReactNode } from "react";
import { ReactFlowJsonObject, XYPosition } from "reactflow";
import { APIClassType, APITemplateType, TemplateVariableType } from "../api";
import { ChatMessageType } from "../chat";
import { FlowStyleType, FlowType, NodeDataType, NodeType } from "../flow/index";
import { sourceHandleType, targetHandleType } from "./../flow/index";
export type InputComponentType = {
  autoFocus?: boolean;
  onBlur?: (event: React.FocusEvent<HTMLInputElement>) => void;
  value: string;
  disabled?: boolean;
  onChange: (value: string) => void;
  password: boolean;
  required?: boolean;
  isForm?: boolean;
  editNode?: boolean;
  onChangePass?: (value: boolean | boolean) => void;
  showPass?: boolean;
  placeholder?: string;
  className?: string;
  id?: string;
  blurOnEnter?: boolean;
};
export type ToggleComponentType = {
  enabled: boolean;
  setEnabled: (state: boolean) => void;
  disabled: boolean | undefined;
  size: "small" | "medium" | "large";
  id?: string;
};
export type DropDownComponentType = {
  value: string;
  options: string[];
  onSelect: (value: string) => void;
  editNode?: boolean;
  apiModal?: boolean;
  numberOfOptions?: number;
  id?: string;
};
export type ParameterComponentType = {
  data: NodeDataType;
  title: string;
  id: sourceHandleType | targetHandleType;
  color: string;
  left: boolean;
  type: string | undefined;
  required?: boolean;
  name?: string;
  tooltipTitle: string | undefined;
  optionalHandle?: Array<String> | null;
  info?: string;
  proxy?: { field: string; id: string };
  showNode?: boolean;
  index?: string;
  onCloseModal?: (close: boolean) => void;
  isMinimized?: boolean;
};
export type InputListComponentType = {
  value: string[];
  onChange: (value: string[]) => void;
  disabled: boolean;
  editNode?: boolean;
};

export type KeyPairListComponentType = {
  value: any;
  onChange: (value: Object[]) => void;
  disabled: boolean;
  editNode?: boolean;
  duplicateKey?: boolean;
  editNodeModal?: boolean;
};

export type DictComponentType = {
  value: any;
  onChange: (value) => void;
  disabled: boolean;
  editNode?: boolean;
  id?: string;
};

export type TextAreaComponentType = {
  field_name?: string;
  nodeClass?: APIClassType;
  setNodeClass?: (value: APIClassType) => void;
  disabled: boolean;
  onChange: (value: string[] | string) => void;
  value: string;
  editNode?: boolean;
  id?: string;
  readonly?: boolean;
};

export type PromptAreaComponentType = {
  field_name?: string;
  nodeClass?: APIClassType;
  setNodeClass?: (value: APIClassType, code?: string) => void;
  disabled: boolean;
  onChange: (value: string[] | string) => void;
  value: string;
  readonly?: boolean;
  editNode?: boolean;
  id?: string;
};

export type CodeAreaComponentType = {
  disabled: boolean;
  onChange: (value: string[] | string) => void;
  value: string;
  editNode?: boolean;
  nodeClass?: APIClassType;
  setNodeClass?: (value: APIClassType, code?: string) => void;
  dynamic?: boolean;
  id?: string;
  readonly?: boolean;
};

export type FileComponentType = {
  IOInputProps;
  disabled: boolean;
  onChange: (value: string[] | string) => void;
  value: string;
  fileTypes: Array<string>;
  onFileChange: (value: string) => void;
  editNode?: boolean;
};

export type DisclosureComponentType = {
  children: ReactNode;
  openDisc: boolean;
  button: {
    title: string;
    Icon: React.ElementType;
    buttons?: {
      Icon: ReactElement;
      title: string;
      onClick: (event?: React.MouseEvent) => void;
    }[];
  };
};

export type RangeSpecType = {
  min: number;
  max: number;
  step: number;
};

export type IntComponentType = {
  value: string;
  disabled?: boolean;
  onChange: (value: string) => void;
  editNode?: boolean;
  id?: string;
};

export type FloatComponentType = {
  value: string;
  disabled?: boolean;
  onChange: (value: string) => void;
  rangeSpec: RangeSpecType;
  editNode?: boolean;
  id?: string;
};

export type TooltipComponentType = {
  children: ReactElement;
  title: string | ReactElement;
  placement?:
    | "bottom-end"
    | "bottom-start"
    | "bottom"
    | "left-end"
    | "left-start"
    | "left"
    | "right-end"
    | "right-start"
    | "right"
    | "top-end"
    | "top-start"
    | "top";
};

export type ProgressBarType = {
  children?: ReactElement;
  value?: number;
  max?: number;
};

export type RadialProgressType = {
  value?: number;
  color?: string;
};

export type AccordionComponentType = {
  children?: ReactElement;
  open?: string[];
  trigger?: string | ReactElement;
  keyValue?: string;
};
export type Side = "top" | "right" | "bottom" | "left";

export type ShadTooltipProps = {
  delayDuration?: number;
  side?: Side;
  content: ReactNode;
  children: ReactNode;
  style?: string;
};
export type ShadToolTipType = {
  content?: ReactNode | null;
  side?: "top" | "right" | "bottom" | "left";
  asChild?: boolean;
  children?: ReactElement;
  delayDuration?: number;
  styleClasses?: string;
};

export type TextHighlightType = {
  value?: string;
  side?: "top" | "right" | "bottom" | "left";
  asChild?: boolean;
  children?: ReactElement;
  delayDuration?: number;
};

export interface IVarHighlightType {
  name: string;
}

export type IconComponentProps = {
  name: string;
  className?: string;
  iconColor?: string;
  onClick?: () => void;
  stroke?: string;
  strokeWidth?: number;
  id?: string;
};

export type InputProps = {
  name: string | null;
  description: string | null;
  maxLength?: number;
  setName?: (name: string) => void;
  setDescription?: (description: string) => void;
  invalidNameList?: string[];
};

export type TooltipProps = {
  selector: string;
  content?: string;
  disabled?: boolean;
  htmlContent?: React.ReactNode;
  className?: string; // This should use !impornant to override the default styles eg: '!bg-white'
  position?: "top" | "right" | "bottom" | "left";
  clickable?: boolean;
  children: React.ReactNode;
  delayShow?: number;
};

export type LoadingComponentProps = {
  remSize: number;
};

export type ContentProps = {
  children: ReactNode;
};
export type HeaderProps = { children: ReactNode; description: string };
export type TriggerProps = {
  children: ReactNode;
  tooltipContent?: ReactNode;
  side?: "top" | "right" | "bottom" | "left";
};

export interface languageMap {
  [key: string]: string | undefined;
}

export type signUpInputStateType = {
  password: string;
  cnfPassword: string;
  username: string;
};

export type inputHandlerEventType = {
  target: {
    value: string;
    name: string;
  };
};
export type PaginatorComponentType = {
  pageSize: number;
  pageIndex: number;
  rowsCount?: number[];
  totalRowsCount: number;
  paginate: (pageIndex: number, pageSize: number) => void;
  storeComponent?: boolean;
};

export type ConfirmationModalType = {
  onCancel?: () => void;
  title: string;
  titleHeader?: string;
  destructive?: boolean;
  modalContentTitle?: string;
  cancelText: string;
  confirmationText: string;
  children:
    | [React.ReactElement<ContentProps>, React.ReactElement<TriggerProps>]
    | React.ReactElement<ContentProps>;
  icon: string;
  data?: any;
  index?: number;
  onConfirm: (index, data) => void;
  open?: boolean;
  onClose?: (close: boolean) => void;
  size?:
    | "x-small"
    | "smaller"
    | "small"
    | "medium"
    | "large"
    | "large-h-full"
    | "small-h-full"
    | "medium-h-full";
};

export type UserManagementType = {
  title: string;
  titleHeader: string;
  cancelText: string;
  confirmationText: string;
  children: ReactElement;
  icon: string;
  data?: any;
  index?: number;
  asChild?: boolean;
  onConfirm: (index, data) => void;
};

export type loginInputStateType = {
  username: string;
  password: string;
};

export type patchUserInputStateType = {
  password: string;
  cnfPassword: string;
  gradient: string;
};

export type UserInputType = {
  username: string;
  password: string;
  is_active?: boolean;
  is_superuser?: boolean;
  id?: string;
  create_at?: string;
  updated_at?: string;
};

export type ApiKeyType = {
  title: string;
  cancelText: string;
  confirmationText: string;
  children: ReactElement;
  icon: string;
  data?: any;
  onCloseModal: () => void;
};

export type StoreApiKeyType = {
  children: ReactElement;
  disabled?: boolean;
};
export type groupedObjType = {
  family: string;
  type: string;
};

export type nodeGroupedObjType = {
  displayName: string;
  node: string[] | string;
};

type test = {
  [char: string]: string;
};

export type tweakType = Array<{
  [key: string]: {
    [char: string]: string;
  } & FlowStyleType;
}>;

export type uniqueTweakType = {
  [key: string]: {
    [char: string]: string;
  } & FlowStyleType;
};

export type apiModalTweakType = {
  current: Array<{
    [key: string]: {
      [char: string]: string | number;
    };
  }>;
};

export type nodeToolbarType = {
  data: {
    id: string;
    type: string;
    node: {
      base_classes: string[];
      description: string;
      display_name: string;
      documentation: string;
      template: APITemplateType;
    };
    value: void;
  };
  deleteNode: (idx: string) => void;
  openPopUp: (element: JSX.Element) => JSX.Element;
};

export type chatTriggerPropType = {
  open: boolean;
  isBuilt: boolean;
  canOpen: boolean;
  setOpen: (can: boolean) => void;
};

export type headerFlowsType = {
  data: ReactFlowJsonObject | null;
  description: string;
  id: string;
  name: string;
  style?: FlowStyleType;
};

export type chatInputType = {
  chatValue: string;
  inputRef: {
    current: any;
  };
  lockChat: boolean;
  noInput: boolean;
  sendMessage: (count?: number) => void;
  setChatValue: (value: string) => void;
};

export type editNodeToggleType = {
  advanced?: boolean;
  info?: string;
  list: boolean;
  multiline?: boolean;
  name?: string;
  password?: boolean;
  placeholder?: string;
  required: boolean;
  show: boolean;
  type: string;
};

export interface Props {
  language: string;
  value: string;
}

export type fileCardPropsType = {
  fileName: string;
  content: string;
  fileType: string;
};

export type nodeToolbarPropsType = {
  data: NodeDataType;
  deleteNode: (idx: string) => void;
  position: XYPosition;
  setShowNode: (boolean: any) => void;
  numberOfHandles: boolean[] | [];
  showNode: boolean;
  setIsMinimized: (boolean: boolean) => void;
};

export type parsedDataType = {
  id: string;
  params: string;
  progress: number;
  valid: boolean;
};

export type SanitizedHTMLWrapperType = {
  className: string;
  content: string;
  onClick: () => void;
  suppressWarning?: boolean;
};

export type iconsType = {
  [key: string]: React.ElementType;
};

export type modalHeaderType = {
  children: ReactNode;
  description: string | null;
};

export type codeAreaModalPropsType = {
  setValue: (value: string) => void;
  value: string;
  nodeClass: APIClassType | undefined;
  setNodeClass: (Class: APIClassType, code?: string) => void | undefined;
  children: ReactNode;
  dynamic?: boolean;
  readonly?: boolean;
};

export type chatMessagePropsType = {
  chat: ChatMessageType;
  lockChat: boolean;
  lastMessage: boolean;
};

export type formModalPropsType = {
  open: boolean;
  setOpen: Function;
  flow: FlowType;
};

export type genericModalPropsType = {
  field_name?: string;
  setValue: (value: string) => void;
  value: string;
  buttonText: string;
  modalTitle: string;
  type: number;
  nodeClass?: APIClassType;
  setNodeClass?: (Class: APIClassType, code?: string) => void;
  children: ReactNode;
  id?: string;
  readonly?: boolean;
};

export type buttonBoxPropsType = {
  onClick: () => void;
  title: string;
  description: string;
  icon: ReactNode;
  bgColor: string;
  textColor: string;
  deactivate?: boolean;
  size: "small" | "medium" | "big";
};

export type FlowSettingsPropsType = {
  open: boolean;
  setOpen: (open: boolean) => void;
};

export type groupDataType = {
  [char: string]: string;
};

export type cardComponentPropsType = {
  data: FlowType;
  onDelete?: () => void;
  button?: JSX.Element;
};

type tabsArrayType = {
  code: string;
  image: string;
  language: string;
  mode: string;
  name: string;
  description?: string;
};

type getValueNodeType = {
  id: string;
  node: NodeType;
  type: string;
  value: null;
};

type codeTabsFuncTempType = {
  [key: string]: string | boolean;
};

export type codeTabsPropsType = {
  flow?: FlowType;
  tabs: Array<tabsArrayType>;
  activeTab: string;
  setActiveTab: (value: string) => void;
  isMessage?: boolean;
  tweaks?: {
    tweak?: { current: tweakType };
    tweaksList?: { current: Array<string> };
    buildContent?: (value: string) => ReactNode;
    getValue?: (
      value: string,
      node: NodeType,
      template: TemplateVariableType
    ) => string;
    buildTweakObject?: (
      tw: string,
      changes: string | string[] | boolean | number | Object[] | Object,
      template: TemplateVariableType
    ) => string | void;
  };
};

export type crashComponentPropsType = {
  error: {
    message: string;
    stack: string;
  };
  resetErrorBoundary: (args) => void;
};

export type validationStatusType = {
  id: string;
  params: string;
  progress: number;
  valid: boolean;
  duration: string;
};

export type ApiKey = {
  id: string;
  api_key: string;
  name: string;
  created_at: string;
  last_used_at: string;
  total_uses: number;
};
export type fetchErrorComponentType = {
  message: string;
  description: string;
};

export type dropdownButtonPropsType = {
  firstButtonName: string;
  onFirstBtnClick: () => void;
  options: Array<{ name: string; onBtnClick: () => void }>;
};

export type IOInputProps = {
  inputType: string;
<<<<<<< HEAD
  field: TemplateVariableType;
  updateValue: (e: any, type: string) => void;
=======
  inputId: string;
};
export type IOOutputProps = {
  outputType: string;
  outputId: string;
>>>>>>> 0107eeca
};

export type IOFileInputProps = {
  field: TemplateVariableType;
  updateValue: (e: any, type: string) => void;
};<|MERGE_RESOLUTION|>--- conflicted
+++ resolved
@@ -649,16 +649,11 @@
 
 export type IOInputProps = {
   inputType: string;
-<<<<<<< HEAD
-  field: TemplateVariableType;
-  updateValue: (e: any, type: string) => void;
-=======
   inputId: string;
 };
 export type IOOutputProps = {
   outputType: string;
   outputId: string;
->>>>>>> 0107eeca
 };
 
 export type IOFileInputProps = {

--- conflicted
+++ resolved
@@ -529,7 +529,6 @@
   progress: number;
   valid: boolean;
 };
-<<<<<<< HEAD
 
 export type ApiKey = {
   id: string;
@@ -537,9 +536,8 @@
   name: string;
   created_at: string;
   last_used_at: string;
-=======
+};
 export type fetchErrorComponentType = {
   message: string;
   description: string;
->>>>>>> e863f797
 };
import { cloneDeep, zip } from "lodash";
import {
  Edge,
  EdgeChange,
  Node,
  NodeChange,
  addEdge,
  applyEdgeChanges,
  applyNodeChanges,
} from "reactflow";
import { create } from "zustand";
import {
  FLOW_BUILD_SUCCESS_ALERT,
  MISSED_ERROR_ALERT,
} from "../constants/alerts_constants";
import { BuildStatus } from "../constants/enums";
import { getFlowPool } from "../controllers/API";
import { VertexBuildTypeAPI } from "../types/api";
import {
  NodeDataType,
  NodeType,
  sourceHandleType,
  targetHandleType,
} from "../types/flow";
import {
  ChatOutputType,
  FlowPoolObjectType,
  FlowStoreType,
  VertexLayerElementType,
  chatInputType,
} from "../types/zustand/flow";
import { buildVertices } from "../utils/buildUtils";
import {
  checkChatInput,
  cleanEdges,
  getHandleId,
  getNodeId,
  scapeJSONParse,
  scapedJSONStringfy,
  updateGroupRecursion,
  validateNodes,
} from "../utils/reactflowUtils";
import { getInputsAndOutputs } from "../utils/storeUtils";
import useAlertStore from "./alertStore";
import { useDarkStore } from "./darkStore";
import useFlowsManagerStore from "./flowsManagerStore";

// this is our useStore hook that we can use in our components to get parts of the store and call actions
const useFlowStore = create<FlowStoreType>((set, get) => ({
  flowState: undefined,
  flowBuildStatus: {},
  nodes: [],
  edges: [],
  isBuilding: false,
  isPending: true,
  hasIO: false,
  reactFlowInstance: null,
  lastCopiedSelection: null,
  flowPool: {},
  inputs: [],
  outputs: [],
  setFlowPool: (flowPool) => {
    set({ flowPool });
  },
  addDataToFlowPool: (data: FlowPoolObjectType, nodeId: string) => {
    let newFlowPool = cloneDeep({ ...get().flowPool });
    if (!newFlowPool[nodeId]) newFlowPool[nodeId] = [data];
    else {
      newFlowPool[nodeId].push(data);
    }
    get().setFlowPool(newFlowPool);
  },
  getNodePosition: (nodeId: string) => {
    const node = get().nodes.find((node) => node.id === nodeId);
    return node?.position||{x:0,y:0};
  },
  updateFlowPool: (
    nodeId: string,
    data: FlowPoolObjectType | ChatOutputType | chatInputType,
    buildId?: string
  ) => {
    let newFlowPool = cloneDeep({ ...get().flowPool });
    if (!newFlowPool[nodeId]) {
      return;
    } else {
      let index = newFlowPool[nodeId].length - 1;
      if (buildId) {
        index = newFlowPool[nodeId].findIndex((flow) => flow.id === buildId);
      }
      //check if the data is a flowpool object
      if ((data as FlowPoolObjectType).data?.artifacts !== undefined) {
        newFlowPool[nodeId][index] = data as FlowPoolObjectType;
      }
      //update data artifact
      else {
        newFlowPool[nodeId][index].data.artifacts = data;
      }
    }
    get().setFlowPool(newFlowPool);
  },
  CleanFlowPool: () => {
    get().setFlowPool({});
  },
  setPending: (isPending) => {
    set({ isPending });
  },
  resetFlow: ({ nodes, edges, viewport }) => {
    const currentFlow = useFlowsManagerStore.getState().currentFlow;
    let newEdges = cleanEdges(nodes, edges);
    const { inputs, outputs } = getInputsAndOutputs(nodes);
    set({
      nodes,
      edges: newEdges,
      flowState: undefined,
      inputs,
      outputs,
      hasIO: inputs.length > 0 || outputs.length > 0,
    });
    get().reactFlowInstance!.setViewport(viewport);
    if (currentFlow) {
      getFlowPool({ flowId: currentFlow.id }).then((flowPool) => {
        set({ flowPool: flowPool.data.vertex_builds });
      });
    }
  },
  setIsBuilding: (isBuilding) => {
    set({ isBuilding });
  },
  setFlowState: (flowState) => {
    const newFlowState =
      typeof flowState === "function" ? flowState(get().flowState) : flowState;

    if (newFlowState !== get().flowState) {
      set(() => ({
        flowState: newFlowState,
      }));
    }
  },
  setReactFlowInstance: (newState) => {
    set({ reactFlowInstance: newState });
  },
  onNodesChange: (changes: NodeChange[]) => {
    set({
      nodes: applyNodeChanges(changes, get().nodes),
    });
  },
  onEdgesChange: (changes: EdgeChange[]) => {
    set({
      edges: applyEdgeChanges(changes, get().edges),
    });
  },
  setNodes: (change) => {
    let newChange = typeof change === "function" ? change(get().nodes) : change;
    let newEdges = cleanEdges(newChange, get().edges);
    const { inputs, outputs } = getInputsAndOutputs(newChange);

    set({
      edges: newEdges,
      nodes: newChange,
      flowState: undefined,
      inputs,
      outputs,
      hasIO: inputs.length > 0 || outputs.length > 0,
    });

    const flowsManager = useFlowsManagerStore.getState();
    if (!get().isBuilding) {
      flowsManager.autoSaveCurrentFlow(
        newChange,
        newEdges,
        get().reactFlowInstance?.getViewport() ?? { x: 0, y: 0, zoom: 1 }
      );
    }
  },
  setEdges: (change) => {
    let newChange = typeof change === "function" ? change(get().edges) : change;
    set({
      edges: newChange,
      flowState: undefined,
    });

    const flowsManager = useFlowsManagerStore.getState();
    if (!get().isBuilding) {
      flowsManager.autoSaveCurrentFlow(
        get().nodes,
        newChange,
        get().reactFlowInstance?.getViewport() ?? { x: 0, y: 0, zoom: 1 }
      );
    }
  },
  setNode: (id: string, change: Node | ((oldState: Node) => Node)) => {
    let newChange =
      typeof change === "function"
        ? change(get().nodes.find((node) => node.id === id)!)
        : change;
    get().setNodes((oldNodes) =>
      oldNodes.map((node) => {
        if (node.id === id) {
          if ((node.data as NodeDataType).node?.frozen) {
            (newChange.data as NodeDataType).node!.frozen = false;
          }
          return newChange;
        }
        return node;
      })
    );
  },
  getNode: (id: string) => {
    return get().nodes.find((node) => node.id === id);
  },
  deleteNode: (nodeId) => {
    get().setNodes(
      get().nodes.filter((node) =>
        typeof nodeId === "string"
          ? node.id !== nodeId
          : !nodeId.includes(node.id)
      )
    );
  },
  deleteEdge: (edgeId) => {
    get().setEdges(
      get().edges.filter((edge) =>
        typeof edgeId === "string"
          ? edge.id !== edgeId
          : !edgeId.includes(edge.id)
      )
    );
  },
  paste: (selection, position) => {
    function updateGroup() {}

    if (
      selection.nodes.some((node) => node.data.type === "ChatInput") &&
      checkChatInput(get().nodes)
    ) {
      useAlertStore.getState().setErrorData({
        title: "Error pasting components",
        list: ["You can only have one ChatInput component in the flow"],
      });
      return;
    }
    let minimumX = Infinity;
    let minimumY = Infinity;
    let idsMap = {};
    let newNodes: Node<NodeDataType>[] = get().nodes;
    let newEdges = get().edges;
    selection.nodes.forEach((node: Node) => {
      if (node.position.y < minimumY) {
        minimumY = node.position.y;
      }
      if (node.position.x < minimumX) {
        minimumX = node.position.x;
      }
    });

    const insidePosition = position.paneX
      ? { x: position.paneX + position.x, y: position.paneY! + position.y }
      : get().reactFlowInstance!.screenToFlowPosition({
          x: position.x,
          y: position.y,
        });

    selection.nodes.forEach((node: NodeType) => {
      // Generate a unique node ID
      let newId = getNodeId(node.data.type);
      idsMap[node.id] = newId;

      updateGroupRecursion(node, selection.edges);

      // Create a new node object
      const newNode: NodeType = {
        id: newId,
        type: "genericNode",
        position: {
          x: insidePosition.x + node.position!.x - minimumX,
          y: insidePosition.y + node.position!.y - minimumY,
        },
        data: {
          ...cloneDeep(node.data),
          id: newId,
        },
      };

      // Add the new node to the list of nodes in state
      newNodes = newNodes
        .map((node) => ({ ...node, selected: false }))
        .concat({ ...newNode, selected: false });
    });
    get().setNodes(newNodes);

    selection.edges.forEach((edge: Edge) => {
      let source = idsMap[edge.source];
      let target = idsMap[edge.target];
      const sourceHandleObject: sourceHandleType = scapeJSONParse(
        edge.sourceHandle!
      );
      let sourceHandle = scapedJSONStringfy({
        ...sourceHandleObject,
        id: source,
      });
      sourceHandleObject.id = source;

      edge.data.sourceHandle = sourceHandleObject;
      const targetHandleObject: targetHandleType = scapeJSONParse(
        edge.targetHandle!
      );
      let targetHandle = scapedJSONStringfy({
        ...targetHandleObject,
        id: target,
      });
      targetHandleObject.id = target;
      edge.data.targetHandle = targetHandleObject;
      let id = getHandleId(source, sourceHandle, target, targetHandle);
      newEdges = addEdge(
        {
          source,
          target,
          sourceHandle,
          targetHandle,
          id,
          data: cloneDeep(edge.data),
          style: { stroke: "#555" },
          className: "stroke-gray-900 ",
          selected: false,
        },
        newEdges.map((edge) => ({ ...edge, selected: false }))
      );
    });
    get().setEdges(newEdges);
  },
  setLastCopiedSelection: (newSelection, isCrop = false) => {
    if (isCrop) {
      const nodesIdsSelected = newSelection!.nodes.map((node) => node.id);
      const edgesIdsSelected = newSelection!.edges.map((edge) => edge.id);

      nodesIdsSelected.forEach((id) => {
        get().deleteNode(id);
      });

      edgesIdsSelected.forEach((id) => {
        get().deleteEdge(id);
      });

      const newNodes = get().nodes.filter(
        (node) => !nodesIdsSelected.includes(node.id)
      );
      const newEdges = get().edges.filter(
        (edge) => !edgesIdsSelected.includes(edge.id)
      );

      set({ nodes: newNodes, edges: newEdges });
    }

    set({ lastCopiedSelection: newSelection });
  },
  cleanFlow: () => {
    set({
      nodes: [],
      edges: [],
      flowState: undefined,
      getFilterEdge: [],
    });
  },
  setFilterEdge: (newState) => {
    set({ getFilterEdge: newState });
  },
  getFilterEdge: [],
  onConnect: (connection) => {
    const dark = useDarkStore.getState().dark;
    // const commonMarkerProps = {
    //   type: MarkerType.ArrowClosed,
    //   width: 20,
    //   height: 20,
    //   color: dark ? "#555555" : "#000000",
    // };

    // const inputTypes = INPUT_TYPES;
    // const outputTypes = OUTPUT_TYPES;

    // const findNode = useFlowStore
    //   .getState()
    //   .nodes.find(
    //     (node) => node.id === connection.source || node.id === connection.target
    //   );

    // const sourceType = findNode?.data?.type;
    // let isIoIn = false;
    // let isIoOut = false;
    // if (sourceType) {
    //   isIoIn = inputTypes.has(sourceType);
    //   isIoOut = outputTypes.has(sourceType);
    // }

    let newEdges: Edge[] = [];
    get().setEdges((oldEdges) => {
      newEdges = addEdge(
        {
          ...connection,
          data: {
            targetHandle: scapeJSONParse(connection.targetHandle!),
            sourceHandle: scapeJSONParse(connection.sourceHandle!),
          },
          style: { stroke: "#555" },
          className: "stroke-foreground stroke-connection",
        },
        oldEdges
      );

      return newEdges;
    });
    useFlowsManagerStore
      .getState()
      .autoSaveCurrentFlow(
        get().nodes,
        newEdges,
        get().reactFlowInstance?.getViewport() ?? { x: 0, y: 0, zoom: 1 }
      );
  },
  unselectAll: () => {
    let newNodes = cloneDeep(get().nodes);
    newNodes.forEach((node) => {
      node.selected = false;
      let newEdges = cleanEdges(newNodes, get().edges);
      set({
        nodes: newNodes,
        edges: newEdges,
      });
    });
  },
  buildFlow: async ({
    startNodeId,
    stopNodeId,
    input_value,
  }: {
    startNodeId?: string;
    stopNodeId?: string;
    input_value?: string;
  }) => {
    get().setIsBuilding(true);
    const currentFlow = useFlowsManagerStore.getState().currentFlow;
    const setSuccessData = useAlertStore.getState().setSuccessData;
    const setErrorData = useAlertStore.getState().setErrorData;
    const setNoticeData = useAlertStore.getState().setNoticeData;
    function validateSubgraph(nodes: string[]) {
      const errorsObjs = validateNodes(
        get().nodes.filter((node) => nodes.includes(node.id)),
        get().edges
      );

      const errors = errorsObjs.map((obj) => obj.errors).flat();
      if (errors.length > 0) {
        setErrorData({
          title: MISSED_ERROR_ALERT,
          list: errors,
        });
        get().setIsBuilding(false);
        const ids = errorsObjs.map((obj) => obj.id).flat();

        get().updateBuildStatus(ids, BuildStatus.ERROR);
        throw new Error("Invalid nodes");
      }
    }
    function handleBuildUpdate(
      vertexBuildData: VertexBuildTypeAPI,
      status: BuildStatus,
      runId: string
    ) {
      if (vertexBuildData && vertexBuildData.inactivated_vertices) {
        get().removeFromVerticesBuild(vertexBuildData.inactivated_vertices);
      }

      if (vertexBuildData.next_vertices_ids) {
        // next_vertices_ids is a list of vertices that are going to be built next
        // verticesLayers is a list of list of vertices ids, where each list is a layer of vertices
        // we want to add a new layer (next_vertices_ids) to the list of layers (verticesLayers)
        // and the values of next_vertices_ids to the list of vertices ids (verticesIds)

        // const nextVertices will be the zip of vertexBuildData.next_vertices_ids and
        // vertexBuildData.top_level_vertices
        // the VertexLayerElementType as {id: next_vertices_id, layer: top_level_vertex}
        const nextVertices: VertexLayerElementType[] = zip(
          vertexBuildData.next_vertices_ids,
          vertexBuildData.top_level_vertices
        ).map(([id, reference]) => ({ id: id!, reference }));

        const newLayers = [
          ...get().verticesBuild!.verticesLayers,
          nextVertices,
        ];
        const newIds = [
          ...get().verticesBuild!.verticesIds,
          ...vertexBuildData.next_vertices_ids,
        ];
        get().updateVerticesBuild({
          verticesIds: newIds,
          verticesLayers: newLayers,
          runId: runId,
          verticesToRun: get().verticesBuild!.verticesToRun,
        });
        get().updateBuildStatus(
          vertexBuildData.top_level_vertices,
          BuildStatus.TO_BUILD
        );
      }

      get().addDataToFlowPool(
        { ...vertexBuildData, buildId: runId },
        vertexBuildData.id
      );

      useFlowStore.getState().updateBuildStatus([vertexBuildData.id], status);

      const verticesIds = get().verticesBuild?.verticesIds;
      const newFlowBuildStatus = { ...get().flowBuildStatus };
      // filter out the vertices that are not status
      const verticesToUpdate = verticesIds?.filter(
        (id) => newFlowBuildStatus[id]?.status !== BuildStatus.BUILT
      );

      if (verticesToUpdate) {
        useFlowStore.getState().updateBuildStatus(verticesToUpdate, status);
      }
    }
    await buildVertices({
      input_value,
      flowId: currentFlow!.id,
      startNodeId,
      stopNodeId,
      onGetOrderSuccess: () => {
        setNoticeData({ title: "Running components" });
      },
      onBuildComplete: () => {
        const nodeId = startNodeId || stopNodeId;
        if (nodeId) {
          setSuccessData({
            title: `${
              get().nodes.find((node) => node.id === nodeId)?.data.node
                ?.display_name
            } built successfully`,
          });
        } else {
          setSuccessData({ title: FLOW_BUILD_SUCCESS_ALERT });
        }
        get().setIsBuilding(false);
      },
      onBuildUpdate: handleBuildUpdate,
      onBuildError: (title: string, list: string[], elementList) => {
        const idList = elementList
          .map((element) => element.id)
          .filter(Boolean) as string[];
        useFlowStore.getState().updateBuildStatus(idList, BuildStatus.BUILT);
        setErrorData({ list, title });
        get().setIsBuilding(false);
      },
      onBuildStart: (elementList) => {
        const idList = elementList
          // reference is the id of the vertex or the id of the parent in a group node
          .map((element) => element.reference)
          .filter(Boolean) as string[];
        useFlowStore.getState().updateBuildStatus(idList, BuildStatus.BUILDING);
      },
      onValidateNodes: validateSubgraph,
    });
    get().setIsBuilding(false);
    get().revertBuiltStatusFromBuilding();
  },
  getFlow: () => {
    return {
      nodes: get().nodes,
      edges: get().edges,
      viewport: get().reactFlowInstance?.getViewport()!,
    };
  },
  updateVerticesBuild: (
    vertices: {
      verticesIds: string[];
      verticesLayers: VertexLayerElementType[][];
      runId: string;
      verticesToRun: string[];
    } | null
  ) => {
    set({ verticesBuild: vertices });
  },
  verticesBuild: null,
  addToVerticesBuild: (vertices: string[]) => {
    const verticesBuild = get().verticesBuild;
    if (!verticesBuild) return;
    set({
      verticesBuild: {
        ...verticesBuild,
        verticesIds: [...verticesBuild.verticesIds, ...vertices],
      },
    });
  },
  removeFromVerticesBuild: (vertices: string[]) => {
    const verticesBuild = get().verticesBuild;
    if (!verticesBuild) return;
    set({
      verticesBuild: {
        ...verticesBuild,
        verticesIds: get().verticesBuild!.verticesIds.filter(
          (vertex) => !vertices.includes(vertex)
        ),
      },
    });
  },
  updateBuildStatus: (nodeIdList: string[], status: BuildStatus) => {
    const newFlowBuildStatus = { ...get().flowBuildStatus };
<<<<<<< HEAD

=======
>>>>>>> dc0feddb
    nodeIdList.forEach((id) => {
      newFlowBuildStatus[id] = {
        status,
      };
      if (status == BuildStatus.BUILT) {
        const timestamp_string = new Date(Date.now()).toLocaleString();
        newFlowBuildStatus[id].timestamp = timestamp_string;
      }
    });
    set({ flowBuildStatus: newFlowBuildStatus });
  },
  revertBuiltStatusFromBuilding: () => {
    const newFlowBuildStatus = { ...get().flowBuildStatus };
    Object.keys(newFlowBuildStatus).forEach((id) => {
      if (newFlowBuildStatus[id].status === BuildStatus.BUILDING) {
        newFlowBuildStatus[id].status = BuildStatus.BUILT;
      }
    });
  },
}));

export default useFlowStore;<|MERGE_RESOLUTION|>--- conflicted
+++ resolved
@@ -606,10 +606,6 @@
   },
   updateBuildStatus: (nodeIdList: string[], status: BuildStatus) => {
     const newFlowBuildStatus = { ...get().flowBuildStatus };
-<<<<<<< HEAD
-
-=======
->>>>>>> dc0feddb
     nodeIdList.forEach((id) => {
       newFlowBuildStatus[id] = {
         status,

--- conflicted
+++ resolved
@@ -25,25 +25,6 @@
   const [activeTab, setActiveTab] = useState("Executions");
   const noticed = useRef(false);
 
-<<<<<<< HEAD
-  function handleClick(): void {
-    currentFlow!.name = name;
-    currentFlow!.description = description;
-    saveFlow(currentFlow!)
-      ?.then(() => {
-        setOpen(false);
-      })
-      .catch((err) => {
-        useAlertStore.getState().setErrorData({
-          title: "Error while saving changes",
-          list: [(err as AxiosError).response?.data.detail ?? ""],
-        });
-        console.error(err);
-      });
-  }
-
-=======
->>>>>>> af80b4c4
   useEffect(() => {
     if (activeTab === "Executions") {
       getTransactionTable(currentFlowId, "union").then((data) => {
@@ -67,7 +48,7 @@
         .some((template) => template["stream"] && template["stream"].value);
       console.log(
         haStream,
-        nodes.map((nodes) => (nodes.data as NodeDataType).node!.template)
+        nodes.map((nodes) => (nodes.data as NodeDataType).node!.template),
       );
       if (haStream) {
         setNoticeData({

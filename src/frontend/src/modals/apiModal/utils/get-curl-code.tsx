--- conflicted
+++ resolved
@@ -7,25 +7,15 @@
 export default function getCurlRunCode(
   flowId: string,
   isAuth: boolean,
-<<<<<<< HEAD
-  tweaksBuildedObject
-=======
   tweaksBuildedObject,
   endpointName?: string
->>>>>>> a3a09fed
 ): string {
   const tweaksObject = tweaksBuildedObject[0];
   // show the endpoint name in the curl command if it exists
   return `curl -X POST \\
-<<<<<<< HEAD
-    ${window.location.protocol}//${
-    window.location.host
-  }/api/v1/run/${flowId}?stream=false \\
-=======
     "${window.location.protocol}//${window.location.host}/api/v1/run/${
     endpointName || flowId
   }?stream=false" \\
->>>>>>> a3a09fed
     -H 'Content-Type: application/json'\\${
       !isAuth ? `\n  -H 'x-api-key: <your api key>'\\` : ""
     }
@@ -42,13 +32,14 @@
  * @param {Object} options - The options for generating the cURL command.
  * @param {string} options.flowId - The ID of the flow.
  * @param {boolean} options.isAuth - Indicates whether authentication is required.
+ * @param {string} options.endpointName - The name of the webhook endpoint.
  * @returns {string} The cURL command.
  */
-export function getCurlWebhookCode(flowId, isAuth): string {
+export function getCurlWebhookCode(flowId, isAuth, endpointName?: string) {
   return `curl -X POST \\
-  ${window.location.protocol}//${
-    window.location.host
-  }/api/v1/webhook/${flowId} \\
+  "${window.location.protocol}//${window.location.host}/api/v1/webhook/${
+    endpointName || flowId
+  }" \\
   -H 'Content-Type: application/json'\\${
     !isAuth ? `\n  -H 'x-api-key: <your api key>'\\` : ""
   }

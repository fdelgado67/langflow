--- conflicted
+++ resolved
@@ -1,9 +1,5 @@
 import { Cross2Icon } from "@radix-ui/react-icons";
-<<<<<<< HEAD
-import React, { useEffect, useState } from "react";
-=======
 import { forwardRef, useEffect, useState } from "react";
->>>>>>> eedef1ef
 import IconComponent from "../../components/common/genericIconComponent";
 import {
   Popover,
@@ -36,30 +32,6 @@
       }
     }, [open]);
 
-<<<<<<< HEAD
-  return (
-    <Popover
-      data-testid="notification-dropdown"
-      open={open}
-      onOpenChange={(target) => {
-        setOpen(target);
-        if (target) {
-          setNotificationCenter(false);
-        }
-      }}
-    >
-      <PopoverTrigger asChild>
-        {React.isValidElement(children) && typeof children.type !== "string" ? (
-          <span>{children}</span>
-        ) : (
-          children
-        )}
-      </PopoverTrigger>
-      <PopoverContent
-        ref={notificationRef}
-        data-testid="notification-dropdown-content"
-        className="noflow nowheel nopan nodelete nodrag z-10 flex h-[500px] w-[500px] flex-col"
-=======
     return (
       <Popover
         data-testid="notification-dropdown"
@@ -70,7 +42,6 @@
             setNotificationCenter(false);
           }
         }}
->>>>>>> eedef1ef
       >
         <PopoverTrigger asChild>{children}</PopoverTrigger>
         <PopoverContent

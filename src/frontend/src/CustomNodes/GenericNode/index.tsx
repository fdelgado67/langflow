import { useEffect, useState } from "react";
import { NodeToolbar } from "reactflow";
import ShadTooltip from "../../components/ShadTooltipComponent";
import Tooltip from "../../components/TooltipComponent";
import IconComponent from "../../components/genericIconComponent";
import InputComponent from "../../components/inputComponent";
import { Button } from "../../components/ui/button";
import { Textarea } from "../../components/ui/textarea";
import { priorityFields } from "../../constants/constants";
import NodeToolbarComponent from "../../pages/FlowPage/components/nodeToolbarComponent";
import useFlowStore from "../../stores/flowStore";
import useFlowsManagerStore from "../../stores/flowsManagerStore";
import { useTypesStore } from "../../stores/typesStore";
import { validationStatusType } from "../../types/components";
import { NodeDataType } from "../../types/flow";
import { handleKeyDown, scapedJSONStringfy } from "../../utils/reactflowUtils";
import { nodeColors, nodeIconsLucide } from "../../utils/styleUtils";
import { classNames, cn, getFieldTitle } from "../../utils/utils";
import ParameterComponent from "./components/parameterComponent";

export default function GenericNode({
  data,
  xPos,
  yPos,
  selected,
}: {
  data: NodeDataType;
  selected: boolean;
  xPos: number;
  yPos: number;
}): JSX.Element {
  const types = useTypesStore((state) => state.types);
  const deleteNode = useFlowStore((state) => state.deleteNode);
  const flowPool = useFlowStore((state) => state.flowPool);
  const buildFlow = useFlowStore((state) => state.buildFlow);
  const setNode = useFlowStore((state) => state.setNode);
  const name = nodeIconsLucide[data.type] ? data.type : types[data.type];
  const [inputName, setInputName] = useState(false);
  const [nodeName, setNodeName] = useState(data.node!.display_name);
  const [inputDescription, setInputDescription] = useState(false);
  const [nodeDescription, setNodeDescription] = useState(
    data.node?.description!
  );
  const [validationStatus, setValidationStatus] =
    useState<validationStatusType | null>(null);
  const [handles, setHandles] = useState<number>(0);
  const [openAdvancedModal, setOpenAdvancedModal] = useState<boolean>(false);

  const takeSnapshot = useFlowsManagerStore((state) => state.takeSnapshot);

  function countHandles(): void {
    let count = Object.keys(data.node!.template)
      .filter((templateField) => templateField.charAt(0) !== "_")
      .map((templateCamp) => {
        const { template } = data.node!;
        if (template[templateCamp].input_types) return true;
        if (!template[templateCamp].show) return false;
        switch (template[templateCamp].type) {
          case "str":
          case "bool":
          case "float":
          case "code":
          case "prompt":
          case "file":
          case "int":
            return false;
          default:
            return true;
        }
      })
      .reduce((total, value) => total + (value ? 1 : 0), 0);

    setHandles(count);
  }

  useEffect(() => {
    countHandles();
  }, [data, data.node]);

  useEffect(() => {
    if (!selected) {
      setInputName(false);
      setInputDescription(false);
    }
  }, [selected]);

  // State for outline color
  const isBuilding = useFlowStore((state) => state.isBuilding);

  useEffect(() => {
    setNodeDescription(data.node!.description);
  }, [data.node!.description]);

  useEffect(() => {
    setNodeName(data.node!.display_name);
  }, [data.node!.display_name]);

  useEffect(() => {
    const relevantData =
      flowPool[data.id] && flowPool[data.id]?.length > 0
        ? flowPool[data.id][flowPool[data.id].length - 1]
        : null;
    if (relevantData) {
      // Extract validation information from relevantData and update the validationStatus state
      setValidationStatus(relevantData);
    } else {
      setValidationStatus(null);
    }
  }, [flowPool, data.id]);

  const showNode = data.showNode ?? true;
<<<<<<< HEAD
=======
  const pinned = data.node?.pinned ?? false;

>>>>>>> 100c91f5
  const nameEditable = data.node?.flow || data.type === "CustomComponent";

  return (
    <>
      <NodeToolbar>
        <NodeToolbarComponent
          position={{ x: xPos, y: yPos }}
          data={data}
          deleteNode={(id) => {
            takeSnapshot();
            deleteNode(id);
          }}
          setShowNode={(show: boolean) => {
            setNode(data.id, (old) => ({
              ...old,
              data: { ...old.data, showNode: show },
            }));
          }}
          numberOfHandles={handles}
          showNode={showNode}
          openAdvancedModal={openAdvancedModal}
          onCloseAdvancedModal={(open) => {
            console.log(open);

            setOpenAdvancedModal(false);
          }}
        ></NodeToolbarComponent>
      </NodeToolbar>

      <div
        className={classNames(
          selected ? "border border-ring" : "border",
          showNode ? " w-96 rounded-lg" : " w-26 h-26 rounded-full",
          "generic-node-div"
        )}
        onDoubleClick={() => {
          if (!inputName) {
            setOpenAdvancedModal(true);
          }
        }}
      >
        {data.node?.beta && showNode && (
          <div className="beta-badge-wrapper">
            <div className="beta-badge-content">BETA</div>
          </div>
        )}
        <div>
          <div
            data-testid={"div-generic-node"}
            className={
              "generic-node-div-title " +
              (!showNode
                ? " relative h-24 w-24 rounded-full "
                : " justify-between rounded-t-lg ")
            }
          >
            <div
              className={
                "generic-node-title-arrangement rounded-full" +
                (!showNode && "justify-center")
              }
            >
              {data?.node?.icon ? (
                <span className="text-lg">{data?.node?.icon}</span>
              ) : (
                <IconComponent
                  name={data.node?.flow ? "group_components" : name}
                  className={
                    "generic-node-icon " +
                    (!showNode ? "absolute inset-x-6 h-12 w-12" : "")
                  }
                  iconColor={`${nodeColors[types[data.type]]}`}
                />
              )}

              {showNode && (
                <div className="generic-node-tooltip-div">
                  {nameEditable && inputName ? (
                    <div>
                      <InputComponent
                        onBlur={() => {
                          setInputName(false);
                          if (nodeName.trim() !== "") {
                            setNodeName(nodeName);
                            setNode(data.id, (old) => ({
                              ...old,
                              data: {
                                ...old.data,
                                node: {
                                  ...old.data.node,
                                  display_name: nodeName,
                                },
                              },
                            }));
                          } else {
                            setNodeName(data.node!.display_name);
                          }
                        }}
                        value={nodeName}
                        onChange={setNodeName}
                        password={false}
                        blurOnEnter={true}
                      />
                    </div>
                  ) : (
                    <ShadTooltip content={data.node?.display_name}>
                      <div
                        className="flex items-center gap-2"
                        onDoubleClick={(event) => {
                          setInputName(true);
                          takeSnapshot();
                          event.stopPropagation();
                          event.preventDefault();
                        }}
                      >
                        <div
                          data-testid={"title-" + data.node?.display_name}
                          className="generic-node-tooltip-div text-primary"
                        >
                          {data.node?.display_name}
                        </div>
                        {nameEditable && (
                          <IconComponent
                            name="Pencil"
                            className="h-4 w-4 text-ring"
                          />
                        )}
                      </div>
                    </ShadTooltip>
                  )}
                </div>
              )}
            </div>
            <div>
              {!showNode && (
                <>
                  {Object.keys(data.node!.template)
                    .filter((templateField) => templateField.charAt(0) !== "_")
                    .map(
                      (templateField: string, idx) =>
                        data.node!.template[templateField].show &&
                        !data.node!.template[templateField].advanced && (
                          <ParameterComponent
                            index={idx.toString()}
                            key={scapedJSONStringfy({
                              inputTypes:
                                data.node!.template[templateField].input_types,
                              type: data.node!.template[templateField].type,
                              id: data.id,
                              fieldName: templateField,
                              proxy: data.node!.template[templateField].proxy,
                            })}
                            data={data}
                            color={
                              nodeColors[
                                types[data.node?.template[templateField].type!]
                              ] ??
                              nodeColors[
                                data.node?.template[templateField].type!
                              ] ??
                              nodeColors.unknown
                            }
                            title={getFieldTitle(
                              data.node?.template!,
                              templateField
                            )}
                            info={data.node?.template[templateField].info}
                            name={templateField}
                            tooltipTitle={
                              data.node?.template[
                                templateField
                              ].input_types?.join("\n") ??
                              data.node?.template[templateField].type
                            }
                            required={
                              data.node!.template[templateField].required
                            }
                            id={{
                              inputTypes:
                                data.node!.template[templateField].input_types,
                              type: data.node!.template[templateField].type,
                              id: data.id,
                              fieldName: templateField,
                            }}
                            left={true}
                            type={data.node?.template[templateField].type}
                            optionalHandle={
                              data.node?.template[templateField].input_types
                            }
                            proxy={data.node?.template[templateField].proxy}
                            showNode={showNode}
                          />
                        )
                    )}
                  <ParameterComponent
                    key={scapedJSONStringfy({
                      baseClasses: data.node!.base_classes,
                      id: data.id,
                      dataType: data.type,
                    })}
                    data={data}
                    color={nodeColors[types[data.type]] ?? nodeColors.unknown}
                    title={
                      data.node?.output_types &&
                      data.node.output_types.length > 0
                        ? data.node.output_types.join(" | ")
                        : data.type
                    }
                    tooltipTitle={data.node?.base_classes.join("\n")}
                    id={{
                      baseClasses: data.node!.base_classes,
                      id: data.id,
                      dataType: data.type,
                    }}
                    type={data.node?.base_classes.join("|")}
                    left={false}
                    showNode={showNode}
                  />
                </>
              )}
            </div>
            {showNode && (
              <Button
                variant="outline"
                className="h-9 px-1.5"
                onClick={() => {
                  setNode(data.id, (old) => ({
                    ...old,
                    data: {
                      ...old.data,
                      node: {
                        ...old.data.node,
                        pinned: old.data?.node?.pinned ? false : true,
                      },
                    },
                  }));
                }}
              >
                <Tooltip title={<span>{pinned ? "Pinned" : "Unpinned"}</span>}>
                  <div className="generic-node-status-position flex items-center">
                    <IconComponent
                      name={"Pin"}
                      className={cn(
                        "h-5 fill-transparent stroke-chat-trigger stroke-2 transition-all",
                        pinned ? "animate-wiggle fill-chat-trigger" : ""
                      )}
                    />
                  </div>
                </Tooltip>
              </Button>
            )}
            {showNode && (
              <Button
                variant="outline"
                className="h-9 px-1.5"
                onClick={() => buildFlow(data.id)}
              >
                <div>
                  <Tooltip
                    title={
                      isBuilding ? (
                        <span>Building...</span>
                      ) : !validationStatus ? (
                        <span className="flex">
                          Build{" "}
                          <IconComponent
                            name="Zap"
                            className=" h-5 fill-build-trigger stroke-build-trigger stroke-1"
                          />{" "}
                          flow to validate status.
                        </span>
                      ) : (
                        <div className="max-h-96 overflow-auto">
                          {typeof validationStatus.params === "string"
                            ? `Duration: ${validationStatus.data.duration}\n${validationStatus.params}`
                                .split("\n")
                                .map((line, index) => (
                                  <div key={index}>{line}</div>
                                ))
                            : ""}
                        </div>
                      )
                    }
                  >
                    <div className="generic-node-status-position flex items-center justify-center">
                      <IconComponent
                        name="Zap"
                        className={classNames(
                          validationStatus && validationStatus.valid
                            ? "green-status"
                            : "status-build-animation",
                          "absolute h-5 stroke-1"
                        )}
                      />
                      <IconComponent
                        name="Zap"
                        className={classNames(
                          validationStatus && !validationStatus.valid
                            ? "red-status"
                            : "status-build-animation",
                          "absolute h-5 stroke-1"
                        )}
                      />
                      <IconComponent
                        name="Zap"
                        className={classNames(
                          !validationStatus || isBuilding
                            ? "yellow-status"
                            : "status-build-animation",
                          "absolute h-5 stroke-1"
                        )}
                      />
                    </div>
                  </Tooltip>
                </div>
              </Button>
            )}
          </div>
        </div>

        {showNode && (
          <div
            className={
              showNode
                ? data.node?.description === "" && !nameEditable
                  ? "pb-5"
                  : "py-5"
                : ""
            }
          >
            <div className="generic-node-desc">
              {showNode && nameEditable && inputDescription ? (
                <Textarea
                  autoFocus
                  onBlur={() => {
                    setInputDescription(false);
                    setNodeDescription(nodeDescription);
                    setNode(data.id, (old) => ({
                      ...old,
                      data: {
                        ...old.data,
                        node: {
                          ...old.data.node,
                          description: nodeDescription,
                        },
                      },
                    }));
                  }}
                  value={nodeDescription}
                  onChange={(e) => setNodeDescription(e.target.value)}
                  onKeyDown={(e) => {
                    handleKeyDown(e, nodeDescription, "");
                    if (
                      e.key === "Enter" &&
                      e.shiftKey === false &&
                      e.ctrlKey === false &&
                      e.altKey === false
                    ) {
                      setInputDescription(false);
                      setNodeDescription(nodeDescription);
                      setNode(data.id, (old) => ({
                        ...old,
                        data: {
                          ...old.data,
                          node: {
                            ...old.data.node,
                            description: nodeDescription,
                          },
                        },
                      }));
                    }
                  }}
                />
              ) : (
                <div
                  className={cn(
                    "generic-node-desc-text truncate-multiline word-break-break-word",
                    (data.node?.description === "" ||
                      !data.node?.description) &&
                      nameEditable
                      ? "font-light italic"
                      : ""
                  )}
                  onDoubleClick={(e) => {
                    setInputDescription(true);
                    takeSnapshot();
                  }}
                >
                  {(data.node?.description === "" || !data.node?.description) &&
                  nameEditable
                    ? "Double Click to Edit Description"
                    : data.node?.description}
                </div>
              )}
            </div>
            <>
              {Object.keys(data.node!.template)
                .filter((templateField) => templateField.charAt(0) !== "_")
                .sort((a, b) => {
                  if (priorityFields.has(a.toLowerCase())) {
                    return -1;
                  } else if (priorityFields.has(b.toLowerCase())) {
                    return 1;
                  } else {
                    return a.localeCompare(b);
                  }
                })
                .map((templateField: string, idx) => (
                  <div key={idx}>
                    {data.node!.template[templateField].show &&
                    !data.node!.template[templateField].advanced ? (
                      <ParameterComponent
                        index={idx.toString()}
                        key={scapedJSONStringfy({
                          inputTypes:
                            data.node!.template[templateField].input_types,
                          type: data.node!.template[templateField].type,
                          id: data.id,
                          fieldName: templateField,
                          proxy: data.node!.template[templateField].proxy,
                        })}
                        data={data}
                        color={
                          data.node?.template[templateField].input_types &&
                          data.node?.template[templateField].input_types!
                            .length > 0
                            ? nodeColors[
                                data.node?.template[templateField]
                                  .input_types![0]
                              ] ??
                              nodeColors[
                                types[
                                  data.node?.template[templateField]
                                    .input_types![0]
                                ]
                              ]
                            : nodeColors[
                                data.node?.template[templateField].type!
                              ] ??
                              nodeColors[
                                types[data.node?.template[templateField].type!]
                              ] ??
                              nodeColors.unknown
                        }
                        title={getFieldTitle(
                          data.node?.template!,
                          templateField
                        )}
                        info={data.node?.template[templateField].info}
                        name={templateField}
                        tooltipTitle={
                          data.node?.template[templateField].input_types?.join(
                            "\n"
                          ) ?? data.node?.template[templateField].type
                        }
                        required={data.node!.template[templateField].required}
                        id={{
                          inputTypes:
                            data.node!.template[templateField].input_types,
                          type: data.node!.template[templateField].type,
                          id: data.id,
                          fieldName: templateField,
                        }}
                        left={true}
                        type={data.node?.template[templateField].type}
                        optionalHandle={
                          data.node?.template[templateField].input_types
                        }
                        proxy={data.node?.template[templateField].proxy}
                        showNode={showNode}
                      />
                    ) : (
                      <></>
                    )}
                  </div>
                ))}
              <div
                className={classNames(
                  Object.keys(data.node!.template).length < 1 ? "hidden" : "",
                  "flex-max-width justify-center"
                )}
              >
                {" "}
              </div>
              {data.node!.base_classes.length > 0 && (
                <ParameterComponent
                  key={scapedJSONStringfy({
                    baseClasses: data.node!.base_classes,
                    id: data.id,
                    dataType: data.type,
                  })}
                  data={data}
                  color={
                    (data.node?.output_types &&
                    data.node.output_types.length > 0
                      ? nodeColors[data.node.output_types[0]] ??
                        nodeColors[types[data.node.output_types[0]]]
                      : nodeColors[types[data.type]]) ?? nodeColors.unknown
                  }
                  title={
                    data.node?.output_types && data.node.output_types.length > 0
                      ? data.node.output_types.join(" | ")
                      : data.type
                  }
                  tooltipTitle={data.node?.base_classes.join("\n")}
                  id={{
                    baseClasses: data.node!.base_classes,
                    id: data.id,
                    dataType: data.type,
                  }}
                  type={data.node?.base_classes.join("|")}
                  left={false}
                  showNode={showNode}
                />
              )}
            </>
          </div>
        )}
      </div>
    </>
  );
}<|MERGE_RESOLUTION|>--- conflicted
+++ resolved
@@ -109,11 +109,8 @@
   }, [flowPool, data.id]);
 
   const showNode = data.showNode ?? true;
-<<<<<<< HEAD
-=======
   const pinned = data.node?.pinned ?? false;
 
->>>>>>> 100c91f5
   const nameEditable = data.node?.flow || data.type === "CustomComponent";
 
   return (

import {
  BugAntIcon,
  Cog6ToothIcon,
  InformationCircleIcon,
  TrashIcon,
} from "@heroicons/react/24/outline";

import {
  CheckCircleIcon,
  EllipsisHorizontalCircleIcon,
  ExclamationCircleIcon,
} from "@heroicons/react/24/solid";

import {
  classNames,
  nodeColors,
  nodeIcons,
  toNormalCase,
  toTitleCase,
} from "../../utils";
import ParameterComponent from "./components/parameterComponent";
import { typesContext } from "../../contexts/typesContext";
import { useContext, useState, useEffect, useRef, Fragment } from "react";
import { NodeDataType } from "../../types/flow";
import { alertContext } from "../../contexts/alertContext";
import { PopUpContext } from "../../contexts/popUpContext";
import NodeModal from "../../modals/NodeModal";
import { useCallback } from "react";
import { TabsContext } from "../../contexts/tabsContext";
import { debounce } from "../../utils";
import TooltipReact from "../../components/ReactTooltipComponent";
import Tooltip from "../../components/TooltipComponent";
export default function GenericNode({
  data,
  selected,
}: {
  data: NodeDataType;
  selected: boolean;
}) {
  const { setErrorData } = useContext(alertContext);
  const showError = useRef(true);
  const { types, deleteNode } = useContext(typesContext);
  const { openPopUp } = useContext(PopUpContext);

  const Icon = nodeIcons[data.type] || nodeIcons[types[data.type]];
  const [validationStatus, setValidationStatus] = useState(null);
  // State for outline color
  const [isValid, setIsValid] = useState(false);
  const { save } = useContext(TabsContext);
  const { reactFlowInstance } = useContext(typesContext);
  const [params, setParams] = useState([]);

  useEffect(() => {
    if (reactFlowInstance) {
      setParams(Object.values(reactFlowInstance.toObject()));
    }
  }, [save]);

  const validateNode = useCallback(
    debounce(async () => {
      try {
        const response = await fetch(`/validate/node/${data.id}`, {
          method: "POST",
          headers: {
            "Content-Type": "application/json",
          },
          body: JSON.stringify(reactFlowInstance.toObject()),
        });

        if (response.status === 200) {
          let jsonResponse = await response.json();
          let jsonResponseParsed = await JSON.parse(jsonResponse);
          setValidationStatus(jsonResponseParsed);
        }
      } catch (error) {
        // console.error("Error validating node:", error);
        setValidationStatus("error");
      }
    }, 1000), // Adjust the debounce delay (500ms) as needed
    [reactFlowInstance, data.id]
  );
  useEffect(() => {
    if (params.length > 0) {
      validateNode();
    }
  }, [params, validateNode]);

  if (!Icon) {
    if (showError.current) {
      setErrorData({
        title: data.type
          ? `The ${data.type} node could not be rendered, please review your json file`
          : "There was a node that can't be rendered, please review your json file",
      });
      showError.current = false;
    }
    deleteNode(data.id);
    return;
  }

  return (
    <div
      className={classNames(
        selected ? "border border-blue-500" : "border dark:border-gray-700",
        "prompt-node relative flex w-96 flex-col justify-center rounded-lg bg-white dark:bg-gray-900"
      )}
    >
      <div className="flex w-full items-center justify-between gap-8 rounded-t-lg border-b bg-gray-50 p-4 dark:border-b-gray-700 dark:bg-gray-800 dark:text-white ">
        <div className="flex w-full items-center gap-2 truncate text-lg">
          <Icon
            className="h-10 w-10 rounded p-1"
            style={{
              color: nodeColors[types[data.type]] ?? nodeColors.unknown,
            }}
          />
          <div className="ml-2 truncate">
            <TooltipReact
              delayShow={1000}
              selector={`node-selector-${data.type}`}
              htmlContent={data.type}
              position="top"
            >
              <div className="ml-2 truncate">{data.type}</div>
            </TooltipReact>
          </div>

          <div>
            <Tooltip
              title={
                !validationStatus ? (
                  "Validating..."
                ) : (
                  <div className="max-h-96 overflow-auto">
                    {validationStatus.params.split("\n").map((line, index) => (
                      <div key={index}>{line}</div>
                    ))}
                  </div>
                )
              }
            >
<<<<<<< HEAD
              <div className="relative w-5 h-5 top-1 left-1">
                <div
                  className={classNames(
                    validationStatus && validationStatus.valid
                      ? "w-4 h-4 rounded-full bg-green-500 opacity-100"
                      : "w-4 h-4 rounded-full bg-gray-500 opacity-0 hidden"
=======
              <div className="relative h-5 w-5">
                <CheckCircleIcon
                  className={classNames(
                    validationStatus && validationStatus.valid
                      ? "text-green-500 opacity-100"
                      : "animate-spin text-green-500 opacity-0",
                    "absolute w-5 transition-all duration-200 ease-in-out hover:text-gray-500 hover:dark:text-gray-300"
>>>>>>> 9f1d64b9
                  )}
                ></div>
                <div
                  className={classNames(
                    validationStatus && !validationStatus.valid
<<<<<<< HEAD
                      ? "w-4 h-4 rounded-full bg-yellow-500 opacity-100"
                      : "w-4 h-4 rounded-full bg-gray-500 opacity-0 hidden"
=======
                      ? "text-red-500 opacity-100"
                      : "animate-spin text-red-500 opacity-0",
                    "absolute w-5 transition-all duration-200 ease-in-out hover:text-gray-500 hover:dark:text-gray-600"
>>>>>>> 9f1d64b9
                  )}
                ></div>
                <div
                  className={classNames(
                    !validationStatus
<<<<<<< HEAD
                      ? "w-4 h-4 rounded-full bg-red-500 opacity-100"
                      : "w-4 h-4 rounded-full bg-gray-500 opacity-0 hidden"
=======
                      ? "text-yellow-500 opacity-100"
                      : "animate-spin text-yellow-500 opacity-0",
                    "absolute w-5 transition-all duration-300 ease-in-out hover:text-gray-500 hover:dark:text-gray-600"
>>>>>>> 9f1d64b9
                  )}
                ></div>
              </div>
            </Tooltip>
          </div>
        </div>
        <div className="flex gap-3">
          <button
            className="relative"
            onClick={(event) => {
              event.preventDefault();
              openPopUp(<NodeModal data={data} />);
            }}
          >
            <div className=" absolute -right-1 -top-2 text-red-600">
              {Object.keys(data.node.template).some(
                (t) =>
                  data.node.template[t].advanced &&
                  data.node.template[t].required
              )
                ? " *"
                : ""}
            </div>
            <Cog6ToothIcon
              className={classNames(
                Object.keys(data.node.template).some(
                  (t) =>
                    data.node.template[t].advanced && data.node.template[t].show
                )
                  ? ""
                  : "hidden",
<<<<<<< HEAD
                "w-6 h-6  dark:text-gray-300"
=======
                "h-6 w-6  hover:animate-spin  dark:text-gray-300"
>>>>>>> 9f1d64b9
              )}
            ></Cog6ToothIcon>
          </button>
          <button
            onClick={() => {
              deleteNode(data.id);
            }}
          >
<<<<<<< HEAD
            <TrashIcon className="w-6 h-6 dark:text-gray-300"></TrashIcon>
=======
            <TrashIcon className="h-6 w-6 hover:text-red-500 dark:text-gray-300 dark:hover:text-red-500"></TrashIcon>
>>>>>>> 9f1d64b9
          </button>
        </div>
      </div>

      <div className="h-full w-full py-5">
        <div className="w-full px-5 pb-3 text-sm text-gray-500 dark:text-gray-300">
          {data.node.description}
        </div>

        <>
          {Object.keys(data.node.template)
            .filter((t) => t.charAt(0) !== "_")
            .map((t: string, idx) => (
              <div key={idx}>
                {/* {idx === 0 ? (
									<div
										className={classNames(
											"px-5 py-2 mt-2 dark:text-white text-center",
											Object.keys(data.node.template).filter(
												(key) =>
													!key.startsWith("_") &&
													data.node.template[key].show &&
													!data.node.template[key].advanced
											).length === 0
												? "hidden"
												: ""
										)}
									>
										Inputs
									</div>
								) : (
									<></>
								)} */}
                {data.node.template[t].show &&
                !data.node.template[t].advanced ? (
                  <ParameterComponent
                    data={data}
                    color={
                      nodeColors[types[data.node.template[t].type]] ??
                      nodeColors.unknown
                    }
                    title={
                      data.node.template[t].display_name
                        ? data.node.template[t].display_name
                        : data.node.template[t].name
                        ? toTitleCase(data.node.template[t].name)
                        : toTitleCase(t)
                    }
                    name={t}
                    tooltipTitle={
                      "Type: " +
                      data.node.template[t].type +
                      (data.node.template[t].list ? " list" : "")
                    }
                    required={data.node.template[t].required}
                    id={data.node.template[t].type + "|" + t + "|" + data.id}
                    left={true}
                    type={data.node.template[t].type}
                  />
                ) : (
                  <></>
                )}
              </div>
            ))}
          <div
            className={classNames(
              Object.keys(data.node.template).length < 1 ? "hidden" : "",
              "flex w-full justify-center"
            )}
          >
            {" "}
          </div>
          {/* <div className="px-5 py-2 mt-2 dark:text-white text-center">
						Output
					</div> */}
          <ParameterComponent
            data={data}
            color={nodeColors[types[data.type]] ?? nodeColors.unknown}
            title={data.type}
            tooltipTitle={`Type: ${data.node.base_classes.join(" | ")}`}
            id={[data.type, data.id, ...data.node.base_classes].join("|")}
            type={data.node.base_classes.join("|")}
            left={false}
          />
        </>
      </div>
    </div>
  );
}<|MERGE_RESOLUTION|>--- conflicted
+++ resolved
@@ -138,48 +138,26 @@
                 )
               }
             >
-<<<<<<< HEAD
-              <div className="relative w-5 h-5 top-1 left-1">
+              <div className="relative w-5 h-5 left-1">
                 <div
                   className={classNames(
                     validationStatus && validationStatus.valid
                       ? "w-4 h-4 rounded-full bg-green-500 opacity-100"
                       : "w-4 h-4 rounded-full bg-gray-500 opacity-0 hidden"
-=======
-              <div className="relative h-5 w-5">
-                <CheckCircleIcon
-                  className={classNames(
-                    validationStatus && validationStatus.valid
-                      ? "text-green-500 opacity-100"
-                      : "animate-spin text-green-500 opacity-0",
-                    "absolute w-5 transition-all duration-200 ease-in-out hover:text-gray-500 hover:dark:text-gray-300"
->>>>>>> 9f1d64b9
                   )}
                 ></div>
                 <div
                   className={classNames(
                     validationStatus && !validationStatus.valid
-<<<<<<< HEAD
                       ? "w-4 h-4 rounded-full bg-yellow-500 opacity-100"
                       : "w-4 h-4 rounded-full bg-gray-500 opacity-0 hidden"
-=======
-                      ? "text-red-500 opacity-100"
-                      : "animate-spin text-red-500 opacity-0",
-                    "absolute w-5 transition-all duration-200 ease-in-out hover:text-gray-500 hover:dark:text-gray-600"
->>>>>>> 9f1d64b9
                   )}
                 ></div>
                 <div
                   className={classNames(
                     !validationStatus
-<<<<<<< HEAD
                       ? "w-4 h-4 rounded-full bg-red-500 opacity-100"
                       : "w-4 h-4 rounded-full bg-gray-500 opacity-0 hidden"
-=======
-                      ? "text-yellow-500 opacity-100"
-                      : "animate-spin text-yellow-500 opacity-0",
-                    "absolute w-5 transition-all duration-300 ease-in-out hover:text-gray-500 hover:dark:text-gray-600"
->>>>>>> 9f1d64b9
                   )}
                 ></div>
               </div>
@@ -211,11 +189,7 @@
                 )
                   ? ""
                   : "hidden",
-<<<<<<< HEAD
                 "w-6 h-6  dark:text-gray-300"
-=======
-                "h-6 w-6  hover:animate-spin  dark:text-gray-300"
->>>>>>> 9f1d64b9
               )}
             ></Cog6ToothIcon>
           </button>
@@ -224,11 +198,7 @@
               deleteNode(data.id);
             }}
           >
-<<<<<<< HEAD
             <TrashIcon className="w-6 h-6 dark:text-gray-300"></TrashIcon>
-=======
-            <TrashIcon className="h-6 w-6 hover:text-red-500 dark:text-gray-300 dark:hover:text-red-500"></TrashIcon>
->>>>>>> 9f1d64b9
           </button>
         </div>
       </div>

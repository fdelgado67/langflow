import { expect, test } from "@playwright/test";
import * as dotenv from "dotenv";
import path from "path";
import { addLegacyComponents } from "../../utils/add-legacy-components";
import { awaitBootstrapTest } from "../../utils/await-bootstrap-test";
import { initialGPTsetup } from "../../utils/initialGPTsetup";
test(
  "user should be able to use chat memory as expected",
  { tag: ["@release"] },
  async ({ page }) => {
    test.skip(
      !process?.env?.OPENAI_API_KEY,
      "OPENAI_API_KEY required to run this test",
    );

    if (!process.env.CI) {
      dotenv.config({ path: path.resolve(__dirname, "../../.env") });
    }
    await awaitBootstrapTest(page);

    await page.getByTestId("side_nav_options_all-templates").click();
    await page.getByRole("heading", { name: "Basic Prompting" }).click();
    await page.waitForSelector('[data-testid="fit_view"]', {
      timeout: 2000,
    });

    await page.getByTestId("fit_view").click();

    await page.getByTestId("sidebar-search-input").click();
    await page.getByTestId("sidebar-search-input").fill("message history");

    await addLegacyComponents(page);

    // Locate the canvas element
    const canvas = page.locator("#react-flow-id"); // Update the selector if needed

    // Get the bounding box of the canvas to determine its position
    const canvasBox = await canvas.boundingBox();
    if (!canvasBox) {
      throw new Error("Canvas element bounding box not found");
    }

    // Starting point (center of the canvas)
    const startX = canvasBox.x + canvasBox.width / 2;
    const startY = canvasBox.y + canvasBox.height / 2;

    // End point (move 600 pixels to the right)
    const endX = startX + 600;
    const endY = startY;

    // Hover over the canvas to focus it
    await canvas.hover();

    // Start the drag operation
    await page.mouse.move(startX, startY);
    await page.mouse.down();

    // Move to the new position
    await page.mouse.move(endX, endY);

    // Release the mouse button to finish the drag
    await page.mouse.up();

    await page
      .getByTestId("helpersMessage History")
      .first()
      .dragTo(page.locator('//*[@id="react-flow-id"]'), {
        targetPosition: { x: 200, y: 600 },
      });

    await initialGPTsetup(page, {
      skipAdjustScreenView: true,
    });

    const prompt = `
{context}

User: {user_input}

AI:
  `;

    await page.getByTestId("title-Prompt").last().click();
    await page.getByTestId("button_open_prompt_modal").nth(0).click();

    await page.getByTestId("modal-promptarea_prompt_template").fill(prompt);
    await page.getByText("Edit Prompt", { exact: true }).click();
    await page.getByText("Check & Save").last().click();

    await page.getByTestId("sidebar-search-input").click();
    await page.getByTestId("sidebar-search-input").fill("Parser");

<<<<<<< HEAD
    await page.getByTestId("dropdown-output-memory").first().click();

    await page
      .getByTestId("dropdown-item-output-memory-message")
      .first()
      .click();
=======
    await page
      .getByTestId("processingParser")
      .first()
      .dragTo(page.locator('//*[@id="react-flow-id"]'), {
        targetPosition: { x: 50, y: 200 },
      });

    await page.getByTestId("fit_view").click();

    await page.getByTestId("tab_0_retrieve").click();
>>>>>>> ed809d77

    //connection 1
    await page
      .getByTestId("handle-memory-shownode-messages-right")
      .first()
      .click();

    await page
      .getByTestId("handle-parsercomponent-shownode-data or dataframe-left")
      .click();

    await page
      .getByTestId("handle-parsercomponent-shownode-parsed text-right")
      .click();

    await page
      .getByTestId("handle-prompt-shownode-context-left")
      .first()
      .click();

    await page.locator('//*[@id="react-flow-id"]').hover();

    await page.getByRole("button", { name: "Playground", exact: true }).click();

    await page.waitForSelector('[data-testid="button-send"]', {
      timeout: 100000,
    });

    await page
      .getByPlaceholder("Send a message...")
      .fill("hi, my car is blue and I like to eat pizza");

    await page.getByTestId("button-send").click();

    await page.waitForSelector("text=AI", { timeout: 30000 });

    await page
      .getByPlaceholder("Send a message...")
      .fill("what color is my car and what do I like to eat?");

    await page.getByTestId("button-send").click();

    await page.waitForSelector("text=AI", { timeout: 30000 });

    await page.waitForSelector('[data-testid="div-chat-message"]', {
      timeout: 100000,
    });

    // Wait for the first chat message element to be available
    const firstChatMessage = page.getByTestId("div-chat-message").nth(0);
    await firstChatMessage.waitFor({ state: "visible", timeout: 10000 });

    // Get the text from the second message (the response to the question about car color and food)
    const secondChatMessage = page.getByTestId("div-chat-message").nth(1);
    await secondChatMessage.waitFor({ state: "visible", timeout: 10000 });
    const memoryResponseText = await secondChatMessage.textContent();

    expect(memoryResponseText).not.toBeNull();
    expect(memoryResponseText?.includes("pizza")).toBeTruthy();
    expect(memoryResponseText?.includes("blue")).toBeTruthy();
  },
);<|MERGE_RESOLUTION|>--- conflicted
+++ resolved
@@ -87,47 +87,30 @@
     await page.getByText("Edit Prompt", { exact: true }).click();
     await page.getByText("Check & Save").last().click();
 
-    await page.getByTestId("sidebar-search-input").click();
-    await page.getByTestId("sidebar-search-input").fill("Parser");
+    await page.getByTestId("fit_view").click();
 
-<<<<<<< HEAD
+    await page.getByTestId("tab_0_retrieve").click();
+
     await page.getByTestId("dropdown-output-memory").first().click();
 
     await page
       .getByTestId("dropdown-item-output-memory-message")
       .first()
       .click();
-=======
-    await page
-      .getByTestId("processingParser")
-      .first()
-      .dragTo(page.locator('//*[@id="react-flow-id"]'), {
-        targetPosition: { x: 50, y: 200 },
-      });
-
-    await page.getByTestId("fit_view").click();
-
-    await page.getByTestId("tab_0_retrieve").click();
->>>>>>> ed809d77
 
     //connection 1
-    await page
-      .getByTestId("handle-memory-shownode-messages-right")
-      .first()
-      .click();
+    const elementChatMemoryOutput = await page
+      .getByTestId("handle-memory-shownode-message-right")
+      .first();
+    await elementChatMemoryOutput.hover();
+    await page.mouse.down();
 
-    await page
-      .getByTestId("handle-parsercomponent-shownode-data or dataframe-left")
-      .click();
+    const promptInput = await page.getByTestId(
+      "handle-prompt-shownode-context-left",
+    );
 
-    await page
-      .getByTestId("handle-parsercomponent-shownode-parsed text-right")
-      .click();
-
-    await page
-      .getByTestId("handle-prompt-shownode-context-left")
-      .first()
-      .click();
+    await promptInput.hover();
+    await page.mouse.up();
 
     await page.locator('//*[@id="react-flow-id"]').hover();
 

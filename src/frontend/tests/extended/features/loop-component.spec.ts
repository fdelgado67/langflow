import { expect, test } from "@playwright/test";
import { addLegacyComponents } from "../../utils/add-legacy-components";
import { awaitBootstrapTest } from "../../utils/await-bootstrap-test";
import { uploadFile } from "../../utils/upload-file";
import { zoomOut } from "../../utils/zoom-out";

test(
  "should process loop with update data correctly",
  { tag: ["@release", "@workspace", "@components"] },
  async ({ page }) => {
    await awaitBootstrapTest(page);
    await page.getByTestId("blank-flow").click();

    await addLegacyComponents(page);

    await page.waitForSelector(
      '[data-testid="sidebar-custom-component-button"]',
      {
        timeout: 3000,
      },
    );

    // Add URL component
    await page.getByTestId("sidebar-search-input").click();
    await page.getByTestId("sidebar-search-input").fill("url");
    await page.waitForSelector('[data-testid="dataURL"]', {
      timeout: 1000,
    });

    await page.getByTestId("canvas_controls_dropdown").click();
    await zoomOut(page, 3);
    await page.getByTestId("canvas_controls_dropdown").click();

    await page
      .getByTestId("dataURL")
      .dragTo(page.locator('//*[@id="react-flow-id"]'), {
        targetPosition: { x: 50, y: 100 },
      });

    // Add Loop component
    await page.getByTestId("sidebar-search-input").click();
    await page.getByTestId("sidebar-search-input").fill("loop");
    await page.waitForSelector('[data-testid="logicLoop"]', {
      timeout: 1000,
    });

    await page
      .getByTestId("logicLoop")
      .first()
      .dragTo(page.locator('//*[@id="react-flow-id"]'), {
        targetPosition: { x: 280, y: 100 },
      });

    // Add Update Data component
    await page.getByTestId("sidebar-search-input").click();
    await page.getByTestId("sidebar-search-input").fill("data operations");
    await page.waitForSelector('[data-testid="processingData Operations"]', {
      timeout: 1000,
    });

    await page
      .getByTestId("processingData Operations")
      .dragTo(page.locator('//*[@id="react-flow-id"]'), {
        targetPosition: { x: 500, y: 100 },
      });

    // Add Parse Data component
    await page.getByTestId("sidebar-search-input").click();
    await page.getByTestId("sidebar-search-input").fill("Parser");
    await page.waitForSelector('[data-testid="processingParser"]', {
      timeout: 1000,
    });

    await page
      .getByTestId("processingParser")
      .dragTo(page.locator('//*[@id="react-flow-id"]'), {
        targetPosition: { x: 720, y: 100 },
      });

    //This one is for testing the wrong loop message

    await page.getByTestId("sidebar-search-input").fill("File");
    await page.waitForSelector('[data-testid="dataFile"]', {
      timeout: 1000,
    });

    await page
      .getByTestId("dataFile")
      .dragTo(page.locator('//*[@id="react-flow-id"]'), {
        targetPosition: { x: 720, y: 400 },
      });

    await page
      .getByTestId("handle-parsercomponent-shownode-parsed text-right")
      .click();

    const _loopItemInput = await page
      .getByTestId("handle-loopcomponent-shownode-item-left")
      .first()
      .click();

    // Add Chat Output component
    await page.getByTestId("sidebar-search-input").click();
    await page.getByTestId("sidebar-search-input").fill("chat output");

    await page.locator(".react-flow__renderer").click();

    await page.waitForTimeout(1000);

    await page
      .getByTestId("input_outputChat Output")
      .dragTo(page.locator('//*[@id="react-flow-id"]'), {
        targetPosition: { x: 940, y: 100 },
      });
    await page.getByTestId("canvas_controls_dropdown").click();

    await page.getByTestId("fit_view").click();

    await zoomOut(page, 2);
    await page.getByTestId("canvas_controls_dropdown").click();

    // Loop Item -> Update Data

    await page
      .getByTestId("handle-loopcomponent-shownode-item-right")
      .first()
      .click();
    await page
      .getByTestId("handle-dataoperations-shownode-data-left")
      .first()
      .click();

    // URL -> Loop Data
    await page
      .getByTestId("handle-urlcomponent-shownode-extracted pages-right")
      .first()
      .click();
    await page
      .getByTestId("handle-loopcomponent-shownode-inputs-left")
      .first()
      .click();

    // Loop Done -> Parse Data
    await page
      .getByTestId("handle-loopcomponent-shownode-done-right")
      .first()
      .click();
    await page
      .getByTestId("handle-parsercomponent-shownode-data or dataframe-left")
      .first()
      .click();

    // Parse Data -> Chat Output
    await page
      .getByTestId("handle-parsercomponent-shownode-parsed text-right")
      .first()
      .click();

    await page
      .getByTestId("handle-chatoutput-noshownode-inputs-target")
      .first()
      .click();

<<<<<<< HEAD
=======
    await page.getByTestId("canvas_controls_dropdown").click();

    await zoomOut(page, 2);
    await page.getByTestId("canvas_controls_dropdown").click();

>>>>>>> 75212fee
    await page.getByTestId("div-generic-node").nth(5).click();

    await page.waitForTimeout(1000);

    await page.getByTestId("input-list-plus-btn_urls-0").click();

    // Configure components
    await page
      .getByTestId("inputlist_str_urls_0")
      .fill("https://en.wikipedia.org/wiki/Artificial_intelligence");
    await page
      .getByTestId("inputlist_str_urls_1")
      .fill("https://en.wikipedia.org/wiki/Human_intelligence");

    await page.getByTestId("div-generic-node").nth(2).click();

    await page.getByTestId("button_open_list_selection").click();

    await page.getByTestId("list_item_append_or_update").click();

    await page.getByTestId("keypair0").fill("text");
    await page.getByTestId("keypair100").fill("modified_value");

    await uploadFile(page, "test_file.txt");

    // Build and run, expect the wrong loop message
    await page.getByTestId("button_run_file").click();

    await page.waitForSelector("text=built successfully", { timeout: 30000 });

    // Delete the second parse data used to test

    await page.getByTestId("title-File").last().click();

    await page.getByTestId("more-options-modal").click();

    await page.getByText("Delete").first().click();

    // Update Data -> Loop Item (left side)

    await page
      .getByTestId("handle-dataoperations-shownode-data-right")
      .first()
      .click();
    await page
      .getByTestId("handle-loopcomponent-shownode-item-left")
      .first()
      .click();

    // Build and run
    await page.getByTestId("title-Chat Output").click();
    await page.keyboard.press(`ControlOrMeta+.`);
    await page.getByTestId("button_run_chat output").click();
    await page.waitForSelector("text=built successfully", { timeout: 30000 });

    // Verify output
    await page.waitForSelector(
      '[data-testid="output-inspection-output message-chatoutput"]',
      {
        timeout: 1000,
      },
    );
    await page
      .getByTestId("output-inspection-output message-chatoutput")
      .first()
      .click();

    const output = await page.getByPlaceholder("Empty").textContent();
    expect(output).toContain("modified_value");

    // Count occurrences of modified_value in output
    const matches = output?.match(/modified_value/g) || [];
    expect(matches).toHaveLength(2);
  },
);<|MERGE_RESOLUTION|>--- conflicted
+++ resolved
@@ -161,14 +161,11 @@
       .first()
       .click();
 
-<<<<<<< HEAD
-=======
     await page.getByTestId("canvas_controls_dropdown").click();
 
     await zoomOut(page, 2);
     await page.getByTestId("canvas_controls_dropdown").click();
 
->>>>>>> 75212fee
     await page.getByTestId("div-generic-node").nth(5).click();
 
     await page.waitForTimeout(1000);

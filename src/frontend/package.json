{
  "name": "langflow",
  "version": "0.1.2",
  "private": true,
  "dependencies": {
    "@headlessui/react": "^1.7.17",
    "@million/lint": "^0.0.73",
    "@radix-ui/react-accordion": "^1.1.2",
    "@radix-ui/react-checkbox": "^1.0.4",
    "@radix-ui/react-dialog": "^1.0.4",
    "@radix-ui/react-dropdown-menu": "^2.0.5",
    "@radix-ui/react-form": "^0.0.3",
    "@radix-ui/react-icons": "^1.3.0",
    "@radix-ui/react-label": "^2.0.2",
    "@radix-ui/react-menubar": "^1.0.3",
    "@radix-ui/react-popover": "^1.0.6",
    "@radix-ui/react-progress": "^1.0.3",
    "@radix-ui/react-select": "^1.2.2",
    "@radix-ui/react-separator": "^1.0.3",
    "@radix-ui/react-slot": "^1.0.2",
    "@radix-ui/react-switch": "^1.0.3",
    "@radix-ui/react-tabs": "^1.0.4",
    "@radix-ui/react-tooltip": "^1.0.6",
    "@tabler/icons-react": "^2.32.0",
    "@tailwindcss/forms": "^0.5.6",
    "@tailwindcss/line-clamp": "^0.4.4",
    "@types/axios": "^0.14.0",
    "ace-builds": "^1.24.1",
    "ansi-to-html": "^0.7.2",
    "axios": "^1.5.0",
    "base64-js": "^1.5.1",
    "class-variance-authority": "^0.6.1",
    "clsx": "^1.2.1",
    "cmdk": "^1.0.0",
    "dompurify": "^3.0.5",
    "esbuild": "^0.17.19",
    "framer-motion": "^11.0.6",
    "lodash": "^4.17.21",
    "lucide-react": "^0.331.0",
    "million": "^3.0.6",
    "moment": "^2.29.4",
    "playwright": "^1.42.0",
    "react": "^18.2.0",
    "react-ace": "^10.1.0",
    "react-cookie": "^4.1.1",
    "react-dom": "^18.2.0",
    "react-error-boundary": "^4.0.11",
<<<<<<< HEAD
    "react-icons": "^4.10.1",
=======
    "react-icons": "^5.0.1",
    "react-laag": "^2.0.5",
>>>>>>> dc0feddb
    "react-markdown": "^8.0.7",
    "react-router-dom": "^6.15.0",
    "react-syntax-highlighter": "^15.5.0",
    "react18-json-view": "^0.2.3",
    "reactflow": "^11.9.2",
    "rehype-mathjax": "^4.0.3",
    "remark-gfm": "^3.0.1",
    "remark-math": "^5.1.1",
    "shadcn-ui": "^0.2.3",
    "short-unique-id": "^4.4.4",
    "tailwind-merge": "^1.14.0",
    "tailwindcss-animate": "^1.0.7",
    "uuid": "^9.0.0",
    "vite-plugin-svgr": "^3.2.0",
    "web-vitals": "^2.1.4",
    "zustand": "^4.4.7"
  },
  "scripts": {
    "dev:docker": "vite --host 0.0.0.0",
    "start": "vite",
    "build": "vite build",
    "serve": "vite preview",
    "format": "npx prettier --write \"./**/*.{js,jsx,ts,tsx,json,md}\"",
    "type-check": "tsc --noEmit --pretty --project tsconfig.json && vite"
  },
  "eslintConfig": {
    "extends": [
      "react-app",
      "react-app/jest"
    ]
  },
  "browserslist": {
    "production": [
      ">0.2%",
      "not dead",
      "not op_mini all"
    ],
    "development": [
      "last 1 chrome version",
      "last 1 firefox version",
      "last 1 safari version"
    ]
  },
  "proxy": "http://127.0.0.1:7860",
  "devDependencies": {
    "@playwright/test": "^1.42.0",
    "@swc/cli": "^0.1.62",
    "@swc/core": "^1.3.80",
    "@tailwindcss/typography": "^0.5.9",
    "@testing-library/jest-dom": "^5.17.0",
    "@testing-library/react": "^13.4.0",
    "@testing-library/user-event": "^13.5.0",
    "@types/jest": "^27.5.2",
    "@types/lodash": "^4.14.197",
    "@types/node": "^16.18.46",
    "@types/react": "^18.2.21",
    "@types/react-dom": "^18.2.7",
    "@types/uuid": "^9.0.2",
    "@vitejs/plugin-react-swc": "^3.3.2",
    "autoprefixer": "^10.4.15",
    "daisyui": "^4.0.4",
    "eslint": "^8.57.0",
    "eslint-plugin-node": "^11.1.0",
    "postcss": "^8.4.29",
    "prettier": "^2.8.8",
    "prettier-plugin-organize-imports": "^3.2.3",
    "prettier-plugin-tailwindcss": "^0.3.0",
    "pretty-quick": "^3.1.3",
    "tailwindcss": "^3.3.3",
    "tailwindcss-dotted-background": "^1.1.0",
    "typescript": "^5.2.2",
    "ua-parser-js": "^1.0.37",
    "vite": "^4.5.2"
  }
}<|MERGE_RESOLUTION|>--- conflicted
+++ resolved
@@ -45,12 +45,8 @@
     "react-cookie": "^4.1.1",
     "react-dom": "^18.2.0",
     "react-error-boundary": "^4.0.11",
-<<<<<<< HEAD
-    "react-icons": "^4.10.1",
-=======
     "react-icons": "^5.0.1",
     "react-laag": "^2.0.5",
->>>>>>> dc0feddb
     "react-markdown": "^8.0.7",
     "react-router-dom": "^6.15.0",
     "react-syntax-highlighter": "^15.5.0",

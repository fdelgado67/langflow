"""Lightweight Data class for lfx package - contains only methods with no langflow dependencies."""

from __future__ import annotations

import copy
import json
from datetime import datetime, timezone
from decimal import Decimal
from typing import TYPE_CHECKING, cast
from uuid import UUID

from langchain_core.documents import Document
from langchain_core.messages import AIMessage, BaseMessage, HumanMessage
from pydantic import BaseModel, ConfigDict, model_serializer, model_validator

from lfx.log.logger import logger
from lfx.schema.cross_module import CrossModuleModel
from lfx.utils.constants import MESSAGE_SENDER_AI, MESSAGE_SENDER_USER
from lfx.utils.image import create_image_content_dict

if TYPE_CHECKING:
    from lfx.schema.dataframe import Table
    from lfx.schema.message import Message


<<<<<<< HEAD
def custom_serializer(obj):
    if isinstance(obj, datetime):
        utc_date = obj.replace(tzinfo=timezone.utc)
        return utc_date.strftime("%Y-%m-%d %H:%M:%S %Z")
    if isinstance(obj, Decimal):
        return float(obj)
    if isinstance(obj, UUID):
        return str(obj)
    if isinstance(obj, BaseModel):
        return obj.model_dump()
    if isinstance(obj, bytes):
        return obj.decode("utf-8", errors="replace")
    # Add more custom serialization rules as needed
    msg = f"Type {type(obj)} not serializable"
    raise TypeError(msg)


def serialize_data(data):
    return json.dumps(data, indent=4, default=custom_serializer)


class JSON(BaseModel):
=======
class Data(CrossModuleModel):
>>>>>>> f24a064b
    """Represents a record with text and optional data.

    This is the new base type for Langflow data structures, replacing Data.
    Data is maintained for backwards compatibility and inherits from JSON.

    Attributes:
        data (dict, optional): Additional data associated with the record.
    """

    model_config = ConfigDict(validate_assignment=True)

    text_key: str = "text"
    data: dict = {}
    default_value: str | None = ""

    @model_validator(mode="before")
    @classmethod
    def validate_data(cls, values):
        if not isinstance(values, dict):
            msg = "Data must be a dictionary"
            raise ValueError(msg)  # noqa: TRY004
        if "data" not in values or values["data"] is None:
            values["data"] = {}
        if not isinstance(values["data"], dict):
            msg = (
                f"Invalid data format: expected dictionary but got {type(values).__name__}."
                " This will raise an error in version langflow==1.3.0."
            )
            logger.warning(msg)
        # Any other keyword should be added to the data dictionary
        for key in values:
            if key not in values["data"] and key not in {"text_key", "data", "default_value"}:
                values["data"][key] = values[key]
        return values

    @model_serializer(mode="plain", when_used="json")
    def serialize_model(self):
        return {k: v.to_json() if hasattr(v, "to_json") else v for k, v in self.data.items()}

    def get_text(self):
        """Retrieves the text value from the data dictionary.

        If the text key is present in the data dictionary, the corresponding value is returned.
        Otherwise, the default value is returned.

        Returns:
            The text value from the data dictionary or the default value.
        """
        return self.data.get(self.text_key, self.default_value)

    def set_text(self, text: str | None) -> str:
        r"""Sets the text value in the data dictionary.

        The object's `text` value is set to `text parameter as given, with the following modifications:

         - `text` value of `None` is converted to an empty string.
         - `text` value is converted to `str` type.

        Args:
            text (str): The text to be set in the data dictionary.

        Returns:
            str: The text value that was set in the data dictionary.
        """
        new_text = "" if text is None else str(text)
        self.data[self.text_key] = new_text
        return new_text

    @classmethod
    def from_document(cls, document: Document) -> JSON:
        """Converts a Document to a JSON.

        Args:
            document (Document): The Document to convert.

        Returns:
            JSON: The converted JSON.
        """
        data = document.metadata
        data["text"] = document.page_content
        return cls(data=data, text_key="text")

    @classmethod
    def from_lc_message(cls, message: BaseMessage) -> JSON:
        """Converts a BaseMessage to a JSON.

        Args:
            message (BaseMessage): The BaseMessage to convert.

        Returns:
            JSON: The converted JSON.
        """
        data: dict = {"text": message.content}
        data["metadata"] = cast("dict", message.to_json())
        return cls(data=data, text_key="text")

    def __add__(self, other: JSON) -> JSON:
        """Combines the data of two JSON objects by attempting to add values for overlapping keys.

        Combines the data of two JSON objects by attempting to add values for overlapping keys
        for all types that support the addition operation. Falls back to the value from 'other'
        when addition is not supported.
        """
        combined_data = self.data.copy()
        for key, value in other.data.items():
            # If the key exists in both data and both values support the addition operation
            if key in combined_data:
                try:
                    combined_data[key] += value
                except TypeError:
                    # Fallback: Use the value from 'other' if addition is not supported
                    combined_data[key] = value
            else:
                # If the key is not in the first object, simply add it
                combined_data[key] = value

        return JSON(data=combined_data)

    def to_lc_document(self) -> Document:
        """Converts the JSON to a Document.

        Returns:
            Document: The converted Document.
        """
        data_copy = self.data.copy()
        text = data_copy.pop(self.text_key, self.default_value)
        if isinstance(text, str):
            return Document(page_content=text, metadata=data_copy)
        return Document(page_content=str(text), metadata=data_copy)

    def to_lc_message(
        self,
    ) -> BaseMessage:
        """Converts the JSON to a BaseMessage.

        Returns:
            BaseMessage: The converted BaseMessage.
        """
        # The idea of this function is to be a helper to convert a JSON to a BaseMessage
        # It will use the "sender" key to determine if the message is Human or AI
        # If the key is not present, it will default to AI
        # But first we check if all required keys are present in the data dictionary
        # they are: "text", "sender"
        if not all(key in self.data for key in ["text", "sender"]):
            msg = f"Missing required keys ('text', 'sender') in JSON: {self.data}"
            raise ValueError(msg)
        sender = self.data.get("sender", MESSAGE_SENDER_AI)
        text = self.data.get("text", "")
        files = self.data.get("files", [])
        if sender == MESSAGE_SENDER_USER:
            if files:
                from lfx.schema.image import get_file_paths

                resolved_file_paths = get_file_paths(files)
                contents = [create_image_content_dict(file_path) for file_path in resolved_file_paths]
                # add to the beginning of the list
                contents.insert(0, {"type": "text", "text": text})
                human_message = HumanMessage(content=contents)
            else:
                human_message = HumanMessage(
                    content=[{"type": "text", "text": text}],
                )

            return human_message

        return AIMessage(content=text)

    def __getattr__(self, key):
        """Allows attribute-like access to the data dictionary."""
        try:
            if key.startswith("__"):
                return self.__getattribute__(key)
            if key in {"data", "text_key"} or key.startswith("_"):
                return super().__getattr__(key)
            return self.data[key]
        except KeyError as e:
            # Fallback to default behavior to raise AttributeError for undefined attributes
            msg = f"'{type(self).__name__}' object has no attribute '{key}'"
            raise AttributeError(msg) from e

    def __setattr__(self, key, value) -> None:
        """Set attribute-like values in the data dictionary.

        Allows attribute-like setting of values in the data dictionary.
        while still allowing direct assignment to class attributes.
        """
        if key in {"data", "text_key"} or key.startswith("_"):
            super().__setattr__(key, value)
        elif key in self.model_fields:
            self.data[key] = value
            super().__setattr__(key, value)
        else:
            self.data[key] = value

    def __delattr__(self, key) -> None:
        """Allows attribute-like deletion from the data dictionary."""
        if key in {"data", "text_key"} or key.startswith("_"):
            super().__delattr__(key)
        else:
            del self.data[key]

    def __deepcopy__(self, memo):
        """Custom deepcopy implementation to handle copying of the JSON object."""
        # Create a new JSON object with a deep copy of the data dictionary
        return JSON(data=copy.deepcopy(self.data, memo), text_key=self.text_key, default_value=self.default_value)

    # check which attributes the JSON has by checking the keys in the data dictionary
    def __dir__(self):
        return super().__dir__() + list(self.data.keys())

    def __str__(self) -> str:
        # return a JSON string representation of the JSON attributes
        try:
            data = {k: v.to_json() if hasattr(v, "to_json") else v for k, v in self.data.items()}
            return serialize_data(data)  # use the custom serializer
        except Exception:  # noqa: BLE001
            logger.debug("Error converting JSON to JSON string", exc_info=True)
            return str(self.data)

    def __contains__(self, key) -> bool:
        return key in self.data

    def __eq__(self, /, other):
        return isinstance(other, JSON) and self.data == other.data

    def filter_data(self, filter_str: str) -> JSON:
        """Filters the data dictionary based on the filter string.

        Args:
            filter_str (str): The filter string to apply to the data dictionary.

        Returns:
            JSON: The filtered JSON.
        """
        from lfx.template.utils import apply_json_filter

        return apply_json_filter(self.data, filter_str)

    def to_message(self) -> Message:
        from lfx.schema.message import Message  # Local import to avoid circular import

        if self.text_key in self.data:
            return Message(text=self.get_text())
        return Message(text=str(self.data))

    def to_dataframe(self) -> Table:
        from lfx.schema.dataframe import DataFrame  # Local import to avoid circular import

        data_dict = self.data
        # If data contains only one key and the value is a list of dictionaries, convert to DataFrame
        if (
            len(data_dict) == 1
            and isinstance(next(iter(data_dict.values())), list)
            and all(isinstance(item, dict) for item in next(iter(data_dict.values())))
        ):
            return DataFrame(data=next(iter(data_dict.values())))
        return DataFrame(data=[self])

    def __repr__(self) -> str:
        """Return string representation of the JSON object."""
        return f"JSON(text_key={self.text_key!r}, data={self.data!r}, default_value={self.default_value!r})"

    def __hash__(self) -> int:
        """Return hash of the JSON object based on its string representation."""
        return hash(self.__repr__())


# Data class is maintained for backwards compatibility - it is now an alias to JSON
# All new code should use JSON instead of Data
Data = JSON<|MERGE_RESOLUTION|>--- conflicted
+++ resolved
@@ -23,7 +23,6 @@
     from lfx.schema.message import Message
 
 
-<<<<<<< HEAD
 def custom_serializer(obj):
     if isinstance(obj, datetime):
         utc_date = obj.replace(tzinfo=timezone.utc)
@@ -44,11 +43,7 @@
 def serialize_data(data):
     return json.dumps(data, indent=4, default=custom_serializer)
 
-
-class JSON(BaseModel):
-=======
-class Data(CrossModuleModel):
->>>>>>> f24a064b
+class JSON(CrossModuleModel):
     """Represents a record with text and optional data.
 
     This is the new base type for Langflow data structures, replacing Data.

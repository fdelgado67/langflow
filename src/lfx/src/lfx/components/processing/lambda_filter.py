--- conflicted
+++ resolved
@@ -111,11 +111,6 @@
                         combined_data.append(item.data)
                     elif isinstance(item.data, list):
                         combined_data.extend(item.data)
-<<<<<<< HEAD
-            data = combined_data if combined_data else []
-        elif isinstance(self.data, DataFrame) or isinstance(self.data, Table):
-            # Single DataFrame or Table to list of dicts
-=======
 
             # If we have a single dict, unwrap it so lambdas can access it directly
             if len(combined_data) == 1 and isinstance(combined_data[0], dict):
@@ -124,9 +119,8 @@
                 data = {}
             else:
                 data = combined_data  # type: ignore[assignment]
-        elif isinstance(self.data, DataFrame):
-            # Single DataFrame to list of dicts
->>>>>>> efa57c1a
+        elif isinstance(self.data, DataFrame) or isinstance(self.data, Table):
+            # Single DataFrame or Table to list of dicts
             data = self.data.to_dict(orient="records")
         elif hasattr(self.data, "data"):
             # Single Data object

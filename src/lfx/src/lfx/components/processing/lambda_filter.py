--- conflicted
+++ resolved
@@ -6,13 +6,8 @@
 
 from lfx.custom.custom_component.component import Component
 from lfx.io import DataInput, HandleInput, IntInput, MultilineInput, Output
-<<<<<<< HEAD
-from lfx.schema.data import JSON, Data
-from lfx.utils.data_structure import get_data_structure
-=======
-from lfx.schema.data import Data
-from lfx.schema.dataframe import DataFrame
->>>>>>> f34ac05b
+from lfx.schema.data import JSON
+from lfx.schema.dataframe import DataFrame, Table
 
 if TYPE_CHECKING:
     from collections.abc import Callable
@@ -30,7 +25,7 @@
             name="data",
             display_name="JSON",
             info="The structured data to filter or transform using a lambda function.",
-            input_types=["Data", "DataFrame"],
+            input_types=["Data", "JSON"],
             is_list=True,
             required=True,
         ),
@@ -69,20 +64,16 @@
 
     outputs = [
         Output(
-<<<<<<< HEAD
-            display_name="Filtered JSON",
-            name="filtered_data",
-            method="filter_data",
-=======
-            display_name="Output",
+            display_name="JSON Output",
             name="data_output",
             method="process_as_data",
+            types=["JSON", "Data"],
         ),
         Output(
-            display_name="Output",
+            display_name="Table Output",
             name="dataframe_output",
             method="process_as_dataframe",
->>>>>>> f34ac05b
+            types=["Table", "DataFrame"],
         ),
     ]
 
@@ -103,11 +94,7 @@
         # Return False if the lambda function does not start with 'lambda' or does not contain a colon
         return lambda_text.strip().startswith("lambda") and ":" in lambda_text
 
-<<<<<<< HEAD
-    async def filter_data(self) -> list[JSON]:
-=======
     async def _execute_lambda(self) -> Any:
->>>>>>> f34ac05b
         self.log(str(self.data))
 
         # Convert input to a unified format
@@ -115,7 +102,7 @@
             # Handle list of Data or DataFrame objects
             combined_data = []
             for item in self.data:
-                if isinstance(item, DataFrame):
+                if isinstance(item, DataFrame) or isinstance(item, Table):
                     # DataFrame to list of dicts
                     combined_data.extend(item.to_dict(orient="records"))
                 elif hasattr(item, "data"):
@@ -125,8 +112,8 @@
                     elif isinstance(item.data, list):
                         combined_data.extend(item.data)
             data = combined_data if combined_data else []
-        elif isinstance(self.data, DataFrame):
-            # Single DataFrame to list of dicts
+        elif isinstance(self.data, DataFrame) or isinstance(self.data, Table):
+            # Single DataFrame or Table to list of dicts
             data = self.data.to_dict(orient="records")
         elif hasattr(self.data, "data"):
             # Single Data object
@@ -194,31 +181,31 @@
         # Apply the lambda function to the data
         return fn(data)
 
-    async def process_as_data(self) -> Data:
-        """Process the data and return as a Data object."""
+    async def process_as_data(self) -> JSON:
+        """Process the data and return as a JSON object."""
         result = await self._execute_lambda()
 
-        # Convert result to Data based on type
+        # Convert result to JSON based on type
         if isinstance(result, dict):
-            return Data(data=result)
+            return JSON(data=result)
         if isinstance(result, list):
-            return Data(data={"_results": result})
+            return JSON(data={"_results": result})
         # For other types, convert to string
-        return Data(data={"text": str(result)})
-
-    async def process_as_dataframe(self) -> DataFrame:
-        """Process the data and return as a DataFrame."""
+        return JSON(data={"text": str(result)})
+
+    async def process_as_dataframe(self) -> Table:
+        """Process the data and return as a Table."""
         result = await self._execute_lambda()
 
-        # Convert result to DataFrame based on type
+        # Convert result to Table based on type
         if isinstance(result, list):
             # Check if it's a list of dicts
             if all(isinstance(item, dict) for item in result):
-                return DataFrame(result)
+                return Table(result)
             # List of non-dicts: wrap each value
-            return DataFrame([{"value": item} for item in result])
+            return Table([{"value": item} for item in result])
         if isinstance(result, dict):
-            # Single dict becomes single-row DataFrame
-            return DataFrame([result])
+            # Single dict becomes single-row Table
+            return Table([result])
         # Other types: convert to string and wrap
-        return DataFrame([{"value": str(result)}])+        return Table([{"value": str(result)}])
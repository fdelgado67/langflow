--- conflicted
+++ resolved
@@ -116,19 +116,12 @@
             tools=tools,
             input_value=input_value,
             api_key=api_key,
-<<<<<<< HEAD
-            model_name="gpt-4o",
-=======
             model_name="gpt-4.1-nano",
->>>>>>> 607cadfe
             llm_type="OpenAI",
             temperature=temperature,
             _session_id=str(uuid4()),
         )
 
-<<<<<<< HEAD
-        response = await agent.message_response()
-=======
         with (
             patch.object(NoopSession, "add", new_callable=AsyncMock) as mock_add,
             patch.object(NoopSession, "commit", new_callable=AsyncMock) as mock_commit,
@@ -136,7 +129,6 @@
             response = await agent.message_response()
             assert mock_add.called
             assert mock_commit.called
->>>>>>> 607cadfe
         assert "4" in response.data.get("text")
 
     @pytest.mark.api_key_required
@@ -147,24 +139,6 @@
         input_value = "What is 2 + 2?"
 
         # Iterate over all OpenAI models
-<<<<<<< HEAD
-        failed_models = []
-        for model_name in OPENAI_MODEL_NAMES + OPENAI_REASONING_MODEL_NAMES:
-            # Initialize the AgentComponent with mocked inputs
-            tools = [CalculatorToolComponent().build_tool()]  # Use the Calculator component as a tool
-            agent = AgentComponent(
-                tools=tools,
-                input_value=input_value,
-                api_key=api_key,
-                model_name=model_name,
-                agent_llm="OpenAI",
-                _session_id=str(uuid4()),
-            )
-
-            response = await agent.message_response()
-            if "4" not in response.data.get("text"):
-                failed_models.append(model_name)
-=======
         failed_models = {}
         for model_name in OPENAI_CHAT_MODEL_NAMES + OPENAI_REASONING_MODEL_NAMES:
             try:
@@ -186,7 +160,6 @@
                     failed_models[model_name] = f"Expected '4' in response but got: {response.data.get('text')}"
             except Exception as e:  # noqa: BLE001
                 failed_models[model_name] = f"Exception occurred: {e!s}"
->>>>>>> 607cadfe
 
         assert not failed_models, f"The following models failed the test: {failed_models}"
 

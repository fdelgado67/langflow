--- conflicted
+++ resolved
@@ -162,11 +162,7 @@
 
         # Configure URL component for tools
         url_component.set(urls=["https://httpbin.org/json"])
-<<<<<<< HEAD
         tools = run_until_complete(url_component.to_toolkit())
-=======
-        tools = await url_component.to_toolkit()
->>>>>>> ca2309f2
 
         # Configure agent
         agent.set(
@@ -227,11 +223,7 @@
         url_component.set(urls=["https://httpbin.org/json"])
 
         # Test to_toolkit functionality
-<<<<<<< HEAD
         tools = run_until_complete(url_component.to_toolkit())
-=======
-        tools = await url_component.to_toolkit()
->>>>>>> ca2309f2
 
         # Should return some kind of tools object/list
         assert tools is not None

import asyncio
import os
import tempfile
import uuid
from copy import deepcopy
from datetime import datetime
from unittest.mock import AsyncMock, patch

import pytest
from anyio import Path
from httpx import AsyncClient
from langflow.initial_setup.constants import STARTER_FOLDER_NAME
from langflow.initial_setup.setup import (
    detect_github_url,
    get_project_data,
    load_bundles_from_urls,
    load_starter_projects,
    update_projects_components_with_latest_component_versions,
)
from langflow.interface.components import get_and_cache_all_types_dict
from langflow.services.auth.utils import create_super_user
from langflow.services.database.models import Flow
from langflow.services.database.models.folder.model import Folder
from langflow.services.deps import get_settings_service, session_scope
from sqlalchemy.orm import selectinload
from sqlmodel import select

from lfx.constants import BASE_COMPONENTS_PATH
from lfx.custom.directory_reader.utils import abuild_custom_component_list_from_path


async def test_load_starter_projects():
    projects = await load_starter_projects()
    assert isinstance(projects, list)
    assert all(isinstance(project[1], dict) for project in projects)
    assert all(isinstance(project[0], Path) for project in projects)


async def test_get_project_data():
    projects = await load_starter_projects()
    for _, project in projects:
        (
            project_name,
            project_description,
            project_is_component,
            updated_at_datetime,
            project_data,
            project_icon,
            project_icon_bg_color,
            project_gradient,
            project_tags,
        ) = get_project_data(project)
        assert isinstance(project_gradient, str) or project_gradient is None
        assert isinstance(project_tags, list), f"Project {project_name} has no tags"
        assert isinstance(project_name, str), f"Project {project_name} has no name"
        assert isinstance(project_description, str), f"Project {project_name} has no description"
        assert isinstance(project_is_component, bool), f"Project {project_name} has no is_component"
        assert isinstance(updated_at_datetime, datetime), f"Project {project_name} has no updated_at_datetime"
        assert isinstance(project_data, dict), f"Project {project_name} has no data"
        assert isinstance(project_icon, str) or project_icon is None, f"Project {project_name} has no icon"
        assert isinstance(project_icon_bg_color, str) or project_icon_bg_color is None, (
            f"Project {project_name} has no icon_bg_color"
        )


@pytest.mark.usefixtures("client")
async def test_create_or_update_starter_projects():
    async with session_scope() as session:
        # Get the number of projects returned by load_starter_projects
        num_projects = len(await load_starter_projects())

        # Get the number of projects in the database
        stmt = select(Folder).options(selectinload(Folder.flows)).where(Folder.name == STARTER_FOLDER_NAME)
        folder = (await session.exec(stmt)).first()
        assert folder is not None
        num_db_projects = len(folder.flows)

        # Check that the number of projects in the database is the same as the number of projects returned by
        # load_starter_projects
        assert num_db_projects == num_projects


# Some starter projects require integration
# async def test_starter_projects_can_run_successfully(client):
#     with session_scope() as session:
#         # Run the function to create or update projects
#         create_or_update_starter_projects()

#         # Get the number of projects returned by load_starter_projects
#         num_projects = len(load_starter_projects())

#         # Get the number of projects in the database
#         num_db_projects = session.exec(select(func.count(Flow.id)).where(Flow.folder == STARTER_FOLDER_NAME)).one()

#         # Check that the number of projects in the database is the same as the number of projects returned by
#         # load_starter_projects
#         assert num_db_projects == num_projects

#         # Get all the starter projects
#         projects = session.exec(select(Flow).where(Flow.folder == STARTER_FOLDER_NAME)).all()
#         graphs: list[tuple[str, Graph]] = []
#         for project in projects:
#             # Add tweaks to make file_path work
#             tweaks = {"path": __file__}
#             graph_data = process_tweaks(project.data, tweaks)
#             graph_object = Graph.from_payload(graph_data, flow_id=project.id)
#             graphs.append((project.name, graph_object))
#         assert len(graphs) == len(projects)
#     for name, graph in graphs:
#         outputs = await graph.arun(
#             inputs={},
#             outputs=[],
#             session_id="test",
#         )
#         assert all(isinstance(output, RunOutputs) for output in outputs), f"Project {name} error: {outputs}"
#         delete_messages(session_id="test")


def find_component_by_name(components, name):
    for children in components.values():
        if name in children:
            return children[name]
    msg = f"Component {name} not found in components"
    raise ValueError(msg)


def set_value(component, input_name, value):
    component["template"][input_name]["value"] = value


def component_to_node(node_id, node_type, component):
    return {"id": node_type + node_id, "data": {"node": component, "type": node_type, "id": node_id}}


def add_edge(source, target, from_output, to_input):
    return {
        "source": source,
        "target": target,
        "data": {
            "sourceHandle": {"dataType": "ChatInput", "id": source, "name": from_output, "output_types": ["Message"]},
            "targetHandle": {"fieldName": to_input, "id": target, "inputTypes": ["Message"], "type": "str"},
        },
    }


async def test_refresh_starter_projects():
<<<<<<< HEAD
    # Use lfx components path since components have been moved there
    data_path = BASE_COMPONENTS_PATH
    components = await abuild_custom_component_list_from_path(data_path)
=======
    all_types = await get_and_cache_all_types_dict(get_settings_service())
    copy_all_types = deepcopy(all_types)
>>>>>>> 75212fee

    chat_input = find_component_by_name(copy_all_types, "ChatInput")
    chat_output = find_component_by_name(copy_all_types, "ChatOutput")
    chat_output["template"]["code"]["value"] = "changed !"
    del chat_output["template"]["should_store_message"]
    graph_data = {
        "nodes": [
            component_to_node("chat-input-1", "ChatInput", chat_input),
            component_to_node("chat-output-1", "ChatOutput", chat_output),
        ],
        "edges": [add_edge("ChatInput" + "chat-input-1", "ChatOutput" + "chat-output-1", "message", "input_value")],
    }

    new_change = update_projects_components_with_latest_component_versions(graph_data, all_types)
    assert graph_data["nodes"][1]["data"]["node"]["template"]["code"]["value"] == "changed !"
    assert new_change["nodes"][1]["data"]["node"]["template"]["code"]["value"] != "changed !"

    assert "should_store_message" not in graph_data["nodes"][1]["data"]["node"]["template"]
    assert "should_store_message" in new_change["nodes"][1]["data"]["node"]["template"]


@pytest.mark.parametrize(
    ("url", "expected"),
    [
        (
            "https://github.com/langflow-ai/langflow-bundles",
            "https://github.com/langflow-ai/langflow-bundles/archive/refs/heads/main.zip",
        ),
        (
            "https://github.com/langflow-ai/langflow-bundles/",
            "https://github.com/langflow-ai/langflow-bundles/archive/refs/heads/main.zip",
        ),
        (
            "https://github.com/langflow-ai/langflow-bundles.git",
            "https://github.com/langflow-ai/langflow-bundles/archive/refs/heads/main.zip",
        ),
        (
            "https://github.com/langflow-ai/langflow-bundles/tree/some.branch-0_1",
            "https://github.com/langflow-ai/langflow-bundles/archive/refs/heads/some.branch-0_1.zip",
        ),
        (
            "https://github.com/langflow-ai/langflow-bundles/tree/some/branch",
            "https://github.com/langflow-ai/langflow-bundles/archive/refs/heads/some/branch.zip",
        ),
        (
            "https://github.com/langflow-ai/langflow-bundles/tree/some/branch/",
            "https://github.com/langflow-ai/langflow-bundles/archive/refs/heads/some/branch.zip",
        ),
        (
            "https://github.com/langflow-ai/langflow-bundles/releases/tag/v1.0.0-0_1",
            "https://github.com/langflow-ai/langflow-bundles/archive/refs/tags/v1.0.0-0_1.zip",
        ),
        (
            "https://github.com/langflow-ai/langflow-bundles/releases/tag/foo/v1.0.0",
            "https://github.com/langflow-ai/langflow-bundles/archive/refs/tags/foo/v1.0.0.zip",
        ),
        (
            "https://github.com/langflow-ai/langflow-bundles/releases/tag/foo/v1.0.0/",
            "https://github.com/langflow-ai/langflow-bundles/archive/refs/tags/foo/v1.0.0.zip",
        ),
        (
            "https://github.com/langflow-ai/langflow-bundles/commit/68428ce16729a385fe1bcc0f1ec91fd5f5f420b9",
            "https://github.com/langflow-ai/langflow-bundles/archive/68428ce16729a385fe1bcc0f1ec91fd5f5f420b9.zip",
        ),
        (
            "https://github.com/langflow-ai/langflow-bundles/commit/68428ce16729a385fe1bcc0f1ec91fd5f5f420b9/",
            "https://github.com/langflow-ai/langflow-bundles/archive/68428ce16729a385fe1bcc0f1ec91fd5f5f420b9.zip",
        ),
        ("https://example.com/myzip.zip", "https://example.com/myzip.zip"),
    ],
)
async def test_detect_github_url(url, expected):
    # Mock the GitHub API response for the default branch case
    mock_response = AsyncMock()
    mock_response.json = lambda: {"default_branch": "main"}  # Not async, just returns a dict
    mock_response.raise_for_status.return_value = None

    with patch("httpx.AsyncClient.get", return_value=mock_response) as mock_get:
        result = await detect_github_url(url)
        assert result == expected

        # Verify the API call was only made for GitHub repo URLs
        if "github.com" in url and not any(x in url for x in ["/tree/", "/releases/", "/commit/"]):
            mock_get.assert_called_once()
        else:
            mock_get.assert_not_called()


@pytest.mark.usefixtures("client")
async def test_load_bundles_from_urls():
    settings_service = get_settings_service()
    settings_service.settings.bundle_urls = [
        "https://github.com/langflow-ai/langflow-bundles/commit/68428ce16729a385fe1bcc0f1ec91fd5f5f420b9"
    ]
    settings_service.auth_settings.AUTO_LOGIN = True

    # Create a superuser in the test database since load_bundles_from_urls requires one
    async with session_scope() as session:
        await create_super_user(
            username=settings_service.auth_settings.SUPERUSER,
            password=(
                settings_service.auth_settings.SUPERUSER_PASSWORD.get_secret_value()
                if hasattr(settings_service.auth_settings.SUPERUSER_PASSWORD, "get_secret_value")
                else settings_service.auth_settings.SUPERUSER_PASSWORD
            ),
            db=session,
        )

    temp_dirs, components_paths = await load_bundles_from_urls()

    try:
        assert len(components_paths) == 1
        assert "langflow-bundles-68428ce16729a385fe1bcc0f1ec91fd5f5f420b9/components" in components_paths[0]

        content = await (Path(components_paths[0]) / "embeddings" / "openai2.py").read_text(encoding="utf-8")
        assert "OpenAIEmbeddings2Component" in content

        assert len(temp_dirs) == 1

        async with session_scope() as session:
            stmt = select(Flow).where(Flow.id == uuid.UUID("c54f9130-f2fa-4a3e-b22a-3856d946351b"))
            flow = (await session.exec(stmt)).first()
            assert flow is not None
    finally:
        for temp_dir in temp_dirs:
            await asyncio.to_thread(temp_dir.cleanup)


@pytest.fixture
def set_fs_flows_polling_interval():
    os.environ["LANGFLOW_FS_FLOWS_POLLING_INTERVAL"] = "100"
    yield
    os.unsetenv("LANGFLOW_FS_FLOWS_POLLING_INTERVAL")


@pytest.mark.usefixtures("set_fs_flows_polling_interval")
async def test_sync_flows_from_fs(client: AsyncClient, logged_in_headers):
    flow_file = Path(tempfile.tempdir) / f"{uuid.uuid4()}.json"
    try:
        basic_case = {
            "name": "string",
            "description": "string",
            "data": {},
            "locked": False,
            "fs_path": str(flow_file),
        }
        await client.post("api/v1/flows/", json=basic_case, headers=logged_in_headers)

        content = await flow_file.read_text(encoding="utf-8")
        fs_flow = Flow.model_validate_json(content)
        fs_flow.name = "new name"
        fs_flow.description = "new description"
        fs_flow.data = {"nodes": {}, "edges": {}}
        fs_flow.locked = True

        await flow_file.write_text(fs_flow.model_dump_json(), encoding="utf-8")

        result = {}
        for i in range(10):
            response = await client.get(f"api/v1/flows/{fs_flow.id}", headers=logged_in_headers)
            result = response.json()
            if result["name"] == "new name":
                break
            assert i != 9, "flow name should have been updated"
            await asyncio.sleep(0.1)

        assert result["description"] == "new description"
        assert result["data"] == {"nodes": {}, "edges": {}}
        assert result["locked"] is True
    finally:
        await flow_file.unlink(missing_ok=True)<|MERGE_RESOLUTION|>--- conflicted
+++ resolved
@@ -24,9 +24,6 @@
 from langflow.services.deps import get_settings_service, session_scope
 from sqlalchemy.orm import selectinload
 from sqlmodel import select
-
-from lfx.constants import BASE_COMPONENTS_PATH
-from lfx.custom.directory_reader.utils import abuild_custom_component_list_from_path
 
 
 async def test_load_starter_projects():
@@ -144,14 +141,9 @@
 
 
 async def test_refresh_starter_projects():
-<<<<<<< HEAD
-    # Use lfx components path since components have been moved there
-    data_path = BASE_COMPONENTS_PATH
-    components = await abuild_custom_component_list_from_path(data_path)
-=======
+    # TODO: MERGE CONFLICT - verify this
     all_types = await get_and_cache_all_types_dict(get_settings_service())
     copy_all_types = deepcopy(all_types)
->>>>>>> 75212fee
 
     chat_input = find_component_by_name(copy_all_types, "ChatInput")
     chat_output = find_component_by_name(copy_all_types, "ChatOutput")

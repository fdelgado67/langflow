# ruff: noqa: T201
import asyncio
import time

import pytest

from lfx.constants import BASE_COMPONENTS_PATH
from lfx.interface.components import aget_all_types_dict, import_langflow_components


class TestComponentLoading:
    """Test suite for comparing component loading methods performance and functionality."""

    @pytest.fixture
    def base_components_path(self):
        """Fixture to provide BASE_COMPONENTS_PATH as a list."""
        return [BASE_COMPONENTS_PATH] if BASE_COMPONENTS_PATH else []

    @pytest.mark.no_blockbuster
    @pytest.mark.asyncio
    async def test_import_langflow_components_basic(self):
        """Test basic functionality of import_langflow_components."""
        result = await import_langflow_components()

        assert isinstance(result, dict), "Result should be a dictionary"
        assert "components" in result, "Result should have 'components' key"
        assert isinstance(result["components"], dict), "Components should be a dictionary"

        # Check that we have some components loaded (non-failing for CI compatibility)
        total_components = sum(len(comps) for comps in result["components"].values())
        print(f"Loaded {total_components} components")
        # Note: Component count may vary due to OS file limits, so we don't assert a minimum

    @pytest.mark.no_blockbuster
    @pytest.mark.asyncio
    async def test_aget_all_types_dict_basic(self, base_components_path):
        """Test basic functionality of aget_all_types_dict."""
        result = await aget_all_types_dict(base_components_path)

        assert isinstance(result, dict), "Result should be a dictionary"
        # Note: aget_all_types_dict might return empty dict if no custom components in path
        # This is expected behavior when BASE_COMPONENTS_PATH points to built-in components

    @pytest.mark.no_blockbuster
    @pytest.mark.asyncio
    async def test_component_loading_performance_comparison(self, base_components_path):
        """Compare performance between import_langflow_components and aget_all_types_dict."""
        # Warm up the functions (first calls might be slower due to imports)
        await import_langflow_components()
        await aget_all_types_dict(base_components_path)

        # Time import_langflow_components
        start_time = time.perf_counter()
        langflow_result = await import_langflow_components()
        langflow_duration = time.perf_counter() - start_time

        # Time aget_all_types_dict
        start_time = time.perf_counter()
        all_types_result = await aget_all_types_dict(base_components_path)
        all_types_duration = time.perf_counter() - start_time

        # Log performance metrics
        print("\nPerformance Comparison:")
        print(f"import_langflow_components: {langflow_duration:.4f}s")
        print(f"aget_all_types_dict: {all_types_duration:.4f}s")
        print(f"Ratio (langflow/all_types): {langflow_duration / max(all_types_duration, 0.0001):.2f}")

<<<<<<< HEAD
        # Both should complete in reasonable time (< 10s for langflow, < 20s for all_types)
        assert langflow_duration < 10.0, f"get_langflow_components_list took too long: {langflow_duration}s"
        assert all_types_duration < 20.0, f"aget_all_types_dict took too long: {all_types_duration}s"
=======
        # Both should complete in reasonable time (< 10s for langflow, < 15s for all_types)
        assert langflow_duration < 10.0, f"get_langflow_components_list took too long: {langflow_duration}s"
        assert all_types_duration < 15.0, f"aget_all_types_dict took too long: {all_types_duration}s"
>>>>>>> 75212fee

        # Store results for further analysis
        return {
            "langflow_result": langflow_result,
            "all_types_result": all_types_result,
            "langflow_duration": langflow_duration,
            "all_types_duration": all_types_duration,
        }

    @pytest.mark.no_blockbuster
    @pytest.mark.asyncio
    async def test_result_structure_comparison(self, base_components_path):
        """Compare the structure and content of results from both functions."""
        langflow_result = await import_langflow_components()
        all_types_result = await aget_all_types_dict(base_components_path)

        # Check langflow result structure
        assert isinstance(langflow_result, dict)
        assert "components" in langflow_result
        langflow_components = langflow_result["components"]

        # Check all_types result structure
        assert isinstance(all_types_result, dict)

        # Get component counts (informational, non-failing)
        langflow_count = sum(len(comps) for comps in langflow_components.values())
        all_types_count = sum(len(comps) for comps in all_types_result.values()) if all_types_result else 0

        print("\nComponent Counts (informational):")
        print(f"import_langflow_components: {langflow_count} components")
        print(f"aget_all_types_dict: {all_types_count} components")

        # Log the comparison but don't fail the test
        if langflow_count != all_types_count:
            diff = abs(langflow_count - all_types_count)
            print(f"Note: Component counts differ by {diff} - this may be due to OS file limits")

        # Analyze component categories
        if langflow_components:
            langflow_categories = list(langflow_components.keys())
            print(f"Langflow categories: {sorted(langflow_categories)}")

        if all_types_result:
            all_types_categories = list(all_types_result.keys())
            print(f"All types categories: {sorted(all_types_categories)}")

        # Verify each category has proper structure
        for category, components in langflow_components.items():
            assert isinstance(components, dict), f"Category {category} should contain dict of components"

    @pytest.mark.no_blockbuster
    @pytest.mark.asyncio
    async def test_component_template_structure(self):
        """Test that component templates have expected structure."""
        langflow_result = await import_langflow_components()

        # Check that components have proper template structure
        for category, components in langflow_result["components"].items():
            assert isinstance(components, dict), f"Category {category} should contain dict of components"

            for comp_name, comp_template in components.items():
                assert isinstance(comp_template, dict), f"Component {comp_name} should be a dict"

                # Check for common template fields
                if comp_template:  # Some might be empty during development
                    # Common fields that should exist in component templates
                    expected_fields = {"display_name", "type", "template"}
                    present_fields = set(comp_template.keys())

                    # At least some expected fields should be present
                    common_fields = expected_fields.intersection(present_fields)
                    if len(common_fields) == 0 and comp_template:
                        print(f"Warning: Component {comp_name} missing expected fields. Has: {list(present_fields)}")

    @pytest.mark.no_blockbuster
    @pytest.mark.asyncio
    async def test_concurrent_loading(self, base_components_path):
        """Test concurrent execution of both loading methods."""
        # Run both functions concurrently
        tasks = [
            import_langflow_components(),
            aget_all_types_dict(base_components_path),
            import_langflow_components(),  # Run langflow loader twice to test consistency
        ]

        start_time = time.perf_counter()
        results = await asyncio.gather(*tasks)
        concurrent_duration = time.perf_counter() - start_time

        langflow_result1, all_types_result, langflow_result2 = results

        print(f"\nConcurrent execution took: {concurrent_duration:.4f}s")

        # Check that both results have the same structure and component counts
        assert isinstance(langflow_result1, dict)
        assert isinstance(langflow_result2, dict)
        assert isinstance(all_types_result, dict)

        # Check that both langflow results have the same component structure
        assert "components" in langflow_result1
        assert "components" in langflow_result2

        # Compare component counts (informational, non-failing)
        count1 = sum(len(comps) for comps in langflow_result1["components"].values())
        count2 = sum(len(comps) for comps in langflow_result2["components"].values())

        print(f"Component counts: {count1} vs {count2}")
        if count1 != count2:
            print("Note: Component counts differ - this may be due to OS file limits or timing")

        # Check that category names are the same
        categories1 = set(langflow_result1["components"].keys())
        categories2 = set(langflow_result2["components"].keys())

        if categories1 != categories2:
            missing_in_2 = categories1 - categories2
            missing_in_1 = categories2 - categories1
            print(f"Category differences: missing in result2: {missing_in_2}, missing in result1: {missing_in_1}")
            # This is acceptable as long as the main functionality is consistent

        # Check that component names within categories are the same
        for category in categories1.intersection(categories2):
            comps1 = set(langflow_result1["components"][category].keys())
            comps2 = set(langflow_result2["components"][category].keys())
            if comps1 != comps2:
                missing_in_2 = comps1 - comps2
                missing_in_1 = comps2 - comps1
                print(
                    f"Component differences in {category}: "
                    f"missing in result2: {missing_in_2}, missing in result1: {missing_in_1}"
                )

        # The results might not be exactly identical due to timing or loading order
        # but the core structure should be consistent
        print("Note: Results may have minor differences due to concurrent loading, but structure is consistent")

    @pytest.mark.no_blockbuster
    @pytest.mark.asyncio
    async def test_memory_efficiency(self, base_components_path):
        """Test memory usage patterns of both loading methods."""
        import gc

        # Force garbage collection before measuring
        gc.collect()
        initial_objects = len(gc.get_objects())

        # Load with import_langflow_components
        langflow_result = await import_langflow_components()
        after_langflow_objects = len(gc.get_objects())

        # Load with aget_all_types_dict
        all_types_result = await aget_all_types_dict(base_components_path)
        after_all_types_objects = len(gc.get_objects())

        # Calculate object creation
        langflow_objects_created = after_langflow_objects - initial_objects
        all_types_objects_created = after_all_types_objects - after_langflow_objects

        print("\nMemory Analysis:")
        print(f"Objects created by import_langflow_components: {langflow_objects_created}")
        print(f"Objects created by aget_all_types_dict: {all_types_objects_created}")

        # Clean up
        del langflow_result, all_types_result
        gc.collect()

    @pytest.mark.no_blockbuster
    @pytest.mark.asyncio
    async def test_error_handling(self):
        """Test error handling in both loading methods."""
        # Test with empty paths list for aget_all_types_dict
        empty_paths = []

        # This should not raise an error, just return empty results
        result = await aget_all_types_dict(empty_paths)
        assert isinstance(result, dict), "Should return empty dict for empty paths"

        # Test with non-existent path - this should NOT raise an error, just return empty results
        nonexistent_paths = ["/nonexistent/path"]
        result = await aget_all_types_dict(nonexistent_paths)
        assert isinstance(result, dict), "Should return empty dict for non-existent paths"
        assert len(result) == 0, "Should return empty dict for non-existent paths"

        # Test with empty string path - this SHOULD raise an error
        empty_string_paths = [""]
        with pytest.raises(Exception) as exc_info:  # noqa: PT011
            await aget_all_types_dict(empty_string_paths)
        assert "path" in str(exc_info.value).lower(), f"Path-related error expected, got: {exc_info.value}"

        # import_langflow_components should work regardless of external paths
        result = await import_langflow_components()
        assert isinstance(result, dict)
        assert "components" in result

    @pytest.mark.no_blockbuster
    @pytest.mark.benchmark
    @pytest.mark.asyncio
    async def test_repeated_loading_performance(self, base_components_path):
        """Test performance of repeated loading operations."""
        num_iterations = 5

        # Test repeated import_langflow_components calls
        langflow_times = []
        for _ in range(num_iterations):
            start_time = time.perf_counter()
            await import_langflow_components()
            duration = time.perf_counter() - start_time
            langflow_times.append(duration)

        # Test repeated aget_all_types_dict calls
        all_types_times = []
        for _ in range(num_iterations):
            start_time = time.perf_counter()
            await aget_all_types_dict(base_components_path)
            duration = time.perf_counter() - start_time
            all_types_times.append(duration)

        # Calculate statistics
        langflow_avg = sum(langflow_times) / len(langflow_times)
        langflow_min = min(langflow_times)
        langflow_max = max(langflow_times)

        all_types_avg = sum(all_types_times) / len(all_types_times)
        all_types_min = min(all_types_times)
        all_types_max = max(all_types_times)

        print(f"\nRepeated Loading Performance ({num_iterations} iterations):")
        print(
            f"import_langflow_components - avg: {langflow_avg:.4f}s, min: {langflow_min:.4f}s, max: {langflow_max:.4f}s"
        )
        print(f"aget_all_types_dict - avg: {all_types_avg:.4f}s, min: {all_types_min:.4f}s, max: {all_types_max:.4f}s")

        # Performance should be reasonably consistent
        langflow_variance = max(langflow_times) - min(langflow_times)
        all_types_variance = max(all_types_times) - min(all_types_times)

        # Variance shouldn't be too high (more than 10x difference between min and max)
        assert langflow_variance < langflow_avg * 10, (
            f"import_langflow_components performance too inconsistent: {langflow_variance}s variance"
        )
        assert all_types_variance < all_types_avg * 10, (
            f"aget_all_types_dict performance too inconsistent: {all_types_variance}s variance"
        )

    @pytest.mark.no_blockbuster
    @pytest.mark.asyncio
    async def test_components_path_variations(self):
        """Test aget_all_types_dict with different path configurations."""
        test_cases = [
            [],  # Empty list
            [BASE_COMPONENTS_PATH] if BASE_COMPONENTS_PATH else [],  # Normal case - valid path
        ]

        # Test invalid paths separately with proper error handling
        invalid_test_cases = [
            [""],  # Empty string path
            ["/tmp"],  # Non-existent or invalid path #noqa: S108
            [BASE_COMPONENTS_PATH, "/tmp"]  # noqa: S108
            if BASE_COMPONENTS_PATH
            else ["/tmp"],  # Mixed valid/invalid paths #noqa: S108
        ]

        # Test valid cases
        for i, paths in enumerate(test_cases):
            print(f"\nTesting valid path configuration {i}: {paths}")

            start_time = time.perf_counter()
            result = await aget_all_types_dict(paths)
            duration = time.perf_counter() - start_time

            assert isinstance(result, dict), f"Result should be dict for paths: {paths}"

            component_count = sum(len(comps) for comps in result.values())
            print(f"  Loaded {component_count} components in {duration:.4f}s")

        # Test invalid cases - different invalid paths behave differently
        for i, paths in enumerate(invalid_test_cases):
            print(f"\nTesting invalid path configuration {i}: {paths}")

            # Empty string paths raise errors, but non-existent paths just return empty results
            if any(path == "" for path in paths):
                # Empty string paths should raise an error
                with pytest.raises((ValueError, OSError, FileNotFoundError)) as exc_info:
                    await aget_all_types_dict(paths)
                print(f"  Expected error for empty string path: {exc_info.value}")
                assert "path" in str(exc_info.value).lower(), f"Path-related error expected, got: {exc_info.value}"
            else:
                # Non-existent paths should return empty results without raising
                result = await aget_all_types_dict(paths)
                assert isinstance(result, dict), f"Should return dict for non-existent paths: {paths}"
                component_count = sum(len(comps) for comps in result.values())
                print(f"  Non-existent path returned {component_count} components (expected 0)")

    @pytest.mark.no_blockbuster
    @pytest.mark.asyncio
    async def test_comprehensive_performance_summary(self, base_components_path):
        """Comprehensive test that provides a summary of all performance aspects."""
        print("\n" + "=" * 80)
        print("COMPREHENSIVE COMPONENT LOADING PERFORMANCE SUMMARY")
        print("=" * 80)

        # WARM-UP RUNS (discard these timings)
        print("\nPerforming warm-up runs...")
        await import_langflow_components()  # Warm up imports, thread pools, etc.
        await aget_all_types_dict(base_components_path)  # Warm up custom component loading
        print("Warm-up completed.")

        # Now run the actual performance measurements
        num_runs = 3
        langflow_results = []
        all_types_results = []

        for run in range(num_runs):
            print(f"\nPerformance Run {run + 1}/{num_runs}")

            # Time import_langflow_components
            start_time = time.perf_counter()
            langflow_result = await import_langflow_components()
            langflow_duration = time.perf_counter() - start_time
            langflow_results.append((langflow_duration, langflow_result))

            # Time aget_all_types_dict
            start_time = time.perf_counter()
            all_types_result = await aget_all_types_dict(base_components_path)
            all_types_duration = time.perf_counter() - start_time
            all_types_results.append((all_types_duration, all_types_result))

            print(f"  import_langflow_components: {langflow_duration:.4f}s")
            print(f"  aget_all_types_dict: {all_types_duration:.4f}s")

        # Calculate final statistics (excluding warm-up runs)
        langflow_times = [duration for duration, _ in langflow_results]
        all_types_times = [duration for duration, _ in all_types_results]

        print("\nSTEADY-STATE PERFORMANCE (after warm-up):")
        print("import_langflow_components:")
        print(f"  Average: {sum(langflow_times) / len(langflow_times):.4f}s")
        print(f"  Min: {min(langflow_times):.4f}s")
        print(f"  Max: {max(langflow_times):.4f}s")

        print("aget_all_types_dict:")
        print(f"  Average: {sum(all_types_times) / len(all_types_times):.4f}s")
        print(f"  Min: {min(all_types_times):.4f}s")
        print(f"  Max: {max(all_types_times):.4f}s")

        # Component count analysis
        langflow_component_counts = []
        all_types_component_counts = []

        for _, result in langflow_results:
            count = sum(len(comps) for comps in result.get("components", {}).values())
            langflow_component_counts.append(count)

        for _, result in all_types_results:
            count = sum(len(comps) for comps in result.values())
            all_types_component_counts.append(count)

        print("\nCOMPONENT COUNTS:")
        print(f"import_langflow_components: {langflow_component_counts}")
        print(f"aget_all_types_dict: {all_types_component_counts}")

        # Determine which is faster (based on steady-state performance)
        avg_langflow = sum(langflow_times) / len(langflow_times)
        avg_all_types = sum(all_types_times) / len(all_types_times)

        if avg_langflow < avg_all_types:
            faster_method = "import_langflow_components"
            speedup = avg_all_types / avg_langflow
        else:
            faster_method = "aget_all_types_dict"
            speedup = avg_langflow / avg_all_types

        print("\nSTEADY-STATE PERFORMANCE CONCLUSION:")
        print(f"Faster method: {faster_method}")
        print(f"Speedup factor: {speedup:.2f}x")
        print(f"Timing results: {avg_langflow:.4f}s (langflow), ", f"{avg_all_types:.4f}s (all_types)")

        print("\nNOTE: These results exclude warm-up runs and represent steady-state performance")
        print("that users will experience after the first component load.")

        print("=" * 80)

        # Log component counts (informational, non-failing)
        print("\nComponent count consistency:")
        if langflow_component_counts:
            min_count = min(langflow_component_counts)
            max_count = max(langflow_component_counts)
            if min_count != max_count:
                print(f"Note: Component counts vary ({min_count}-{max_count}) - may be due to OS file limits")
            else:
                print(f"Component counts consistent: {min_count}")
        assert all(isinstance(result, dict) for _, result in langflow_results), "All langflow results should be dicts"
        assert all(isinstance(result, dict) for _, result in all_types_results), "All all_types results should be dicts"

        # Log steady-state performance instead of asserting
        print(f"Steady-state performance: avg_langflow={avg_langflow:.4f}s, speedup={speedup:.2f}x")

    @pytest.mark.no_blockbuster
    @pytest.mark.asyncio
    async def test_component_differences_analysis(self, base_components_path):
        """Analyze and report the exact differences between components loaded by both methods."""
        print("\n" + "=" * 80)
        print("COMPONENT DIFFERENCES ANALYSIS")
        print("=" * 80)

        # Load components from both methods
        langflow_result = await import_langflow_components()
        all_types_result = await aget_all_types_dict(base_components_path)

        # Extract component data from both results
        # import_langflow_components returns {"components": {category: {comp_name: comp_data}}}
        # aget_all_types_dict returns {category: {comp_name: comp_data}}
        langflow_components = langflow_result.get("components", {})
        all_types_components = all_types_result

        # Build flat dictionaries of all components: {comp_name: category}
        langflow_flat = {}
        for category, components in langflow_components.items():
            for comp_name in components:
                langflow_flat[comp_name] = category

        all_types_flat = {}
        for category, components in all_types_components.items():
            for comp_name in components:
                all_types_flat[comp_name] = category

        # Calculate counts
        langflow_count = len(langflow_flat)
        all_types_count = len(all_types_flat)

        print("\nCOMPONENT COUNTS:")
        print(f"import_langflow_components: {langflow_count} components")
        print(f"aget_all_types_dict: {all_types_count} components")
        print(f"Difference: {abs(langflow_count - all_types_count)} components")

        # Find components that are in one but not the other
        langflow_only = set(langflow_flat.keys()) - set(all_types_flat.keys())
        all_types_only = set(all_types_flat.keys()) - set(langflow_flat.keys())
        common_components = set(langflow_flat.keys()) & set(all_types_flat.keys())

        print("\nCOMPONENT OVERLAP:")
        print(f"Common components: {len(common_components)}")
        print(f"Only in import_langflow_components: {len(langflow_only)}")
        print(f"Only in aget_all_types_dict: {len(all_types_only)}")

        # Print detailed differences
        if langflow_only:
            print(f"\nCOMPONENTS ONLY IN import_langflow_components ({len(langflow_only)}):")
            for comp_name in sorted(langflow_only):
                category = langflow_flat[comp_name]
                print(f"  - {comp_name} (category: {category})")

        if all_types_only:
            print(f"\nCOMPONENTS ONLY IN aget_all_types_dict ({len(all_types_only)}):")
            for comp_name in sorted(all_types_only):
                category = all_types_flat[comp_name]
                print(f"  - {comp_name} (category: {category})")

        # Check for category differences for common components
        category_differences = []
        for comp_name in common_components:
            langflow_cat = langflow_flat[comp_name]
            all_types_cat = all_types_flat[comp_name]
            if langflow_cat != all_types_cat:
                category_differences.append((comp_name, langflow_cat, all_types_cat))

        if category_differences:
            print(f"\nCOMPONENTS WITH DIFFERENT CATEGORIES ({len(category_differences)}):")
            for comp_name, langflow_cat, all_types_cat in sorted(category_differences):
                print(f"  - {comp_name}: import_langflow='{langflow_cat}' vs aget_all_types='{all_types_cat}'")

        # Print category summary
        print("\nCATEGORY SUMMARY:")
        langflow_categories = set(langflow_components.keys())
        all_types_categories = set(all_types_components.keys())

        print(f"Categories in import_langflow_components: {sorted(langflow_categories)}")
        print(f"Categories in aget_all_types_dict: {sorted(all_types_categories)}")

        categories_only_langflow = langflow_categories - all_types_categories
        categories_only_all_types = all_types_categories - langflow_categories

        if categories_only_langflow:
            print(f"Categories only in import_langflow_components: {sorted(categories_only_langflow)}")
        if categories_only_all_types:
            print(f"Categories only in aget_all_types_dict: {sorted(categories_only_all_types)}")

        print("=" * 80)

        # Log component counts and differences (informational, non-failing)
        print("Component loading analysis completed successfully")
        if langflow_count == 0 and all_types_count == 0:
            print("Note: Both methods returned 0 components - this may be due to OS file limits")
        elif len(common_components) == 0 and (langflow_count > 0 or all_types_count > 0):
            print("Note: No common components found - this may indicate different loading behaviors due to OS limits")

    @pytest.mark.benchmark
    async def test_component_loading_performance(self):
        """Test the performance of component loading."""
        await import_langflow_components()<|MERGE_RESOLUTION|>--- conflicted
+++ resolved
@@ -65,15 +65,9 @@
         print(f"aget_all_types_dict: {all_types_duration:.4f}s")
         print(f"Ratio (langflow/all_types): {langflow_duration / max(all_types_duration, 0.0001):.2f}")
 
-<<<<<<< HEAD
-        # Both should complete in reasonable time (< 10s for langflow, < 20s for all_types)
-        assert langflow_duration < 10.0, f"get_langflow_components_list took too long: {langflow_duration}s"
-        assert all_types_duration < 20.0, f"aget_all_types_dict took too long: {all_types_duration}s"
-=======
-        # Both should complete in reasonable time (< 10s for langflow, < 15s for all_types)
-        assert langflow_duration < 10.0, f"get_langflow_components_list took too long: {langflow_duration}s"
-        assert all_types_duration < 15.0, f"aget_all_types_dict took too long: {all_types_duration}s"
->>>>>>> 75212fee
+        # Both should complete in reasonable time
+        assert langflow_duration < 8.0, f"get_langflow_components_list took too long: {langflow_duration}s"
+        assert all_types_duration < 18.0, f"aget_all_types_dict took too long: {all_types_duration}s"
 
         # Store results for further analysis
         return {

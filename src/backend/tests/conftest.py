import asyncio
import json
import shutil

# we need to import tmpdir
import tempfile
from collections.abc import AsyncGenerator
from contextlib import suppress
from pathlib import Path
from uuid import UUID

import anyio
import orjson
import pytest
from asgi_lifespan import LifespanManager
from blockbuster import blockbuster_ctx
from dotenv import load_dotenv
from fastapi.testclient import TestClient
from httpx import ASGITransport, AsyncClient
from langflow.graph import Graph
from langflow.initial_setup.constants import STARTER_FOLDER_NAME
from langflow.services.auth.utils import get_password_hash
from langflow.services.database.models.api_key.model import ApiKey
from langflow.services.database.models.flow.model import Flow, FlowCreate
from langflow.services.database.models.folder.model import Folder
from langflow.services.database.models.transactions.model import TransactionTable
from langflow.services.database.models.user.model import User, UserCreate, UserRead
from langflow.services.database.models.vertex_builds.crud import delete_vertex_builds_by_flow_id
from langflow.services.database.utils import session_getter
from langflow.services.deps import get_db_service
from loguru import logger
from sqlalchemy.ext.asyncio import create_async_engine
from sqlalchemy.orm import selectinload
from sqlmodel import Session, SQLModel, create_engine, select
from sqlmodel.ext.asyncio.session import AsyncSession
from sqlmodel.pool import StaticPool
from typer.testing import CliRunner

from tests.api_keys import get_openai_api_key

load_dotenv()


@pytest.fixture(autouse=True)
def blockbuster(request):
    if "benchmark" in request.keywords:
        yield
    else:
        with blockbuster_ctx() as bb:
            for func in [
                "io.BufferedReader.read",
                "io.BufferedWriter.write",
                "io.TextIOWrapper.read",
                "io.TextIOWrapper.write",
                "os.mkdir",
                "os.stat",
                "os.path.abspath",
            ]:
                bb.functions[func].can_block_in("settings/service.py", "initialize")
            for func in [
                "io.BufferedReader.read",
                "io.TextIOWrapper.read",
            ]:
                bb.functions[func].can_block_in("importlib_metadata/__init__.py", "metadata")

<<<<<<< HEAD
            # TODO: follow discussion in https://github.com/encode/httpx/discussions/3456
            bb.functions["os.stat"].can_block_in("httpx/_client.py", "_init_transport")

            bb.functions["os.stat"].can_block_in("rich/traceback.py", "_render_stack")
            bb.functions["os.stat"].can_block_in("langchain_core/_api/internal.py", "is_caller_internal")
=======
            (
                bb.functions["os.stat"]
                # TODO: make set_class_code async
                .can_block_in("langflow/custom/custom_component/component.py", "set_class_code")
                # TODO: follow discussion in https://github.com/encode/httpx/discussions/3456
                .can_block_in("httpx/_client.py", "_init_transport")
                .can_block_in("rich/traceback.py", "_render_stack")
                .can_block_in("langchain_core/_api/internal.py", "is_caller_internal")
            )
>>>>>>> 4b0c42e5

            (
                bb.functions["os.path.abspath"]
                .can_block_in("loguru/_better_exceptions.py", {"_get_lib_dirs", "_format_exception"})
                .can_block_in("sqlalchemy/dialects/sqlite/pysqlite.py", "create_connect_args")
            )
            yield bb


def pytest_configure(config):
    config.addinivalue_line("markers", "noclient: don't create a client for this test")
    config.addinivalue_line("markers", "load_flows: load the flows for this test")
    config.addinivalue_line("markers", "api_key_required: run only if the api key is set in the environment variables")
    data_path = Path(__file__).parent.absolute() / "data"

    pytest.BASIC_EXAMPLE_PATH = data_path / "basic_example.json"
    pytest.COMPLEX_EXAMPLE_PATH = data_path / "complex_example.json"
    pytest.OPENAPI_EXAMPLE_PATH = data_path / "Openapi.json"
    pytest.GROUPED_CHAT_EXAMPLE_PATH = data_path / "grouped_chat.json"
    pytest.ONE_GROUPED_CHAT_EXAMPLE_PATH = data_path / "one_group_chat.json"
    pytest.VECTOR_STORE_GROUPED_EXAMPLE_PATH = data_path / "vector_store_grouped.json"
    pytest.WEBHOOK_TEST = data_path / "WebhookTest.json"

    pytest.BASIC_CHAT_WITH_PROMPT_AND_HISTORY = data_path / "BasicChatwithPromptandHistory.json"
    pytest.CHAT_INPUT = data_path / "ChatInputTest.json"
    pytest.TWO_OUTPUTS = data_path / "TwoOutputsTest.json"
    pytest.VECTOR_STORE_PATH = data_path / "Vector_store.json"
    pytest.SIMPLE_API_TEST = data_path / "SimpleAPITest.json"
    pytest.MEMORY_CHATBOT_NO_LLM = data_path / "MemoryChatbotNoLLM.json"
    pytest.CODE_WITH_SYNTAX_ERROR = """
def get_text():
    retun "Hello World"
    """

    # validate that all the paths are correct and the files exist
    for path in [
        pytest.BASIC_EXAMPLE_PATH,
        pytest.COMPLEX_EXAMPLE_PATH,
        pytest.OPENAPI_EXAMPLE_PATH,
        pytest.GROUPED_CHAT_EXAMPLE_PATH,
        pytest.ONE_GROUPED_CHAT_EXAMPLE_PATH,
        pytest.VECTOR_STORE_GROUPED_EXAMPLE_PATH,
        pytest.BASIC_CHAT_WITH_PROMPT_AND_HISTORY,
        pytest.CHAT_INPUT,
        pytest.TWO_OUTPUTS,
        pytest.VECTOR_STORE_PATH,
        pytest.MEMORY_CHATBOT_NO_LLM,
    ]:
        assert path.exists(), f"File {path} does not exist. Available files: {list(data_path.iterdir())}"


async def delete_transactions_by_flow_id(db: AsyncSession, flow_id: UUID):
    stmt = select(TransactionTable).where(TransactionTable.flow_id == flow_id)
    transactions = await db.exec(stmt)
    for transaction in transactions:
        await db.delete(transaction)
    await db.commit()


async def _delete_transactions_and_vertex_builds(session, flows: list[Flow]):
    flow_ids = [flow.id for flow in flows]
    for flow_id in flow_ids:
        if not flow_id:
            continue
        await delete_vertex_builds_by_flow_id(session, flow_id)
        await delete_transactions_by_flow_id(session, flow_id)


@pytest.fixture
def caplog(caplog: pytest.LogCaptureFixture):
    handler_id = logger.add(
        caplog.handler,
        format="{message}",
        level=0,
        filter=lambda record: record["level"].no >= caplog.handler.level,
        enqueue=False,  # Set to 'True' if your test is spawning child processes.
    )
    yield caplog
    logger.remove(handler_id)


@pytest.fixture
async def async_client() -> AsyncGenerator:
    from langflow.main import create_app

    app = create_app()
    async with AsyncClient(app=app, base_url="http://testserver", http2=True) as client:
        yield client


@pytest.fixture(name="session")
def session_fixture():
    engine = create_engine("sqlite://", connect_args={"check_same_thread": False}, poolclass=StaticPool)
    SQLModel.metadata.create_all(engine)
    with Session(engine) as session:
        yield session
    SQLModel.metadata.drop_all(engine)  # Add this line to clean up tables


@pytest.fixture
async def async_session():
    engine = create_async_engine("sqlite+aiosqlite://", connect_args={"check_same_thread": False}, poolclass=StaticPool)
    async with engine.begin() as conn:
        await conn.run_sync(SQLModel.metadata.create_all)
    async with AsyncSession(engine, expire_on_commit=False) as session:
        yield session
    async with engine.begin() as conn:
        await conn.run_sync(SQLModel.metadata.drop_all)


class Config:
    broker_url = "redis://localhost:6379/0"
    result_backend = "redis://localhost:6379/0"


@pytest.fixture(name="load_flows_dir")
def load_flows_dir():
    with tempfile.TemporaryDirectory() as tempdir:
        yield tempdir


@pytest.fixture(name="distributed_env")
def _setup_env(monkeypatch):
    monkeypatch.setenv("LANGFLOW_CACHE_TYPE", "redis")
    monkeypatch.setenv("LANGFLOW_REDIS_HOST", "result_backend")
    monkeypatch.setenv("LANGFLOW_REDIS_PORT", "6379")
    monkeypatch.setenv("LANGFLOW_REDIS_DB", "0")
    monkeypatch.setenv("LANGFLOW_REDIS_EXPIRE", "3600")
    monkeypatch.setenv("LANGFLOW_REDIS_PASSWORD", "")
    monkeypatch.setenv("FLOWER_UNAUTHENTICATED_API", "True")
    monkeypatch.setenv("BROKER_URL", "redis://result_backend:6379/0")
    monkeypatch.setenv("RESULT_BACKEND", "redis://result_backend:6379/0")
    monkeypatch.setenv("C_FORCE_ROOT", "true")


@pytest.fixture(name="distributed_client")
def distributed_client_fixture(
    session: Session,  # noqa: ARG001
    monkeypatch,
    distributed_env,  # noqa: ARG001
):
    # Here we load the .env from ../deploy/.env
    from langflow.core import celery_app

    db_dir = tempfile.mkdtemp()
    try:
        db_path = Path(db_dir) / "test.db"
        monkeypatch.setenv("LANGFLOW_DATABASE_URL", f"sqlite:///{db_path}")
        monkeypatch.setenv("LANGFLOW_AUTO_LOGIN", "false")
        # monkeypatch langflow.services.task.manager.USE_CELERY to True
        # monkeypatch.setattr(manager, "USE_CELERY", True)
        monkeypatch.setattr(celery_app, "celery_app", celery_app.make_celery("langflow", Config))

        # def get_session_override():
        #     return session

        from langflow.main import create_app

        app = create_app()

        # app.dependency_overrides[get_session] = get_session_override
        with TestClient(app) as client:
            yield client
    finally:
        shutil.rmtree(db_dir)  # Clean up the temporary directory
    app.dependency_overrides.clear()
    monkeypatch.undo()


def get_graph(type_="basic"):
    """Get a graph from a json file."""
    if type_ == "basic":
        path = pytest.BASIC_EXAMPLE_PATH
    elif type_ == "complex":
        path = pytest.COMPLEX_EXAMPLE_PATH
    elif type_ == "openapi":
        path = pytest.OPENAPI_EXAMPLE_PATH

    with path.open(encoding="utf-8") as f:
        flow_graph = json.load(f)
    data_graph = flow_graph["data"]
    nodes = data_graph["nodes"]
    edges = data_graph["edges"]
    graph = Graph()
    graph.add_nodes_and_edges(nodes, edges)
    return graph


@pytest.fixture
def basic_graph_data():
    with pytest.BASIC_EXAMPLE_PATH.open(encoding="utf-8") as f:
        return json.load(f)


@pytest.fixture
def basic_graph():
    return get_graph()


@pytest.fixture
def complex_graph():
    return get_graph("complex")


@pytest.fixture
def openapi_graph():
    return get_graph("openapi")


@pytest.fixture
def json_flow():
    return pytest.BASIC_EXAMPLE_PATH.read_text(encoding="utf-8")


@pytest.fixture
def grouped_chat_json_flow():
    return pytest.GROUPED_CHAT_EXAMPLE_PATH.read_text(encoding="utf-8")


@pytest.fixture
def one_grouped_chat_json_flow():
    return pytest.ONE_GROUPED_CHAT_EXAMPLE_PATH.read_text(encoding="utf-8")


@pytest.fixture
def vector_store_grouped_json_flow():
    return pytest.VECTOR_STORE_GROUPED_EXAMPLE_PATH.read_text(encoding="utf-8")


@pytest.fixture
def json_flow_with_prompt_and_history():
    return pytest.BASIC_CHAT_WITH_PROMPT_AND_HISTORY.read_text(encoding="utf-8")


@pytest.fixture
def json_simple_api_test():
    return pytest.SIMPLE_API_TEST.read_text(encoding="utf-8")


@pytest.fixture
def json_vector_store():
    return pytest.VECTOR_STORE_PATH.read_text(encoding="utf-8")


@pytest.fixture
def json_webhook_test():
    return pytest.WEBHOOK_TEST.read_text(encoding="utf-8")


@pytest.fixture
def json_memory_chatbot_no_llm():
    return pytest.MEMORY_CHATBOT_NO_LLM.read_text(encoding="utf-8")


@pytest.fixture(autouse=True)
def deactivate_tracing(monkeypatch):
    monkeypatch.setenv("LANGFLOW_DEACTIVATE_TRACING", "true")
    yield
    monkeypatch.undo()


@pytest.fixture(name="client")
async def client_fixture(
    session: Session,  # noqa: ARG001
    monkeypatch,
    request,
    load_flows_dir,
):
    # Set the database url to a test database
    if "noclient" in request.keywords:
        yield
    else:

        def init_app():
            db_dir = tempfile.mkdtemp()
            db_path = Path(db_dir) / "test.db"
            monkeypatch.setenv("LANGFLOW_DATABASE_URL", f"sqlite:///{db_path}")
            monkeypatch.setenv("LANGFLOW_AUTO_LOGIN", "false")
            if "load_flows" in request.keywords:
                shutil.copyfile(
                    pytest.BASIC_EXAMPLE_PATH, Path(load_flows_dir) / "c54f9130-f2fa-4a3e-b22a-3856d946351b.json"
                )
                monkeypatch.setenv("LANGFLOW_LOAD_FLOWS_PATH", load_flows_dir)
                monkeypatch.setenv("LANGFLOW_AUTO_LOGIN", "true")

            from langflow.main import create_app

            app = create_app()
            db_service = get_db_service()
            db_service.database_url = f"sqlite:///{db_path}"
            db_service.reload_engine()
            return app, db_path

        app, db_path = await asyncio.to_thread(init_app)
        # app.dependency_overrides[get_session] = get_session_override
        async with (
            LifespanManager(app, startup_timeout=None, shutdown_timeout=None) as manager,
            AsyncClient(transport=ASGITransport(app=manager.app), base_url="http://testserver/", http2=True) as client,
        ):
            yield client
        # app.dependency_overrides.clear()
        monkeypatch.undo()
        # clear the temp db
        with suppress(FileNotFoundError):
            await anyio.Path(db_path).unlink()


@pytest.fixture
def runner():
    return CliRunner()


@pytest.fixture
async def test_user(client):
    user_data = UserCreate(
        username="testuser",
        password="testpassword",  # noqa: S106
    )
    response = await client.post("api/v1/users/", json=user_data.model_dump())
    assert response.status_code == 201
    user = response.json()
    yield user
    # Clean up
    await client.delete(f"/api/v1/users/{user['id']}")


@pytest.fixture
async def active_user(client):  # noqa: ARG001
    db_manager = get_db_service()
    async with db_manager.with_session() as session:
        user = User(
            username="activeuser",
            password=get_password_hash("testpassword"),
            is_active=True,
            is_superuser=False,
        )
        stmt = select(User).where(User.username == user.username)
        if active_user := (await session.exec(stmt)).first():
            user = active_user
        else:
            session.add(user)
            await session.commit()
            await session.refresh(user)
        user = UserRead.model_validate(user, from_attributes=True)
    yield user
    # Clean up
    # Now cleanup transactions, vertex_build
    async with db_manager.with_session() as session:
        user = await session.get(User, user.id, options=[selectinload(User.flows)])
        await _delete_transactions_and_vertex_builds(session, user.flows)
        await session.delete(user)

        await session.commit()


@pytest.fixture
async def logged_in_headers(client, active_user):
    login_data = {"username": active_user.username, "password": "testpassword"}
    response = await client.post("api/v1/login", data=login_data)
    assert response.status_code == 200
    tokens = response.json()
    a_token = tokens["access_token"]
    return {"Authorization": f"Bearer {a_token}"}


@pytest.fixture
async def active_super_user(client):  # noqa: ARG001
    db_manager = get_db_service()
    async with db_manager.with_session() as session:
        user = User(
            username="activeuser",
            password=get_password_hash("testpassword"),
            is_active=True,
            is_superuser=True,
        )
        stmt = select(User).where(User.username == user.username)
        if active_user := (await session.exec(stmt)).first():
            user = active_user
        else:
            session.add(user)
            await session.commit()
            await session.refresh(user)
        user = UserRead.model_validate(user, from_attributes=True)
    yield user
    # Clean up
    # Now cleanup transactions, vertex_build
    async with db_manager.with_session() as session:
        user = await session.get(User, user.id, options=[selectinload(User.flows)])
        await _delete_transactions_and_vertex_builds(session, user.flows)
        await session.delete(user)

        await session.commit()


@pytest.fixture
async def logged_in_headers_super_user(client, active_super_user):
    login_data = {"username": active_super_user.username, "password": "testpassword"}
    response = await client.post("api/v1/login", data=login_data)
    assert response.status_code == 200
    tokens = response.json()
    a_token = tokens["access_token"]
    return {"Authorization": f"Bearer {a_token}"}


@pytest.fixture
async def flow(
    client,  # noqa: ARG001
    json_flow: str,
    active_user,
):
    from langflow.services.database.models.flow.model import FlowCreate

    loaded_json = json.loads(json_flow)
    flow_data = FlowCreate(name="test_flow", data=loaded_json.get("data"), user_id=active_user.id)

    flow = Flow.model_validate(flow_data)
    async with session_getter(get_db_service()) as session:
        session.add(flow)
        await session.commit()
        await session.refresh(flow)
        yield flow
        # Clean up
        await session.delete(flow)
        await session.commit()


@pytest.fixture
def json_chat_input():
    return pytest.CHAT_INPUT.read_text(encoding="utf-8")


@pytest.fixture
def json_two_outputs():
    return pytest.TWO_OUTPUTS.read_text(encoding="utf-8")


@pytest.fixture
async def added_flow_webhook_test(client, json_webhook_test, logged_in_headers):
    flow = orjson.loads(json_webhook_test)
    data = flow["data"]
    flow = FlowCreate(name="Basic Chat", description="description", data=data)
    response = await client.post("api/v1/flows/", json=flow.model_dump(), headers=logged_in_headers)
    assert response.status_code == 201
    assert response.json()["name"] == flow.name
    assert response.json()["data"] == flow.data
    yield response.json()
    await client.delete(f"api/v1/flows/{response.json()['id']}", headers=logged_in_headers)


@pytest.fixture
async def added_flow_chat_input(client, json_chat_input, logged_in_headers):
    flow = orjson.loads(json_chat_input)
    data = flow["data"]
    flow = FlowCreate(name="Chat Input", description="description", data=data)
    response = await client.post("api/v1/flows/", json=flow.model_dump(), headers=logged_in_headers)
    assert response.status_code == 201
    assert response.json()["name"] == flow.name
    assert response.json()["data"] == flow.data
    yield response.json()
    await client.delete(f"api/v1/flows/{response.json()['id']}", headers=logged_in_headers)


@pytest.fixture
async def added_flow_two_outputs(client, json_two_outputs, logged_in_headers):
    flow = orjson.loads(json_two_outputs)
    data = flow["data"]
    flow = FlowCreate(name="Two Outputs", description="description", data=data)
    response = await client.post("api/v1/flows/", json=flow.model_dump(), headers=logged_in_headers)
    assert response.status_code == 201
    assert response.json()["name"] == flow.name
    assert response.json()["data"] == flow.data
    yield response.json()
    await client.delete(f"api/v1/flows/{response.json()['id']}", headers=logged_in_headers)


@pytest.fixture
async def added_vector_store(client, json_vector_store, logged_in_headers):
    vector_store = orjson.loads(json_vector_store)
    data = vector_store["data"]
    vector_store = FlowCreate(name="Vector Store", description="description", data=data)
    response = await client.post("api/v1/flows/", json=vector_store.model_dump(), headers=logged_in_headers)
    assert response.status_code == 201
    assert response.json()["name"] == vector_store.name
    assert response.json()["data"] == vector_store.data
    yield response.json()
    await client.delete(f"api/v1/flows/{response.json()['id']}", headers=logged_in_headers)


@pytest.fixture
async def added_webhook_test(client, json_webhook_test, logged_in_headers):
    webhook_test = orjson.loads(json_webhook_test)
    data = webhook_test["data"]
    webhook_test = FlowCreate(
        name="Webhook Test", description="description", data=data, endpoint_name=webhook_test["endpoint_name"]
    )
    response = await client.post("api/v1/flows/", json=webhook_test.model_dump(), headers=logged_in_headers)
    assert response.status_code == 201
    assert response.json()["name"] == webhook_test.name
    assert response.json()["data"] == webhook_test.data
    yield response.json()
    await client.delete(f"api/v1/flows/{response.json()['id']}", headers=logged_in_headers)


@pytest.fixture
async def flow_component(client: AsyncClient, logged_in_headers):
    from langflow.components.inputs import ChatInput

    chat_input = ChatInput()
    graph = Graph(start=chat_input, end=chat_input)
    graph_dict = graph.dump(name="Chat Input Component")
    flow = FlowCreate(**graph_dict)
    response = await client.post("api/v1/flows/", json=flow.model_dump(), headers=logged_in_headers)
    assert response.status_code == 201
    yield response.json()
    await client.delete(f"api/v1/flows/{response.json()['id']}", headers=logged_in_headers)


@pytest.fixture
async def created_api_key(active_user):
    hashed = get_password_hash("random_key")
    api_key = ApiKey(
        name="test_api_key",
        user_id=active_user.id,
        api_key="random_key",
        hashed_api_key=hashed,
    )
    db_manager = get_db_service()
    async with session_getter(db_manager) as session:
        stmt = select(ApiKey).where(ApiKey.api_key == api_key.api_key)
        if existing_api_key := (await session.exec(stmt)).first():
            yield existing_api_key
            return
        session.add(api_key)
        await session.commit()
        await session.refresh(api_key)
        yield api_key
        # Clean up
        await session.delete(api_key)
        await session.commit()


@pytest.fixture(name="simple_api_test")
async def get_simple_api_test(client, logged_in_headers, json_simple_api_test):
    # Once the client is created, we can get the starter project
    # Just create a new flow with the simple api test
    flow = orjson.loads(json_simple_api_test)
    data = flow["data"]
    flow = FlowCreate(name="Simple API Test", data=data, description="Simple API Test")
    response = await client.post("api/v1/flows/", json=flow.model_dump(), headers=logged_in_headers)
    assert response.status_code == 201
    yield response.json()
    await client.delete(f"api/v1/flows/{response.json()['id']}", headers=logged_in_headers)


@pytest.fixture(name="starter_project")
async def get_starter_project(active_user):
    # once the client is created, we can get the starter project
    async with session_getter(get_db_service()) as session:
        stmt = (
            select(Flow)
            .where(Flow.folder.has(Folder.name == STARTER_FOLDER_NAME))
            .where(Flow.name == "Basic Prompting (Hello, World)")
        )
        flow = (await session.exec(stmt)).first()
        if not flow:
            msg = "No starter project found"
            raise ValueError(msg)

        # ensure openai api key is set
        get_openai_api_key()
        new_flow_create = FlowCreate(
            name=flow.name,
            description=flow.description,
            data=flow.data,
            user_id=active_user.id,
        )
        new_flow = Flow.model_validate(new_flow_create, from_attributes=True)
        session.add(new_flow)
        await session.commit()
        await session.refresh(new_flow)
        new_flow_dict = new_flow.model_dump()
        yield new_flow_dict
        # Clean up
        await session.delete(new_flow)
        await session.commit()<|MERGE_RESOLUTION|>--- conflicted
+++ resolved
@@ -63,13 +63,7 @@
             ]:
                 bb.functions[func].can_block_in("importlib_metadata/__init__.py", "metadata")
 
-<<<<<<< HEAD
-            # TODO: follow discussion in https://github.com/encode/httpx/discussions/3456
-            bb.functions["os.stat"].can_block_in("httpx/_client.py", "_init_transport")
-
-            bb.functions["os.stat"].can_block_in("rich/traceback.py", "_render_stack")
-            bb.functions["os.stat"].can_block_in("langchain_core/_api/internal.py", "is_caller_internal")
-=======
+
             (
                 bb.functions["os.stat"]
                 # TODO: make set_class_code async
@@ -79,7 +73,6 @@
                 .can_block_in("rich/traceback.py", "_render_stack")
                 .can_block_in("langchain_core/_api/internal.py", "is_caller_internal")
             )
->>>>>>> 4b0c42e5
 
             (
                 bb.functions["os.path.abspath"]

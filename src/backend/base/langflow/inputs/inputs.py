--- conflicted
+++ resolved
@@ -453,11 +453,7 @@
     """
 
     field_type: SerializableFieldTypes = FieldTypes.NESTED_DICT
-<<<<<<< HEAD
-    value: dict | JSON | None = {}
-=======
     value: dict | None = {}
->>>>>>> 77d40862
 
 
 class DictInput(BaseInputMixin, ListableInputMixin, InputTraceMixin, ToolModeMixin):

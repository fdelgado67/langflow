<<<<<<< HEAD
import asyncio
=======
>>>>>>> 61e5bbb4
from typing import AsyncIterator, Iterator, Optional, Union

from langflow.custom import Component
from langflow.memory import store_message
from langflow.schema import Data
from langflow.schema.message import Message
from langflow.services.database.models.message.crud import update_message
<<<<<<< HEAD
=======
from langflow.utils.async_helpers import run_until_complete
>>>>>>> 61e5bbb4


class ChatComponent(Component):
    display_name = "Chat Component"
    description = "Use as base for chat components."

    # Keep this method for backward compatibility
    def store_message(
        self,
        message: Message,
    ) -> Message:
        messages = store_message(
            message,
            flow_id=self.graph.flow_id,
        )
        if len(messages) > 1:
            raise ValueError("Only one message can be stored at a time.")
        stored_message = messages[0]
        if hasattr(self, "_event_manager") and self._event_manager and stored_message.id:
            if not isinstance(message.text, str):
                complete_message = self._stream_message(message, stored_message.id)
                message_table = update_message(message_id=stored_message.id, message=dict(text=complete_message))
                stored_message = Message(**message_table.model_dump())
                self.vertex._added_message = stored_message
<<<<<<< HEAD
            self._event_manager.on_message(data=stored_message.model_dump())

        self.status = stored_message
        return stored_message

    def _stream_message(self, message: Message, message_id: str):
        iterator = message.text
        if not isinstance(iterator, (AsyncIterator, Iterator)):
            raise ValueError("The message must be an iterator or an async iterator.")
        complete_message: str = ""
        if isinstance(iterator, AsyncIterator):
            iterator = asyncio.ensure_future(iterator.__anext__())
        for chunk in iterator:
            complete_message += chunk.content
            data = {
                "text": complete_message,
                "chunk": chunk.content,
                "sender": message.sender,
                "sender_name": message.sender_name,
                "id": str(message_id),
            }
            self._event_manager.on_token(data)
=======
        self.status = stored_message
        return stored_message

    def _process_chunk(self, chunk: str, complete_message: str, message: Message, message_id: str) -> str:
        complete_message += chunk
        data = {
            "text": complete_message,
            "chunk": chunk,
            "sender": message.sender,
            "sender_name": message.sender_name,
            "id": str(message_id),
        }
        if self._event_manager:
            self._event_manager.on_token(data=data)
        return complete_message

    async def _handle_async_iterator(self, iterator: AsyncIterator, message: Message, message_id: str) -> str:
        complete_message = ""
        async for chunk in iterator:
            complete_message = self._process_chunk(chunk.content, complete_message, message, message_id)
        return complete_message

    def _stream_message(self, message: Message, message_id: str) -> str:
        iterator = message.text
        if not isinstance(iterator, (AsyncIterator, Iterator)):
            raise ValueError("The message must be an iterator or an async iterator.")

        if isinstance(iterator, AsyncIterator):
            return run_until_complete(self._handle_async_iterator(iterator, message, message_id))

        complete_message = ""
        for chunk in iterator:
            complete_message = self._process_chunk(chunk.content, complete_message, message, message_id)

>>>>>>> 61e5bbb4
        return complete_message

    def build_with_data(
        self,
        sender: Optional[str] = "User",
        sender_name: Optional[str] = "User",
        input_value: Optional[Union[str, Data, Message]] = None,
        files: Optional[list[str]] = None,
        session_id: Optional[str] = None,
        return_message: Optional[bool] = False,
    ) -> Message:
        message: Message | None = None

        if isinstance(input_value, Data):
            # Update the data of the record
            message = Message.from_data(input_value)
        else:
            message = Message(
                text=input_value, sender=sender, sender_name=sender_name, files=files, session_id=session_id
            )
        if not return_message:
            message_text = message.text
        else:
            message_text = message  # type: ignore

        self.status = message_text
        if session_id and isinstance(message, Message) and isinstance(message.text, str):
            messages = store_message(
                message,
                flow_id=self.graph.flow_id,
            )
            self.status = messages
        return message_text  # type: ignore<|MERGE_RESOLUTION|>--- conflicted
+++ resolved
@@ -1,7 +1,4 @@
-<<<<<<< HEAD
 import asyncio
-=======
->>>>>>> 61e5bbb4
 from typing import AsyncIterator, Iterator, Optional, Union
 
 from langflow.custom import Component
@@ -9,10 +6,7 @@
 from langflow.schema import Data
 from langflow.schema.message import Message
 from langflow.services.database.models.message.crud import update_message
-<<<<<<< HEAD
-=======
 from langflow.utils.async_helpers import run_until_complete
->>>>>>> 61e5bbb4
 
 
 class ChatComponent(Component):
@@ -37,30 +31,7 @@
                 message_table = update_message(message_id=stored_message.id, message=dict(text=complete_message))
                 stored_message = Message(**message_table.model_dump())
                 self.vertex._added_message = stored_message
-<<<<<<< HEAD
             self._event_manager.on_message(data=stored_message.model_dump())
-
-        self.status = stored_message
-        return stored_message
-
-    def _stream_message(self, message: Message, message_id: str):
-        iterator = message.text
-        if not isinstance(iterator, (AsyncIterator, Iterator)):
-            raise ValueError("The message must be an iterator or an async iterator.")
-        complete_message: str = ""
-        if isinstance(iterator, AsyncIterator):
-            iterator = asyncio.ensure_future(iterator.__anext__())
-        for chunk in iterator:
-            complete_message += chunk.content
-            data = {
-                "text": complete_message,
-                "chunk": chunk.content,
-                "sender": message.sender,
-                "sender_name": message.sender_name,
-                "id": str(message_id),
-            }
-            self._event_manager.on_token(data)
-=======
         self.status = stored_message
         return stored_message
 
@@ -95,7 +66,6 @@
         for chunk in iterator:
             complete_message = self._process_chunk(chunk.content, complete_message, message, message_id)
 
->>>>>>> 61e5bbb4
         return complete_message
 
     def build_with_data(

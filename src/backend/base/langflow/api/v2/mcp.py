--- conflicted
+++ resolved
@@ -4,13 +4,10 @@
 
 from fastapi import APIRouter, Depends, HTTPException, UploadFile
 from lfx.base.mcp.util import update_tools
+from lfx.base.agents.utils import safe_cache_get, safe_cache_set
 from lfx.log import logger
 
 from langflow.api.utils import CurrentActiveUser, DbSession
-<<<<<<< HEAD
-from langflow.api.v2.files import MCP_SERVERS_FILE, delete_file, download_file, get_file_by_name, upload_user_file
-from langflow.services.deps import get_settings_service, get_storage_service
-=======
 from langflow.api.v2.files import (
     MCP_SERVERS_FILE,
     delete_file,
@@ -20,11 +17,8 @@
     get_mcp_file,
     upload_user_file,
 )
-from langflow.base.agents.utils import safe_cache_get, safe_cache_set
-from langflow.base.mcp.util import update_tools
 from langflow.logging import logger
 from langflow.services.deps import get_settings_service, get_shared_component_cache_service, get_storage_service
->>>>>>> 75212fee
 
 router = APIRouter(tags=["MCP"], prefix="/mcp")
 

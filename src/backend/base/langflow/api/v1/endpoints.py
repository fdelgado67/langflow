from __future__ import annotations

import asyncio
import time
from collections.abc import AsyncGenerator
from http import HTTPStatus
from typing import TYPE_CHECKING, Annotated
from uuid import UUID

import sqlalchemy as sa
from fastapi import APIRouter, BackgroundTasks, Body, Depends, HTTPException, Request, UploadFile, status
from fastapi.encoders import jsonable_encoder
from fastapi.responses import StreamingResponse
from loguru import logger
from sqlmodel import select

from langflow.api.utils import CurrentActiveUser, DbSession, parse_value
from langflow.api.v1.schemas import (
    ConfigResponse,
    CustomComponentRequest,
    CustomComponentResponse,
    InputValueRequest,
    RunResponse,
    SimplifiedAPIRequest,
    TaskStatusResponse,
    UpdateCustomComponentRequest,
    UploadFileResponse,
)
from langflow.custom.custom_component.component import Component
from langflow.custom.utils import (
    add_code_field_to_build_config,
    build_custom_component_template,
    get_instance_name,
    update_component_build_config,
)
from langflow.events.event_manager import create_stream_tokens_event_manager
from langflow.exceptions.api import APIException, InvalidChatInputError
from langflow.exceptions.serialization import SerializationError
from langflow.graph.graph.base import Graph
from langflow.graph.schema import RunOutputs
from langflow.helpers.flow import get_flow_by_id_or_endpoint_name
from langflow.helpers.user import get_user_by_flow_id_or_endpoint_name
from langflow.interface.initialize.loading import update_params_with_load_from_db_fields
from langflow.processing.process import process_tweaks, run_graph_internal
from langflow.schema.graph import Tweaks
from langflow.services.auth.utils import api_key_security, get_current_active_user
from langflow.services.cache.utils import save_uploaded_file
from langflow.services.database.models.flow.model import Flow, FlowRead
from langflow.services.database.models.flow.utils import get_all_webhook_components_in_flow
from langflow.services.database.models.user.model import User, UserRead
from langflow.services.deps import get_session_service, get_settings_service, get_telemetry_service
from langflow.services.telemetry.schema import RunPayload
from langflow.utils.compression import compress_response
from langflow.utils.version import get_version_info

if TYPE_CHECKING:
    from langflow.events.event_manager import EventManager
    from langflow.services.settings.service import SettingsService

router = APIRouter(tags=["Base"])


@router.get("/all", dependencies=[Depends(get_current_active_user)])
async def get_all():
    """Retrieve all component types with compression for better performance.

    Returns a compressed response containing all available component types.
    """
    from langflow.interface.components import get_and_cache_all_types_dict

    try:
        all_types = await get_and_cache_all_types_dict(settings_service=get_settings_service())
        # Return compressed response using our utility function
        return compress_response(all_types)

    except Exception as exc:
        raise HTTPException(status_code=500, detail=str(exc)) from exc


def validate_input_and_tweaks(input_request: SimplifiedAPIRequest) -> None:
    # If the input_value is not None and the input_type is "chat"
    # then we need to check the tweaks if the ChatInput component is present
    # and if its input_value is not None
    # if so, we raise an error
    if not input_request.tweaks:
        return

    for key, value in input_request.tweaks.items():
        if not isinstance(value, dict):
            continue

        input_value = value.get("input_value")
        if input_value is None:
            continue

        request_has_input = input_request.input_value is not None

        if any(chat_key in key for chat_key in ("ChatInput", "Chat Input")):
            if request_has_input and input_request.input_type == "chat":
                msg = "If you pass an input_value to the chat input, you cannot pass a tweak with the same name."
                raise InvalidChatInputError(msg)

        elif (
            any(text_key in key for text_key in ("TextInput", "Text Input"))
            and request_has_input
            and input_request.input_type == "text"
        ):
            msg = "If you pass an input_value to the text input, you cannot pass a tweak with the same name."
            raise InvalidChatInputError(msg)


async def simple_run_flow(
    flow: Flow,
    input_request: SimplifiedAPIRequest,
    *,
    stream: bool = False,
    api_key_user: User | None = None,
    event_manager: EventManager | None = None,
):
    validate_input_and_tweaks(input_request)
    try:
        task_result: list[RunOutputs] = []
        user_id = api_key_user.id if api_key_user else None
        flow_id_str = str(flow.id)
        if flow.data is None:
            msg = f"Flow {flow_id_str} has no data"
            raise ValueError(msg)
        graph_data = flow.data.copy()
        graph_data = process_tweaks(graph_data, input_request.tweaks or {}, stream=stream)
        graph = Graph.from_payload(graph_data, flow_id=flow_id_str, user_id=str(user_id), flow_name=flow.name)
        inputs = None
        if input_request.input_value is not None:
            inputs = [
                InputValueRequest(
                    components=[],
                    input_value=input_request.input_value,
                    type=input_request.input_type,
                )
            ]
        if input_request.output_component:
            outputs = [input_request.output_component]
        else:
            outputs = [
                vertex.id
                for vertex in graph.vertices
                if input_request.output_type == "debug"
                or (
                    vertex.is_output
                    and (input_request.output_type == "any" or input_request.output_type in vertex.id.lower())  # type: ignore[operator]
                )
            ]
        task_result, session_id = await run_graph_internal(
            graph=graph,
            flow_id=flow_id_str,
            session_id=input_request.session_id,
            inputs=inputs,
            outputs=outputs,
            stream=stream,
            event_manager=event_manager,
        )

        return RunResponse(outputs=task_result, session_id=session_id)

    except sa.exc.StatementError as exc:
        raise ValueError(str(exc)) from exc


async def simple_run_flow_task(
    flow: Flow,
    input_request: SimplifiedAPIRequest,
    *,
    stream: bool = False,
    api_key_user: User | None = None,
    event_manager: EventManager | None = None,
):
    """Run a flow task as a BackgroundTask, therefore it should not throw exceptions."""
    try:
        return await simple_run_flow(
            flow=flow,
            input_request=input_request,
            stream=stream,
            api_key_user=api_key_user,
            event_manager=event_manager,
        )

    except Exception:  # noqa: BLE001
        logger.exception(f"Error running flow {flow.id} task")


async def consume_and_yield(queue: asyncio.Queue, client_consumed_queue: asyncio.Queue) -> AsyncGenerator:
    """Consumes events from a queue and yields them to the client while tracking timing metrics.

    This coroutine continuously pulls events from the input queue and yields them to the client.
    It tracks timing metrics for how long events spend in the queue and how long the client takes
    to process them.

    Args:
        queue (asyncio.Queue): The queue containing events to be consumed and yielded
        client_consumed_queue (asyncio.Queue): A queue for tracking when the client has consumed events

    Yields:
        The value from each event in the queue

    Notes:
        - Events are tuples of (event_id, value, put_time)
        - Breaks the loop when receiving a None value, signaling completion
        - Tracks and logs timing metrics for queue time and client processing time
        - Notifies client consumption via client_consumed_queue
    """
    while True:
        event_id, value, put_time = await queue.get()
        if value is None:
            break
        get_time = time.time()
        yield value
        get_time_yield = time.time()
        client_consumed_queue.put_nowait(event_id)
        logger.debug(
            f"consumed event {event_id} "
            f"(time in queue, {get_time - put_time:.4f}, "
            f"client {get_time_yield - get_time:.4f})"
        )


async def run_flow_generator(
    flow: Flow,
    input_request: SimplifiedAPIRequest,
    api_key_user: User | None,
    event_manager: EventManager,
    client_consumed_queue: asyncio.Queue,
) -> None:
    """Executes a flow asynchronously and manages event streaming to the client.

    This coroutine runs a flow with streaming enabled and handles the event lifecycle,
    including success completion and error scenarios.

    Args:
        flow (Flow): The flow to execute
        input_request (SimplifiedAPIRequest): The input parameters for the flow
        api_key_user (User | None): Optional authenticated user running the flow
        event_manager (EventManager): Manages the streaming of events to the client
        client_consumed_queue (asyncio.Queue): Tracks client consumption of events

    Events Generated:
        - "add_message": Sent when new messages are added during flow execution
        - "token": Sent for each token generated during streaming
        - "end": Sent when flow execution completes, includes final result
        - "error": Sent if an error occurs during execution

    Notes:
        - Runs the flow with streaming enabled via simple_run_flow()
        - On success, sends the final result via event_manager.on_end()
        - On error, logs the error and sends it via event_manager.on_error()
        - Always sends a final None event to signal completion
    """
    try:
        result = await simple_run_flow(
            flow=flow,
            input_request=input_request,
            stream=True,
            api_key_user=api_key_user,
            event_manager=event_manager,
        )
        event_manager.on_end(data={"result": result.model_dump()})
        await client_consumed_queue.get()
    except (ValueError, InvalidChatInputError, SerializationError) as e:
        logger.error(f"Error running flow: {e}")
        event_manager.on_error(data={"error": str(e)})
    finally:
        await event_manager.queue.put((None, None, time.time))


@router.post("/run/{flow_id_or_name}", response_model=None, response_model_exclude_none=True)
async def simplified_run_flow(
    *,
    background_tasks: BackgroundTasks,
    flow: Annotated[FlowRead | None, Depends(get_flow_by_id_or_endpoint_name)],
    input_request: SimplifiedAPIRequest | None = None,
    stream: bool = False,
    api_key_user: Annotated[UserRead, Depends(api_key_security)],
):
    """Executes a specified flow by ID with support for streaming and telemetry.

    This endpoint executes a flow identified by ID or name, with options for streaming the response
    and tracking execution metrics. It handles both streaming and non-streaming execution modes.

    Args:
        background_tasks (BackgroundTasks): FastAPI background task manager
        flow (FlowRead | None): The flow to execute, loaded via dependency
        input_request (SimplifiedAPIRequest | None): Input parameters for the flow
        stream (bool): Whether to stream the response
        api_key_user (UserRead): Authenticated user from API key
        request (Request): The incoming HTTP request

    Returns:
        Union[StreamingResponse, RunResponse]: Either a streaming response for real-time results
        or a RunResponse with the complete execution results

    Raises:
        HTTPException: For flow not found (404) or invalid input (400)
        APIException: For internal execution errors (500)

    Notes:
        - Supports both streaming and non-streaming execution modes
        - Tracks execution time and success/failure via telemetry
        - Handles graceful client disconnection in streaming mode
        - Provides detailed error handling with appropriate HTTP status codes
        - In streaming mode, uses EventManager to handle events:
            - "add_message": New messages during execution
            - "token": Individual tokens during streaming
            - "end": Final execution result
    """
    telemetry_service = get_telemetry_service()
    input_request = input_request if input_request is not None else SimplifiedAPIRequest()
    if flow is None:
        raise HTTPException(status_code=status.HTTP_404_NOT_FOUND, detail="Flow not found")
    start_time = time.perf_counter()

    if stream:
        asyncio_queue: asyncio.Queue = asyncio.Queue()
        asyncio_queue_client_consumed: asyncio.Queue = asyncio.Queue()
        event_manager = create_stream_tokens_event_manager(queue=asyncio_queue)
        main_task = asyncio.create_task(
            run_flow_generator(
                flow=flow,
                input_request=input_request,
                api_key_user=api_key_user,
                event_manager=event_manager,
                client_consumed_queue=asyncio_queue_client_consumed,
            )
        )

        async def on_disconnect() -> None:
            logger.debug("Client disconnected, closing tasks")
            main_task.cancel()

        return StreamingResponse(
            consume_and_yield(asyncio_queue, asyncio_queue_client_consumed),
            background=on_disconnect,
            media_type="text/event-stream",
        )

    try:
        result = await simple_run_flow(
            flow=flow,
            input_request=input_request,
            stream=stream,
            api_key_user=api_key_user,
        )
        end_time = time.perf_counter()
        background_tasks.add_task(
            telemetry_service.log_package_run,
            RunPayload(
                run_is_webhook=False,
                run_seconds=int(end_time - start_time),
                run_success=True,
                run_error_message="",
            ),
        )

    except ValueError as exc:
        background_tasks.add_task(
            telemetry_service.log_package_run,
            RunPayload(
                run_is_webhook=False,
                run_seconds=int(time.perf_counter() - start_time),
                run_success=False,
                run_error_message=str(exc),
            ),
        )
        if "badly formed hexadecimal UUID string" in str(exc):
            # This means the Flow ID is not a valid UUID which means it can't find the flow
            raise HTTPException(status_code=status.HTTP_400_BAD_REQUEST, detail=str(exc)) from exc
        if "not found" in str(exc):
            raise HTTPException(status_code=status.HTTP_404_NOT_FOUND, detail=str(exc)) from exc
        raise APIException(status_code=status.HTTP_500_INTERNAL_SERVER_ERROR, exception=exc, flow=flow) from exc
    except InvalidChatInputError as exc:
        raise HTTPException(status_code=status.HTTP_400_BAD_REQUEST, detail=str(exc)) from exc
    except Exception as exc:
        background_tasks.add_task(
            telemetry_service.log_package_run,
            RunPayload(
                run_is_webhook=False,
                run_seconds=int(time.perf_counter() - start_time),
                run_success=False,
                run_error_message=str(exc),
            ),
        )
        raise APIException(status_code=status.HTTP_500_INTERNAL_SERVER_ERROR, exception=exc, flow=flow) from exc

    return result


@router.post("/webhook/{flow_id_or_name}", response_model=dict, status_code=HTTPStatus.ACCEPTED)  # noqa: RUF100, FAST003
async def webhook_run_flow(
    flow: Annotated[Flow, Depends(get_flow_by_id_or_endpoint_name)],
    user: Annotated[User, Depends(get_user_by_flow_id_or_endpoint_name)],
    request: Request,
    background_tasks: BackgroundTasks,
):
    """Run a flow using a webhook request.

    Args:
        flow (Flow, optional): The flow to be executed. Defaults to Depends(get_flow_by_id).
        user (User): The flow user.
        request (Request): The incoming HTTP request.
        background_tasks (BackgroundTasks): The background tasks manager.

    Returns:
        dict: A dictionary containing the status of the task.

    Raises:
        HTTPException: If the flow is not found or if there is an error processing the request.
    """
    telemetry_service = get_telemetry_service()
    start_time = time.perf_counter()
    logger.debug("Received webhook request")
    error_msg = ""
    try:
        try:
            data = await request.body()
        except Exception as exc:
            error_msg = str(exc)
            raise HTTPException(status_code=500, detail=error_msg) from exc

        if not data:
            error_msg = "Request body is empty. You should provide a JSON payload containing the flow ID."
            raise HTTPException(status_code=400, detail=error_msg)

        try:
            # get all webhook components in the flow
            webhook_components = get_all_webhook_components_in_flow(flow.data)
            tweaks = {}

            for component in webhook_components:
                tweaks[component["id"]] = {"data": data.decode() if isinstance(data, bytes) else data}
            input_request = SimplifiedAPIRequest(
                input_value="",
                input_type="chat",
                output_type="chat",
                tweaks=tweaks,
                session_id=None,
            )

            logger.debug("Starting background task")
            background_tasks.add_task(
                simple_run_flow_task,
                flow=flow,
                input_request=input_request,
                api_key_user=user,
            )
        except Exception as exc:
            error_msg = str(exc)
            raise HTTPException(status_code=500, detail=error_msg) from exc
    finally:
        background_tasks.add_task(
            telemetry_service.log_package_run,
            RunPayload(
                run_is_webhook=True,
                run_seconds=int(time.perf_counter() - start_time),
                run_success=not error_msg,
                run_error_message=error_msg,
            ),
        )

    return {"message": "Task started in the background", "status": "in progress"}


@router.post(
    "/run/advanced/{flow_id}",
    response_model=RunResponse,
    response_model_exclude_none=True,
)
async def experimental_run_flow(
    *,
    session: DbSession,
    flow_id: UUID,
    inputs: list[InputValueRequest] | None = None,
    outputs: list[str] | None = None,
    tweaks: Annotated[Tweaks | None, Body(embed=True)] = None,
    stream: Annotated[bool, Body(embed=True)] = False,
    session_id: Annotated[None | str, Body(embed=True)] = None,
    api_key_user: Annotated[UserRead, Depends(api_key_security)],
) -> RunResponse:
    """Executes a specified flow by ID with optional input values, output selection, tweaks, and streaming capability.

    This endpoint supports running flows with caching to enhance performance and efficiency.

    ### Parameters:
    - `flow_id` (str): The unique identifier of the flow to be executed.
    - `inputs` (List[InputValueRequest], optional): A list of inputs specifying the input values and components
      for the flow. Each input can target specific components and provide custom values.
    - `outputs` (List[str], optional): A list of output names to retrieve from the executed flow.
      If not provided, all outputs are returned.
    - `tweaks` (Optional[Tweaks], optional): A dictionary of tweaks to customize the flow execution.
      The tweaks can be used to modify the flow's parameters and components.
      Tweaks can be overridden by the input values.
    - `stream` (bool, optional): Specifies whether the results should be streamed. Defaults to False.
    - `session_id` (Union[None, str], optional): An optional session ID to utilize existing session data for the flow
      execution.
    - `api_key_user` (User): The user associated with the current API key. Automatically resolved from the API key.

    ### Returns:
    A `RunResponse` object containing the selected outputs (or all if not specified) of the executed flow
    and the session ID.
    The structure of the response accommodates multiple inputs, providing a nested list of outputs for each input.

    ### Raises:
    HTTPException: Indicates issues with finding the specified flow, invalid input formats, or internal errors during
    flow execution.

    ### Example usage:
    ```json
    POST /run/flow_id
    x-api-key: YOUR_API_KEY
    Payload:
    {
        "inputs": [
            {"components": ["component1"], "input_value": "value1"},
            {"components": ["component3"], "input_value": "value2"}
        ],
        "outputs": ["Component Name", "component_id"],
        "tweaks": {"parameter_name": "value", "Component Name": {"parameter_name": "value"}, "component_id": {"parameter_name": "value"}}
        "stream": false
    }
    ```

    This endpoint facilitates complex flow executions with customized inputs, outputs, and configurations,
    catering to diverse application requirements.
    """  # noqa: E501
    session_service = get_session_service()
    flow_id_str = str(flow_id)
    if outputs is None:
        outputs = []
    if inputs is None:
        inputs = [InputValueRequest(components=[], input_value="")]

    if session_id:
        try:
            session_data = await session_service.load_session(session_id, flow_id=flow_id_str)
        except Exception as exc:
            raise HTTPException(status_code=status.HTTP_500_INTERNAL_SERVER_ERROR, detail=str(exc)) from exc
        graph, _artifacts = session_data or (None, None)
        if graph is None:
            msg = f"Session {session_id} not found"
            raise HTTPException(status_code=status.HTTP_404_NOT_FOUND, detail=msg)
    else:
        try:
            # Get the flow that matches the flow_id and belongs to the user
            # flow = session.query(Flow).filter(Flow.id == flow_id).filter(Flow.user_id == api_key_user.id).first()
            stmt = select(Flow).where(Flow.id == flow_id).where(Flow.user_id == api_key_user.id)
            flow = (await session.exec(stmt)).first()
        except sa.exc.StatementError as exc:
            # StatementError('(builtins.ValueError) badly formed hexadecimal UUID string')
            if "badly formed hexadecimal UUID string" in str(exc):
                logger.error(f"Flow ID {flow_id_str} is not a valid UUID")
                # This means the Flow ID is not a valid UUID which means it can't find the flow
                raise HTTPException(status_code=status.HTTP_404_NOT_FOUND, detail=str(exc)) from exc
            raise HTTPException(status_code=status.HTTP_500_INTERNAL_SERVER_ERROR, detail=str(exc)) from exc
        except Exception as exc:
            raise HTTPException(status_code=status.HTTP_500_INTERNAL_SERVER_ERROR, detail=str(exc)) from exc

        if flow is None:
            msg = f"Flow {flow_id_str} not found"
            raise HTTPException(status_code=status.HTTP_404_NOT_FOUND, detail=msg)

        if flow.data is None:
            msg = f"Flow {flow_id_str} has no data"
            raise HTTPException(status_code=status.HTTP_404_NOT_FOUND, detail=msg)
        try:
            graph_data = flow.data
            graph_data = process_tweaks(graph_data, tweaks or {})
            graph = Graph.from_payload(graph_data, flow_id=flow_id_str)
        except Exception as exc:
            raise HTTPException(status_code=status.HTTP_500_INTERNAL_SERVER_ERROR, detail=str(exc)) from exc

    try:
        task_result, session_id = await run_graph_internal(
            graph=graph,
            flow_id=flow_id_str,
            session_id=session_id,
            inputs=inputs,
            outputs=outputs,
            stream=stream,
        )
    except Exception as exc:
        raise HTTPException(status_code=status.HTTP_500_INTERNAL_SERVER_ERROR, detail=str(exc)) from exc

    return RunResponse(outputs=task_result, session_id=session_id)


@router.post(
    "/predict/{_flow_id}",
    dependencies=[Depends(api_key_security)],
)
@router.post(
    "/process/{_flow_id}",
    dependencies=[Depends(api_key_security)],
)
async def process(_flow_id) -> None:
    """Endpoint to process an input with a given flow_id."""
    # Raise a depreciation warning
    logger.warning(
        "The /process endpoint is deprecated and will be removed in a future version. Please use /run instead."
    )
    raise HTTPException(
        status_code=status.HTTP_400_BAD_REQUEST,
        detail="The /process endpoint is deprecated and will be removed in a future version. Please use /run instead.",
    )


@router.get("/task/{_task_id}", deprecated=True)
async def get_task_status(_task_id: str) -> TaskStatusResponse:
    """Get the status of a task by ID (Deprecated).

    This endpoint is deprecated and will be removed in a future version.
    """
    raise HTTPException(
        status_code=status.HTTP_400_BAD_REQUEST,
        detail="The /task endpoint is deprecated and will be removed in a future version. Please use /run instead.",
    )


@router.post(
    "/upload/{flow_id}",
    status_code=HTTPStatus.CREATED,
    deprecated=True,
)
async def create_upload_file(
    file: UploadFile,
    flow_id: UUID,
) -> UploadFileResponse:
    """Upload a file for a specific flow (Deprecated).

    This endpoint is deprecated and will be removed in a future version.
    """
    try:
        flow_id_str = str(flow_id)
        file_path = await asyncio.to_thread(save_uploaded_file, file, folder_name=flow_id_str)

        return UploadFileResponse(
            flow_id=flow_id_str,
            file_path=file_path,
        )
    except Exception as exc:
        logger.exception("Error saving file")
        raise HTTPException(status_code=500, detail=str(exc)) from exc


# get endpoint to return version of langflow
@router.get("/version")
async def get_version():
    return get_version_info()


@router.post("/custom_component", status_code=HTTPStatus.OK)
async def custom_component(
    raw_code: CustomComponentRequest,
    user: CurrentActiveUser,
) -> CustomComponentResponse:
    component = Component(_code=raw_code.code)

    built_frontend_node, component_instance = build_custom_component_template(component, user_id=user.id)
    if raw_code.frontend_node is not None:
        built_frontend_node = await component_instance.update_frontend_node(built_frontend_node, raw_code.frontend_node)

    tool_mode: bool = built_frontend_node.get("tool_mode", False)
    if isinstance(component_instance, Component):
        await component_instance.run_and_validate_update_outputs(
            frontend_node=built_frontend_node,
            field_name="tool_mode",
            field_value=tool_mode,
        )
    type_ = get_instance_name(component_instance)
    return CustomComponentResponse(data=built_frontend_node, type=type_)


@router.post("/custom_component/update", status_code=HTTPStatus.OK)
async def custom_component_update(
    code_request: UpdateCustomComponentRequest,
    user: CurrentActiveUser,
):
    """Update an existing custom component with new code and configuration.

    Processes the provided code and template updates, applies parameter changes (including those loaded from the
    database), updates the component's build configuration, and validates outputs. Returns the updated component node as
    a JSON-serializable dictionary.

    Raises:
        HTTPException: If an error occurs during component building or updating.
        SerializationError: If serialization of the updated component node fails.
    """
    try:
        component = Component(_code=code_request.code)
        component_node, cc_instance = build_custom_component_template(
            component,
            user_id=user.id,
        )

        component_node["tool_mode"] = code_request.tool_mode

        if hasattr(cc_instance, "set_attributes"):
            template = code_request.get_template()
            params = {}

            for key, value_dict in template.items():
                if isinstance(value_dict, dict):
                    value = value_dict.get("value")
                    input_type = str(value_dict.get("_input_type"))
                    params[key] = parse_value(value, input_type)

            load_from_db_fields = [
                field_name
                for field_name, field_dict in template.items()
                if isinstance(field_dict, dict) and field_dict.get("load_from_db") and field_dict.get("value")
            ]

            params = await update_params_with_load_from_db_fields(cc_instance, params, load_from_db_fields)
            cc_instance.set_attributes(params)
        updated_build_config = code_request.get_template()
        await update_component_build_config(
            cc_instance,
            build_config=updated_build_config,
            field_value=code_request.field_value,
            field_name=code_request.field,
        )
<<<<<<< HEAD
        if "code" not in updated_build_config or not updated_build_config.get("code", {}).get("value"):
=======
        if "code" not in updated_build_config:
>>>>>>> 0f89e39d
            updated_build_config = add_code_field_to_build_config(updated_build_config, code_request.code)
        component_node["template"] = updated_build_config

        if isinstance(cc_instance, Component):
            await cc_instance.run_and_validate_update_outputs(
                frontend_node=component_node,
                field_name=code_request.field,
                field_value=code_request.field_value,
            )

    except Exception as exc:
        raise HTTPException(status_code=400, detail=str(exc)) from exc

    try:
        return jsonable_encoder(component_node)
    except Exception as exc:
        raise SerializationError.from_exception(exc, data=component_node) from exc


@router.get("/config")
async def get_config() -> ConfigResponse:
    """Retrieve the current application configuration settings.

    Returns:
        ConfigResponse: The configuration settings of the application.

    Raises:
        HTTPException: If an error occurs while retrieving the configuration.
    """
    try:
        settings_service: SettingsService = get_settings_service()
        return ConfigResponse.from_settings(settings_service.settings)

    except Exception as exc:
        raise HTTPException(status_code=500, detail=str(exc)) from exc<|MERGE_RESOLUTION|>--- conflicted
+++ resolved
@@ -724,12 +724,6 @@
             field_value=code_request.field_value,
             field_name=code_request.field,
         )
-<<<<<<< HEAD
-        if "code" not in updated_build_config or not updated_build_config.get("code", {}).get("value"):
-=======
-        if "code" not in updated_build_config:
->>>>>>> 0f89e39d
-            updated_build_config = add_code_field_to_build_config(updated_build_config, code_request.code)
         component_node["template"] = updated_build_config
 
         if isinstance(cc_instance, Component):

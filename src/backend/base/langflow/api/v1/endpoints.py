--- conflicted
+++ resolved
@@ -343,33 +343,29 @@
         await event_manager.queue.put((None, None, time.time))
 
 
-<<<<<<< HEAD
+async def check_flow_user_permission(
+    flow: FlowRead | None,
+    api_key_user: UserRead,
+) -> None:
+    """Check if the user associated with the API key has permission to run the flow.
+
+    Args:
+        flow (FlowRead | None): The flow to check permissions for
+        api_key_user (UserRead): The user associated with the API key
+
+    Raises:
+        HTTPException: If the user does not have permission to run the flow
+    """
+    if flow and flow.user_id != api_key_user.id:
+        raise HTTPException(status_code=status.HTTP_403_FORBIDDEN, detail="You do not have permission to run this flow")
+
+
 @router.post(
     "/run/{flow_id_or_name}",
     response_model=None,
     response_model_exclude_none=True,
     dependencies=[Depends(check_run_endpoints_enabled)],
 )
-=======
-async def check_flow_user_permission(
-    flow: FlowRead | None,
-    api_key_user: UserRead,
-) -> None:
-    """Check if the user associated with the API key has permission to run the flow.
-
-    Args:
-        flow (FlowRead | None): The flow to check permissions for
-        api_key_user (UserRead): The user associated with the API key
-
-    Raises:
-        HTTPException: If the user does not have permission to run the flow
-    """
-    if flow and flow.user_id != api_key_user.id:
-        raise HTTPException(status_code=status.HTTP_403_FORBIDDEN, detail="You do not have permission to run this flow")
-
-
-@router.post("/run/{flow_id_or_name}", response_model=None, response_model_exclude_none=True)
->>>>>>> 5ce2801e
 async def simplified_run_flow(
     *,
     background_tasks: BackgroundTasks,

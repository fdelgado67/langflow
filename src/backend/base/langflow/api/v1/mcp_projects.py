import asyncio
import json
import os
import platform
from asyncio.subprocess import create_subprocess_exec
from contextvars import ContextVar
from datetime import datetime, timezone
from ipaddress import ip_address
from pathlib import Path
from subprocess import CalledProcessError
from typing import Annotated, Any, cast
from uuid import UUID

from anyio import BrokenResourceError
from fastapi import APIRouter, Depends, HTTPException, Request, Response, status
from fastapi.responses import HTMLResponse
from lfx.base.mcp.constants import MAX_MCP_SERVER_NAME_LENGTH
from lfx.base.mcp.util import sanitize_mcp_name
from lfx.log import logger
from lfx.services.deps import get_settings_service, session_scope
from lfx.services.mcp_composer.service import MCPComposerError, MCPComposerService
from lfx.services.schema import ServiceType
from mcp import types
from mcp.server import NotificationOptions, Server
from mcp.server.sse import SseServerTransport
from sqlalchemy.orm import selectinload
from sqlmodel import select
from sqlmodel.ext.asyncio.session import AsyncSession

from langflow.api.utils import CurrentActiveMCPUser
from langflow.api.v1.auth_helpers import handle_auth_settings_update
from langflow.api.v1.mcp_utils import (
    current_request_variables_ctx,
    current_user_ctx,
    handle_call_tool,
    handle_list_resources,
    handle_list_tools,
    handle_mcp_errors,
    handle_read_resource,
)
from langflow.api.v1.schemas import (
    AuthSettings,
    MCPInstallRequest,
    MCPProjectResponse,
    MCPProjectUpdateRequest,
    MCPSettings,
)
from langflow.services.auth.mcp_encryption import decrypt_auth_settings, encrypt_auth_settings
from langflow.services.auth.utils import AUTO_LOGIN_WARNING
from langflow.services.database.models import Flow, Folder
from langflow.services.database.models.api_key.crud import check_key, create_api_key
<<<<<<< HEAD
from langflow.services.database.models.api_key.model import ApiKeyCreate
from langflow.services.database.models.folder.constants import DEFAULT_FOLDER_NAME
=======
from langflow.services.database.models.api_key.model import ApiKey, ApiKeyCreate
from langflow.services.database.models.user.crud import get_user_by_username
>>>>>>> bb098a50
from langflow.services.database.models.user.model import User
from langflow.services.deps import get_service

# Constants
ALL_INTERFACES_HOST = "0.0.0.0"  # noqa: S104

router = APIRouter(prefix="/mcp/project", tags=["mcp_projects"])


async def verify_project_auth(
    db: AsyncSession,
    project_id: UUID,
    query_param: str,
    header_param: str,
) -> User:
    """MCP-specific user authentication that allows fallback to username lookup when not using API key auth.

    This function provides authentication for MCP endpoints when using MCP Composer and no API key is provided,
    or checks if the API key is valid.
    """
    settings_service = get_settings_service()
    result: ApiKey | User | None

    project = (await db.exec(select(Folder).where(Folder.id == project_id))).first()

    if not project:
        raise HTTPException(status_code=404, detail="Project not found")

    auth_settings: AuthSettings | None = None
    # Check if this project requires API key only authentication
    if project.auth_settings:
        auth_settings = AuthSettings(**project.auth_settings)

    if (not auth_settings and not settings_service.auth_settings.AUTO_LOGIN) or (
        auth_settings and auth_settings.auth_type == "apikey"
    ):
        api_key = query_param or header_param
        if not api_key:
            raise HTTPException(
                status_code=401,
                detail="API key required for this project. Provide x-api-key header or query parameter.",
            )

        # Validate the API key
        user = await check_key(db, api_key)
        if not user:
            raise HTTPException(status_code=401, detail="Invalid API key")

        # Verify user has access to the project
        project_access = (
            await db.exec(select(Folder).where(Folder.id == project_id, Folder.user_id == user.id))
        ).first()

        if not project_access:
            raise HTTPException(status_code=404, detail="Project not found")

        return user

    # Get the first user
    if not settings_service.auth_settings.SUPERUSER:
        raise HTTPException(
            status_code=status.HTTP_400_BAD_REQUEST,
            detail="Missing superuser username in auth settings",
        )
    # For MCP endpoints, always fall back to username lookup when no API key is provided
    result = await get_user_by_username(db, settings_service.auth_settings.SUPERUSER)
    if result:
        await logger.awarning(AUTO_LOGIN_WARNING)
        return result
    raise HTTPException(
        status_code=status.HTTP_403_FORBIDDEN,
        detail="Invalid user",
    )


# Smart authentication dependency that chooses method based on project settings
async def verify_project_auth_conditional(
    project_id: UUID,
    request: Request,
) -> User:
    """Choose authentication method based on project settings.

    - MCP Composer enabled + API key auth: Only allow API keys
    - All other cases: Use standard MCP auth (JWT + API keys)
    """
    async with session_scope() as session:
        # Get project to check auth settings
        project = (await session.exec(select(Folder).where(Folder.id == project_id))).first()

        if not project:
            raise HTTPException(status_code=404, detail="Project not found")

        # Extract token
        token: str | None = None
        auth_header = request.headers.get("authorization")
        if auth_header and auth_header.startswith("Bearer "):
            token = auth_header[7:]

        # Extract API keys
        api_key_query_value = request.query_params.get("x-api-key")
        api_key_header_value = request.headers.get("x-api-key")

        # Check if this project requires API key only authentication
        if get_settings_service().settings.mcp_composer_enabled:
            return await verify_project_auth(session, project_id, api_key_query_value, api_key_header_value)

        # For all other cases, use standard MCP authentication (allows JWT + API keys)
        # Call the MCP auth function directly
        from langflow.services.auth.utils import get_current_user_mcp

        user = await get_current_user_mcp(
            token=token or "", query_param=api_key_query_value, header_param=api_key_header_value, db=session
        )

        # Verify project access
        project_access = (
            await session.exec(select(Folder).where(Folder.id == project_id, Folder.user_id == user.id))
        ).first()

        if not project_access:
            raise HTTPException(status_code=404, detail="Project not found")

        return user


# Create project-specific context variable
current_project_ctx: ContextVar[UUID | None] = ContextVar("current_project_ctx", default=None)

# Create a mapping of project-specific SSE transports
project_sse_transports = {}


def get_project_sse(project_id: UUID | None) -> SseServerTransport:
    """Get or create an SSE transport for a specific project."""
    if not project_id:
        raise HTTPException(status_code=400, detail="Project ID is required to start MCP server")

    project_id_str = str(project_id)
    if project_id_str not in project_sse_transports:
        project_sse_transports[project_id_str] = SseServerTransport(f"/api/v1/mcp/project/{project_id_str}/")
    return project_sse_transports[project_id_str]


@router.get("/{project_id}")
async def list_project_tools(
    project_id: UUID,
    current_user: CurrentActiveMCPUser,
    *,
    mcp_enabled: bool = True,
) -> MCPProjectResponse | None:
    """List all tools in a project that are enabled for MCP."""
    tools: list[MCPSettings] = []
    try:
        async with session_scope() as session:
            # Fetch the project first to verify it exists and belongs to the current user
            project = (
                await session.exec(
                    select(Folder)
                    .options(selectinload(Folder.flows))
                    .where(Folder.id == project_id, Folder.user_id == current_user.id)
                )
            ).first()

            if not project:
                raise HTTPException(status_code=404, detail="Project not found")

            # Query flows in the project
            flows_query = select(Flow).where(Flow.folder_id == project_id, Flow.is_component == False)  # noqa: E712

            # Optionally filter for MCP-enabled flows only
            if mcp_enabled:
                flows_query = flows_query.where(Flow.mcp_enabled == True)  # noqa: E712

            flows = (await session.exec(flows_query)).all()

            for flow in flows:
                if flow.user_id is None:
                    continue

                # Format the flow name according to MCP conventions (snake_case)
                flow_name = sanitize_mcp_name(flow.name)

                # Use action_name and action_description if available, otherwise use defaults
                name = sanitize_mcp_name(flow.action_name) if flow.action_name else flow_name
                description = flow.action_description or (
                    flow.description if flow.description else f"Tool generated from flow: {flow_name}"
                )
                try:
                    tool = MCPSettings(
                        id=flow.id,
                        action_name=name,
                        action_description=description,
                        mcp_enabled=flow.mcp_enabled,
                        # inputSchema=json_schema_from_flow(flow),
                        name=flow.name,
                        description=flow.description,
                    )
                    tools.append(tool)
                except Exception as e:  # noqa: BLE001
                    msg = f"Error in listing project tools: {e!s} from flow: {name}"
                    await logger.awarning(msg)
                    continue

            # Get project-level auth settings but mask sensitive fields for security
            auth_settings = None
            if project.auth_settings:
                # Decrypt to get the settings structure
                decrypted_settings = decrypt_auth_settings(project.auth_settings)
                if decrypted_settings:
                    # Mask sensitive fields before sending to frontend
                    masked_settings = decrypted_settings.copy()
                    if masked_settings.get("oauth_client_secret"):
                        masked_settings["oauth_client_secret"] = "*******"  # noqa: S105
                    if masked_settings.get("api_key"):
                        masked_settings["api_key"] = "*******"
                    auth_settings = AuthSettings(**masked_settings)

    except Exception as e:
        msg = f"Error listing project tools: {e!s}"
        await logger.aexception(msg)
        raise HTTPException(status_code=500, detail=str(e)) from e

    return MCPProjectResponse(tools=tools, auth_settings=auth_settings)


@router.head("/{project_id}/sse", response_class=HTMLResponse, include_in_schema=False)
async def im_alive(project_id: str):  # noqa: ARG001
    return Response()


@router.get("/{project_id}/sse", response_class=HTMLResponse)
async def handle_project_sse(
    project_id: UUID,
    request: Request,
    current_user: Annotated[User, Depends(verify_project_auth_conditional)],
):
    """Handle SSE connections for a specific project."""
    # Verify project exists and user has access

    async with session_scope() as session:
        project = (
            await session.exec(select(Folder).where(Folder.id == project_id, Folder.user_id == current_user.id))
        ).first()

    if not project:
        raise HTTPException(status_code=404, detail="Project not found")

    # Get project-specific SSE transport and MCP server
    sse = get_project_sse(project_id)
    project_server = get_project_mcp_server(project_id)
    await logger.adebug("Project MCP server name: %s", project_server.server.name)

    # Set context variables
    user_token = current_user_ctx.set(current_user)
    project_token = current_project_ctx.set(project_id)
    # Extract request-level variables from headers with prefix X-LANGFLOW-GLOBAL-VAR-*
    variables: dict[str, str] = {}
    header_prefix = "x-langflow-global-var-"
    try:
        for header_name, header_value in request.headers.items():
            header_lower = header_name.lower()
            if header_lower.startswith(header_prefix):
                var_name = header_lower[len(header_prefix) :].upper()
                variables[var_name] = header_value
    except Exception:  # noqa: BLE001
        await logger.aexception("Failed to parse request variables from headers for project %s", project_id)
    req_vars_token = current_request_variables_ctx.set(variables or None)

    try:
        async with sse.connect_sse(request.scope, request.receive, request._send) as streams:
            try:
                await logger.adebug("Starting SSE connection for project %s", project_id)

                notification_options = NotificationOptions(
                    prompts_changed=True, resources_changed=True, tools_changed=True
                )
                init_options = project_server.server.create_initialization_options(notification_options)

                try:
                    await project_server.server.run(streams[0], streams[1], init_options)
                except Exception:  # noqa: BLE001
                    await logger.aexception("Error in project MCP")
            except BrokenResourceError:
                await logger.ainfo("Client disconnected from project SSE connection")
            except asyncio.CancelledError:
                await logger.ainfo("Project SSE connection was cancelled")
                raise
            except Exception:
                await logger.aexception("Error in project MCP")
                raise
    finally:
        current_user_ctx.reset(user_token)
        current_project_ctx.reset(project_token)
        current_request_variables_ctx.reset(req_vars_token)

    return Response(status_code=200)


@router.post("/{project_id}")
async def handle_project_messages(
    project_id: UUID,
    request: Request,
    current_user: Annotated[User, Depends(verify_project_auth_conditional)],
):
    """Handle POST messages for a project-specific MCP server."""
    # Set context variables
    user_token = current_user_ctx.set(current_user)
    project_token = current_project_ctx.set(project_id)
    # Extract request-level variables from headers with prefix X-LANGFLOW-GLOBAL-VAR-*
    variables: dict[str, str] = {}
    header_prefix = "x-langflow-global-var-"
    try:
        for header_name, header_value in request.headers.items():
            header_lower = header_name.lower()
            if header_lower.startswith(header_prefix):
                var_name = header_lower[len(header_prefix) :].upper()
                variables[var_name] = header_value
    except Exception:  # noqa: BLE001
        await logger.aexception("Failed to parse request variables from headers for project %s", project_id)
    req_vars_token = current_request_variables_ctx.set(variables or None)

    try:
        sse = get_project_sse(project_id)
        await sse.handle_post_message(request.scope, request.receive, request._send)
    except BrokenResourceError as e:
        await logger.ainfo("Project MCP Server disconnected for project %s", project_id)
        raise HTTPException(status_code=404, detail=f"Project MCP Server disconnected, error: {e}") from e
    finally:
        current_user_ctx.reset(user_token)
        current_project_ctx.reset(project_token)
        current_request_variables_ctx.reset(req_vars_token)


@router.post("/{project_id}/")
async def handle_project_messages_with_slash(
    project_id: UUID,
    request: Request,
    current_user: Annotated[User, Depends(verify_project_auth_conditional)],
):
    """Handle POST messages for a project-specific MCP server with trailing slash."""
    # Call the original handler
    return await handle_project_messages(project_id, request, current_user)


@router.patch("/{project_id}", status_code=200)
async def update_project_mcp_settings(
    project_id: UUID,
    request: MCPProjectUpdateRequest,
    current_user: CurrentActiveMCPUser,
):
    """Update the MCP settings of all flows in a project and project-level auth settings.

    On MCP Composer failure, this endpoint should return with a 200 status code and an error message in
    the body of the response to display to the user.
    """
    try:
        async with session_scope() as session:
            # Fetch the project first to verify it exists and belongs to the current user
            project = (
                await session.exec(
                    select(Folder)
                    .options(selectinload(Folder.flows))
                    .where(Folder.id == project_id, Folder.user_id == current_user.id)
                )
            ).first()

            if not project:
                raise HTTPException(status_code=404, detail="Project not found")

            # Track if MCP Composer needs to be started or stopped
            should_handle_mcp_composer = False
            should_start_composer = False
            should_stop_composer = False

            # Update project-level auth settings with encryption
            if "auth_settings" in request.model_fields_set and request.auth_settings is not None:
                auth_result = handle_auth_settings_update(
                    existing_project=project,
                    new_auth_settings=request.auth_settings,
                )

                should_handle_mcp_composer = auth_result["should_handle_composer"]
                should_start_composer = auth_result["should_start_composer"]
                should_stop_composer = auth_result["should_stop_composer"]

            session.add(project)

            # Query flows in the project
            flows = (await session.exec(select(Flow).where(Flow.folder_id == project_id))).all()
            flows_to_update = {x.id: x for x in request.settings}

            updated_flows = []
            for flow in flows:
                if flow.user_id is None or flow.user_id != current_user.id:
                    continue

                if flow.id in flows_to_update:
                    settings_to_update = flows_to_update[flow.id]
                    flow.mcp_enabled = settings_to_update.mcp_enabled
                    flow.action_name = settings_to_update.action_name
                    flow.action_description = settings_to_update.action_description
                    flow.updated_at = datetime.now(timezone.utc)
                    session.add(flow)
                    updated_flows.append(flow)

            await session.commit()

            response: dict[str, Any] = {
                "message": f"Updated MCP settings for {len(updated_flows)} flows and project auth settings"
            }

            if should_handle_mcp_composer:
                if should_start_composer:
                    await logger.adebug(
                        f"Auth settings changed to OAuth for project {project.name} ({project_id}), "
                        "starting MCP Composer"
                    )

                    if should_use_mcp_composer(project):
                        try:
                            auth_config = await _get_mcp_composer_auth_config(project)
                            await get_or_start_mcp_composer(auth_config, project.name, project_id)
                            composer_sse_url = await get_composer_sse_url(project)
                            response["result"] = {
                                "project_id": str(project_id),
                                "sse_url": composer_sse_url,
                                "uses_composer": True,
                            }
                        except MCPComposerError as e:
                            response["result"] = {
                                "project_id": str(project_id),
                                "uses_composer": True,
                                "error_message": e.message,
                            }
                        except Exception as e:
                            # Unexpected errors
                            await logger.aerror(f"Failed to get mcp composer URL for project {project_id}: {e}")
                            raise HTTPException(status_code=500, detail=str(e)) from e
                    else:
                        # This shouldn't happen - we determined we should start composer but now we can't use it
                        await logger.aerror(
                            f"PATCH: OAuth set but MCP Composer is disabled in settings for project {project_id}"
                        )
                        response["result"] = {
                            "project_id": str(project_id),
                            "uses_composer": False,
                            "error_message": "OAuth authentication is set but MCP Composer is disabled in settings",
                        }
                elif should_stop_composer:
                    await logger.adebug(
                        f"Auth settings changed from OAuth for project {project.name} ({project_id}), "
                        "stopping MCP Composer"
                    )
                    mcp_composer_service: MCPComposerService = cast(
                        MCPComposerService, get_service(ServiceType.MCP_COMPOSER_SERVICE)
                    )
                    await mcp_composer_service.stop_project_composer(str(project_id))

                    # Provide the direct SSE URL since we're no longer using composer
                    sse_url = await get_project_sse_url(project_id)
                    if not sse_url:
                        raise HTTPException(status_code=500, detail="Failed to get direct SSE URL")

                    response["result"] = {
                        "project_id": str(project_id),
                        "sse_url": sse_url,
                        "uses_composer": False,
                    }

            return response

    except Exception as e:
        msg = f"Error updating project MCP settings: {e!s}"
        await logger.aexception(msg)
        raise HTTPException(status_code=500, detail=str(e)) from e


def is_local_ip(ip_str: str) -> bool:
    """Check if an IP address is a loopback address (same machine).

    Args:
        ip_str: String representation of an IP address

    Returns:
        bool: True if the IP is a loopback address, False otherwise
    """
    # Check if it's exactly "localhost"
    if ip_str == "localhost":
        return True

    # Check if it's exactly "0.0.0.0" (which binds to all interfaces)
    if ip_str == ALL_INTERFACES_HOST:
        return True

    try:
        # Convert string to IP address object
        ip = ip_address(ip_str)

        # Check if it's a loopback address (127.0.0.0/8 for IPv4, ::1 for IPv6)
        return bool(ip.is_loopback)
    except ValueError:
        # If the IP address is invalid, default to False
        return False


def get_client_ip(request: Request) -> str:
    """Extract the client IP address from a FastAPI request.

    Args:
        request: FastAPI Request object

    Returns:
        str: The client's IP address
    """
    # Check for X-Forwarded-For header (common when behind proxies)
    forwarded_for = request.headers.get("X-Forwarded-For")
    if forwarded_for:
        # The client IP is the first one in the list
        return forwarded_for.split(",")[0].strip()

    # If no proxy headers, use the client's direct IP
    if request.client:
        return request.client.host

    # Fallback if we can't determine the IP - use a non-local IP
    return "255.255.255.255"  # Non-routable IP that will never be local


@router.post("/{project_id}/install")
async def install_mcp_config(
    project_id: UUID,
    body: MCPInstallRequest,
    request: Request,
    current_user: CurrentActiveMCPUser,
):
    """Install MCP server configuration for Cursor, Windsurf, or Claude."""
    # Check if the request is coming from a local IP address
    client_ip = get_client_ip(request)
    if not is_local_ip(client_ip):
        raise HTTPException(status_code=500, detail="MCP configuration can only be installed from a local connection")

    removed_servers: list[str] = []  # Track removed servers for reinstallation
    try:
        project = await verify_project_access(project_id, current_user)

        # Check if project requires API key authentication and generate if needed
        generated_api_key = None

        # Determine if we need to generate an API key
        should_generate_api_key = False
        if not get_settings_service().settings.mcp_composer_enabled:
            # When MCP_COMPOSER is disabled, check auth settings or fallback to auto_login setting
            settings_service = get_settings_service()
            if project.auth_settings:
                # Project has auth settings - check if it requires API key
                if project.auth_settings.get("auth_type") == "apikey":
                    should_generate_api_key = True
            elif not settings_service.auth_settings.AUTO_LOGIN:
                # No project auth settings but auto_login is disabled - generate API key
                should_generate_api_key = True
        elif project.auth_settings:
            # When MCP_COMPOSER is enabled, only generate if auth_type is "apikey"
            if project.auth_settings.get("auth_type") == "apikey":
                should_generate_api_key = True

        # Get settings service to build the SSE URL
        settings_service = get_settings_service()
        settings = settings_service.settings
        host = settings.host or None
        port = settings.port or None
        if not host or not port:
            raise HTTPException(status_code=500, detail="Host and port are not set in settings")

        # Determine command and args based on operating system
        os_type = platform.system()

        use_mcp_composer = should_use_mcp_composer(project)

        if use_mcp_composer:
            try:
                auth_config = await _get_mcp_composer_auth_config(project)
                await get_or_start_mcp_composer(auth_config, project.name, project_id)
                sse_url = await get_composer_sse_url(project)
            except MCPComposerError as e:
                await logger.aerror(
                    f"Failed to start MCP Composer for project '{project.name}' ({project_id}): {e.message}"
                )
                raise HTTPException(status_code=500, detail=e.message) from e
            except Exception as e:
                error_msg = f"Failed to start MCP Composer for project '{project.name}' ({project_id}): {e!s}"
                await logger.aerror(error_msg)
                error_detail = "Failed to start MCP Composer. See logs for details."
                raise HTTPException(status_code=500, detail=error_detail) from e

            # For OAuth/MCP Composer, use the special format
            command = "uvx"
            args = [
                "mcp-composer",
                "--mode",
                "stdio",
                "--sse-url",
                sse_url,
                "--disable-composer-tools",
                "--client_auth_type",
                "oauth",
            ]
        else:
            # For non-OAuth (API key or no auth), use mcp-proxy
            sse_url = await get_project_sse_url(project_id)
            command = "uvx"
            args = ["mcp-proxy"]
            # Check if we need to add Langflow API key headers
            # Necessary only when Project API Key Authentication is enabled

            # Generate a Langflow API key for auto-install if needed
            # Only add API key headers for projects with "apikey" auth type (not "none" or OAuth)

            if should_generate_api_key:
                async with session_scope() as api_key_session:
                    api_key_create = ApiKeyCreate(name=f"MCP Server {project.name}")
                    api_key_response = await create_api_key(api_key_session, api_key_create, current_user.id)
                    langflow_api_key = api_key_response.api_key
                    args.extend(["--headers", "x-api-key", langflow_api_key])

            # Add the SSE URL for mcp-proxy
            args.append(sse_url)

        if os_type == "Windows" and not use_mcp_composer:
            # Only wrap in cmd for Windows when using mcp-proxy
            command = "cmd"
            args = ["/c", "uvx", *args]
            await logger.adebug("Windows detected, using cmd command")

        name = project.name
        server_name = f"lf-{sanitize_mcp_name(name)[: (MAX_MCP_SERVER_NAME_LENGTH - 4)]}"

        # Create the MCP configuration
        server_config: dict[str, Any] = {
            "command": command,
            "args": args,
        }

        mcp_config = {"mcpServers": {server_name: server_config}}

        await logger.adebug("Installing MCP config for project: %s (server name: %s)", project.name, server_name)

        # Get the config file path and check if client is available
        try:
            config_path = await get_config_path(body.client.lower())
        except ValueError as e:
            raise HTTPException(status_code=400, detail=str(e)) from e

        # Check if the client application is available (config directory exists)
        if not config_path.parent.exists():
            raise HTTPException(
                status_code=400,
                detail=f"{body.client.capitalize()} is not installed on this system. "
                f"Please install {body.client.capitalize()} first.",
            )

        # Create parent directories if they don't exist
        config_path.parent.mkdir(parents=True, exist_ok=True)

        # Read existing config if it exists
        existing_config = {}
        if config_path.exists():
            try:
                with config_path.open("r") as f:
                    existing_config = json.load(f)
            except json.JSONDecodeError:
                # If file exists but is invalid JSON, start fresh
                existing_config = {"mcpServers": {}}

        # Ensure mcpServers section exists
        if "mcpServers" not in existing_config:
            existing_config["mcpServers"] = {}

        existing_config, removed_servers = remove_server_by_sse_url(existing_config, sse_url)

        if removed_servers:
            await logger.adebug("Removed existing MCP servers with same SSE URL for reinstall: %s", removed_servers)

        # Merge new config with existing config
        existing_config["mcpServers"].update(mcp_config["mcpServers"])

        # Write the updated config
        with config_path.open("w") as f:
            json.dump(existing_config, f, indent=2)

    except HTTPException:
        raise
    except Exception as e:
        msg = f"Error installing MCP configuration: {e!s}"
        await logger.aexception(msg)
        raise HTTPException(status_code=500, detail=str(e)) from e
    else:
        action = "reinstalled" if removed_servers else "installed"
        message = f"Successfully {action} MCP configuration for {body.client}"
        if removed_servers:
            message += f" (replaced existing servers: {', '.join(removed_servers)})"
        if generated_api_key:
            auth_type = "API key" if get_settings_service().settings.mcp_composer_enabled else "legacy API key"
            message += f" with {auth_type} authentication (key name: 'MCP Project {project.name} - {body.client}')"
        await logger.adebug(message)
        return {"message": message}


@router.get("/{project_id}/composer-url")
async def get_project_composer_url(
    project_id: UUID,
    current_user: CurrentActiveMCPUser,
):
    """Get the MCP Composer URL for a specific project.

    On failure, this endpoint should return with a 200 status code and an error message in
    the body of the response to display to the user.
    """
    try:
        project = await verify_project_access(project_id, current_user)
        if not should_use_mcp_composer(project):
            return {
                "project_id": str(project_id),
                "uses_composer": False,
                "error_message": (
                    "MCP Composer is only available for projects with MCP Composer enabled and OAuth authentication"
                ),
            }

        auth_config = await _get_mcp_composer_auth_config(project)

        try:
            await get_or_start_mcp_composer(auth_config, project.name, project_id)
            composer_sse_url = await get_composer_sse_url(project)
            return {"project_id": str(project_id), "sse_url": composer_sse_url, "uses_composer": True}
        except MCPComposerError as e:
            return {"project_id": str(project_id), "uses_composer": True, "error_message": e.message}
        except Exception as e:  # noqa: BLE001
            await logger.aerror(f"Unexpected error getting composer URL: {e}")
            return {
                "project_id": str(project_id),
                "uses_composer": True,
                "error_message": "Failed to start MCP Composer. See logs for details.",
            }

    except Exception as e:  # noqa: BLE001
        msg = f"Error getting composer URL for project {project_id}: {e!s}"
        await logger.aerror(msg)
        return {
            "project_id": str(project_id),
            "uses_composer": True,
            "error_message": "Failed to get MCP Composer URL. See logs for details.",
        }


@router.get("/{project_id}/installed")
async def check_installed_mcp_servers(
    project_id: UUID,
    current_user: CurrentActiveMCPUser,
):
    """Check if MCP server configuration is installed for this project in Cursor, Windsurf, or Claude."""
    try:
        # Verify project exists and user has access
        async with session_scope() as session:
            project = (
                await session.exec(select(Folder).where(Folder.id == project_id, Folder.user_id == current_user.id))
            ).first()

            if not project:
                raise HTTPException(status_code=404, detail="Project not found")

        project = await verify_project_access(project_id, current_user)
        if should_use_mcp_composer(project):
            project_sse_url = await get_composer_sse_url(project)
        else:
            project_sse_url = await get_project_sse_url(project_id)

        await logger.adebug(
            "Checking for installed MCP servers for project: %s (SSE URL: %s)", project.name, project_sse_url
        )

        # Define supported clients
        clients = ["cursor", "windsurf", "claude"]
        results = []

        for client_name in clients:
            try:
                # Get config path for this client
                config_path = await get_config_path(client_name)
                available = config_path.parent.exists()
                installed = False

                await logger.adebug("Checking %s config at: %s (exists: %s)", client_name, config_path, available)

                # If config file exists, check if project is installed
                if available:
                    try:
                        with config_path.open("r") as f:
                            config_data = json.load(f)
                            if config_contains_sse_url(config_data, project_sse_url):
                                await logger.adebug(
                                    "Found %s config with matching SSE URL: %s", client_name, project_sse_url
                                )
                                installed = True
                            else:
                                await logger.adebug(
                                    "%s config exists but no server with SSE URL: %s (available servers: %s)",
                                    client_name,
                                    project_sse_url,
                                    list(config_data.get("mcpServers", {}).keys()),
                                )
                    except json.JSONDecodeError:
                        await logger.awarning("Failed to parse %s config JSON at: %s", client_name, config_path)
                        # available is True but installed remains False due to parse error
                else:
                    await logger.adebug("%s config path not found or doesn't exist: %s", client_name, config_path)

                # Add result for this client
                results.append({"name": client_name, "installed": installed, "available": available})

            except Exception as e:  # noqa: BLE001
                # If there's an error getting config path or checking the client,
                # mark it as not available and not installed
                await logger.awarning("Error checking %s configuration: %s", client_name, str(e))
                results.append({"name": client_name, "installed": False, "available": False})

    except Exception as e:
        msg = f"Error checking MCP configuration: {e!s}"
        await logger.aexception(msg)
        raise HTTPException(status_code=500, detail=str(e)) from e
    return results


def config_contains_sse_url(config_data: dict, sse_url: str) -> bool:
    """Check if any MCP server in the config uses the specified SSE URL."""
    mcp_servers = config_data.get("mcpServers", {})
    for server_name, server_config in mcp_servers.items():
        args = server_config.get("args", [])
        # The SSE URL is typically the last argument in mcp-proxy configurations
        if args and sse_url in args:
            logger.debug("Found matching SSE URL in server: %s", server_name)
            return True
    return False


async def get_project_sse_url(project_id: UUID) -> str:
    """Generate the SSE URL for a project, including WSL handling."""
    # Get settings service to build the SSE URL
    settings_service = get_settings_service()
<<<<<<< HEAD
    server_host = getattr(settings_service.settings, "host", "localhost")
    # Use the actual running port (current_port) if available, otherwise fall back to configured port
    server_port = getattr(settings_service.settings, "current_port", None) or getattr(
        settings_service.settings, "port", 7860
    )

    # For MCP clients, always use localhost instead of 0.0.0.0
    # 0.0.0.0 is a bind address, not a connect address
    host = "localhost" if server_host == ALL_INTERFACES_HOST else server_host
    port = server_port

    base_url = f"http://{host}:{port}".rstrip("/")
    project_sse_url = f"{base_url}/api/v1/mcp/project/{project_id}/sse"
=======
>>>>>>> bb098a50

    host = settings_service.settings.host or "localhost"
    port = settings_service.settings.port or 7860
    project_sse_url = f"http://{host}:{port}/api/v1/mcp/project/{project_id}/sse"

    return await get_url_by_os(host, port, project_sse_url)


async def get_composer_sse_url(project: Folder) -> str:
    """Get the SSE URL for a project using MCP Composer."""
    auth_config = await _get_mcp_composer_auth_config(project)
    composer_host = auth_config.get("oauth_host")
    composer_port = auth_config.get("oauth_port")
    if not composer_host or not composer_port:
        error_msg = "OAuth host and port are required to get the SSE URL for MCP Composer"
        raise ValueError(error_msg)

    composer_sse_url = f"http://{composer_host}:{composer_port}/sse"
    return await get_url_by_os(composer_host, composer_port, composer_sse_url)


async def get_url_by_os(host: str, port: int, url: str) -> str:
    """Get the URL by operating system."""
    os_type = platform.system()
    is_wsl = os_type == "Linux" and "microsoft" in platform.uname().release.lower()

    if is_wsl and host in {"localhost", "127.0.0.1"}:
        try:
            proc = await create_subprocess_exec(
                "/usr/bin/hostname",
                "-I",
                stdout=asyncio.subprocess.PIPE,
                stderr=asyncio.subprocess.PIPE,
            )
            stdout, stderr = await proc.communicate()

            if proc.returncode == 0 and stdout.strip():
                wsl_ip = stdout.decode().strip().split()[0]  # Get first IP address
                await logger.adebug("Using WSL IP for external access: %s", wsl_ip)
                # Replace the localhost with the WSL IP in the URL
                url = url.replace(f"http://{host}:{port}", f"http://{wsl_ip}:{port}")
        except OSError as e:
            await logger.awarning("Failed to get WSL IP address: %s. Using default URL.", str(e))

    return url


async def get_config_path(client: str) -> Path:
    """Get the configuration file path for a given client and operating system."""
    os_type = platform.system()
    is_wsl = os_type == "Linux" and "microsoft" in platform.uname().release.lower()

    if client.lower() == "cursor":
        return Path.home() / ".cursor" / "mcp.json"
    if client.lower() == "windsurf":
        return Path.home() / ".codeium" / "windsurf" / "mcp_config.json"
    if client.lower() == "claude":
        if os_type == "Darwin":  # macOS
            return Path.home() / "Library" / "Application Support" / "Claude" / "claude_desktop_config.json"
        if os_type == "Windows" or is_wsl:  # Windows or WSL (Claude runs on Windows host)
            if is_wsl:
                # In WSL, we need to access the Windows APPDATA directory
                try:
                    # First try to get the Windows username
                    proc = await create_subprocess_exec(
                        "/mnt/c/Windows/System32/cmd.exe",
                        "/c",
                        "echo %USERNAME%",
                        stdout=asyncio.subprocess.PIPE,
                        stderr=asyncio.subprocess.PIPE,
                    )
                    stdout, stderr = await proc.communicate()

                    if proc.returncode == 0 and stdout.strip():
                        windows_username = stdout.decode().strip()
                        return Path(
                            f"/mnt/c/Users/{windows_username}/AppData/Roaming/Claude/claude_desktop_config.json"
                        )

                    # Fallback: try to find the Windows user directory
                    users_dir = Path("/mnt/c/Users")
                    if users_dir.exists():
                        # Get the first non-system user directory
                        user_dirs = [
                            d
                            for d in users_dir.iterdir()
                            if d.is_dir() and not d.name.startswith(("Default", "Public", "All Users"))
                        ]
                        if user_dirs:
                            return user_dirs[0] / "AppData" / "Roaming" / "Claude" / "claude_desktop_config.json"

                    if not Path("/mnt/c").exists():
                        msg = "Windows C: drive not mounted at /mnt/c in WSL"
                        raise ValueError(msg)

                    msg = "Could not find valid Windows user directory in WSL"
                    raise ValueError(msg)
                except (OSError, CalledProcessError) as e:
                    await logger.awarning("Failed to determine Windows user path in WSL: %s", str(e))
                    msg = f"Could not determine Windows Claude config path in WSL: {e!s}"
                    raise ValueError(msg) from e
            # Regular Windows
            return Path(os.environ["APPDATA"]) / "Claude" / "claude_desktop_config.json"

        msg = "Unsupported operating system for Claude configuration"
        raise ValueError(msg)

    msg = "Unsupported client"
    raise ValueError(msg)


def remove_server_by_sse_url(config_data: dict, sse_url: str) -> tuple[dict, list[str]]:
    """Remove any MCP servers that use the specified SSE URL from config data.

    Returns:
        tuple: (updated_config, list_of_removed_server_names)
    """
    if "mcpServers" not in config_data:
        return config_data, []

    removed_servers: list[str] = []
    servers_to_remove: list[str] = []

    # Find servers to remove
    for server_name, server_config in config_data["mcpServers"].items():
        args = server_config.get("args", [])
        if args and args[-1] == sse_url:
            servers_to_remove.append(server_name)

    # Remove the servers
    for server_name in servers_to_remove:
        del config_data["mcpServers"][server_name]
        removed_servers.append(server_name)
        logger.debug("Removed existing server with matching SSE URL: %s", server_name)

    return config_data, removed_servers


async def _get_mcp_composer_auth_config(project) -> dict:
    """Get MCP Composer authentication configuration from project settings.

    Args:
        project: The project object containing auth_settings

    Returns:
        dict: The decrypted authentication configuration

    Raises:
        HTTPException: If MCP Composer is not enabled or auth config is missing
    """
    auth_config = None
    if project.auth_settings:
        decrypted_settings = decrypt_auth_settings(project.auth_settings)
        if decrypted_settings:
            auth_config = decrypted_settings

    if not auth_config:
        error_message = "Auth config is missing. Please check your settings and try again."
        raise ValueError(error_message)

    return auth_config


# Project-specific MCP server instance for handling project-specific tools
class ProjectMCPServer:
    def __init__(self, project_id: UUID):
        self.project_id = project_id
        self.server = Server(f"langflow-mcp-project-{project_id}")

        # Register handlers that filter by project
        @self.server.list_tools()
        @handle_mcp_errors
        async def handle_list_project_tools():
            """Handle listing tools for this specific project."""
            return await handle_list_tools(project_id=self.project_id, mcp_enabled_only=True)

        @self.server.list_prompts()
        async def handle_list_prompts():
            return []

        @self.server.list_resources()
        async def handle_list_project_resources():
            """Handle listing resources for this specific project."""
            return await handle_list_resources(project_id=self.project_id)

        @self.server.read_resource()
        async def handle_read_project_resource(uri: str) -> bytes:
            """Handle resource read requests for this specific project."""
            return await handle_read_resource(uri=uri)

        @self.server.call_tool()
        @handle_mcp_errors
        async def handle_call_project_tool(name: str, arguments: dict) -> list[types.TextContent]:
            """Handle tool execution requests for this specific project."""
            return await handle_call_tool(
                name=name,
                arguments=arguments,
                server=self.server,
                project_id=self.project_id,
                is_action=True,
            )


# Cache of project MCP servers
project_mcp_servers = {}


def get_project_mcp_server(project_id: UUID | None) -> ProjectMCPServer:
    """Get or create an MCP server for a specific project."""
    if project_id is None:
        error_message = "Project ID cannot be None when getting project MCP server"
        raise ValueError(error_message)

    project_id_str = str(project_id)
    if project_id_str not in project_mcp_servers:
        project_mcp_servers[project_id_str] = ProjectMCPServer(project_id)
    return project_mcp_servers[project_id_str]


async def register_project_with_composer(project: Folder):
    """Register a project with MCP Composer by starting a dedicated composer instance."""
    try:
        mcp_composer_service: MCPComposerService = cast(
            MCPComposerService, get_service(ServiceType.MCP_COMPOSER_SERVICE)
        )

        settings = get_settings_service().settings
        if not settings.host or not settings.port:
            error_msg = "Langflow host and port must be set in settings to register project with MCP Composer"
            raise ValueError(error_msg)

        if not project.id:
            error_msg = "Project must have an ID to register with MCP Composer"
            raise ValueError(error_msg)

        sse_url = await get_project_sse_url(project.id)
        auth_config = await _get_mcp_composer_auth_config(project)

        error_message = await mcp_composer_service.start_project_composer(
            project_id=str(project.id),
            sse_url=sse_url,
            auth_config=auth_config,
        )
        if error_message is not None:
            raise RuntimeError(error_message)

        await logger.adebug(f"Registered project {project.name} ({project.id}) with MCP Composer")

    except Exception as e:  # noqa: BLE001
        await logger.awarning(f"Failed to register project {project.id} with MCP Composer: {e}")


async def init_mcp_servers():
    """Initialize MCP servers for all projects."""
    try:
        settings_service = get_settings_service()

        async with session_scope() as session:
            projects = (await session.exec(select(Folder))).all()

            for project in projects:
                try:
                    # Auto-enable API key auth for projects without auth settings or with "none" auth
                    # when AUTO_LOGIN is false
                    if not settings_service.auth_settings.AUTO_LOGIN:
                        should_update_to_apikey = False

                        if not project.auth_settings:
                            # No auth settings at all
                            should_update_to_apikey = True
                        # Check if existing auth settings have auth_type "none"
                        elif project.auth_settings.get("auth_type") == "none":
                            should_update_to_apikey = True

                        if should_update_to_apikey:
                            default_auth = {"auth_type": "apikey"}
                            project.auth_settings = encrypt_auth_settings(default_auth)
                            session.add(project)
                            await logger.ainfo(
                                f"Auto-enabled API key authentication for existing project {project.name} "
                                f"({project.id}) due to AUTO_LOGIN=false"
                            )

                    # WARN: If oauth projects exist in the database and the MCP Composer is disabled,
                    # these projects will be reset to "apikey" or "none" authentication, erasing all oauth settings.
                    if (
                        not settings_service.settings.mcp_composer_enabled
                        and project.auth_settings
                        and project.auth_settings.get("auth_type") == "oauth"
                    ):
                        # Reset OAuth projects to appropriate auth type based on AUTO_LOGIN setting
                        fallback_auth_type = "apikey" if not settings_service.auth_settings.AUTO_LOGIN else "none"
                        clean_auth = AuthSettings(auth_type=fallback_auth_type)
                        project.auth_settings = clean_auth.model_dump(exclude_none=True)
                        session.add(project)
                        await logger.adebug(
                            f"Updated OAuth project {project.name} ({project.id}) to use {fallback_auth_type} "
                            f"authentication because MCP Composer is disabled"
                        )

                    get_project_sse(project.id)
                    get_project_mcp_server(project.id)
<<<<<<< HEAD
                    await logger.adebug(f"Initialized MCP server for project: {project.name} ({project.id})")
=======

                    # Only register with MCP Composer if OAuth authentication is configured
                    if get_settings_service().settings.mcp_composer_enabled and project.auth_settings:
                        auth_type = project.auth_settings.get("auth_type")
                        if auth_type == "oauth":
                            await logger.adebug(
                                f"Starting MCP Composer for OAuth project {project.name} ({project.id}) on startup"
                            )
                            await register_project_with_composer(project)

>>>>>>> bb098a50
                except Exception as e:  # noqa: BLE001
                    msg = f"Failed to initialize MCP server for project {project.id}: {e}"
                    await logger.aexception(msg)
                    # Continue to next project even if this one fails

<<<<<<< HEAD
            # Auto-configure starter projects with MCP server settings if enabled
            await auto_configure_starter_projects_mcp(session)
=======
            # Commit any auth settings updates
            await session.commit()
>>>>>>> bb098a50

    except Exception as e:  # noqa: BLE001
        msg = f"Failed to initialize MCP servers: {e}"
        await logger.aexception(msg)


<<<<<<< HEAD
async def auto_configure_starter_projects_mcp(session):
    """Auto-configure MCP servers for starter projects for all users at startup."""
    from langflow.api.v2.mcp import update_server
    from langflow.services.auth.mcp_encryption import encrypt_auth_settings
    from langflow.services.database.models.api_key.crud import create_api_key
    from langflow.services.database.models.api_key.model import ApiKeyCreate
    from langflow.services.database.models.user.model import User
    from langflow.services.deps import get_storage_service

    # Check if auto-add is enabled
    settings_service = get_settings_service()
    await logger.ainfo("Starting auto-configure starter projects MCP")
    if not settings_service.settings.add_projects_to_mcp_servers:
        await logger.adebug("Auto-add MCP servers disabled, skipping starter project MCP configuration")
        return

    try:
        # Get all users in the system
        users = (await session.exec(select(User))).all()
        await logger.ainfo(f"Found {len(users)} users in the system")
        if not users:
            await logger.adebug("No users found, skipping starter project MCP configuration")
            return

        # Also debug shared folders to understand the current state
        shared_folders = (await session.exec(select(Folder).where(Folder.user_id.is_(None)))).all()
        shared_names = [f"{f.name} ({f.id})" for f in shared_folders]
        await logger.ainfo(f"Shared folders (user_id=NULL): {shared_names}")

        # Add starter projects to each user's MCP server configuration
        total_servers_added = 0
        for user in users:
            await logger.ainfo(f"Processing user: {user.username} (ID: {user.id})")
            try:
                # First, let's see what folders this user has
                all_user_folders = (await session.exec(select(Folder).where(Folder.user_id == user.id))).all()
                folder_names = [f.name for f in all_user_folders]
                await logger.ainfo(f"User {user.username} has folders: {folder_names}")

                # Find THIS USER'S own starter projects folder
                # Each user has their own "Starter Projects" folder with unique ID
                user_starter_folder = (
                    await session.exec(
                        select(Folder).where(
                            Folder.name == DEFAULT_FOLDER_NAME,
                            Folder.user_id == user.id,  # Each user has their own!
                        )
                    )
                ).first()
                if not user_starter_folder:
                    await logger.adebug(f"No starter projects folder found for user {user.username}, skipping")
                    continue

                await logger.adebug(f"Found starter folder for {user.username}: ID={user_starter_folder.id}")

                # Configure MCP settings for flows in THIS USER'S starter folder
                flows_query = select(Flow).where(
                    Flow.folder_id == user_starter_folder.id,
                    Flow.is_component == False,  # noqa: E712
                )
                user_starter_flows = (await session.exec(flows_query)).all()

                # Enable MCP for starter flows if not already configured
                flows_configured = 0
                for flow in user_starter_flows:
                    if flow.mcp_enabled is None:
                        flow.mcp_enabled = True
                        if not flow.action_name:
                            flow.action_name = sanitize_mcp_name(flow.name)
                        if not flow.action_description:
                            flow.action_description = flow.description or f"Starter project: {flow.name}"
                        flow.updated_at = datetime.now(timezone.utc)
                        session.add(flow)
                        flows_configured += 1

                if flows_configured > 0:
                    await logger.adebug(f"Enabled MCP for {flows_configured} starter flows for user {user.username}")

                # Set up THIS USER'S starter folder authentication (same as new projects)
                if not user_starter_folder.auth_settings:
                    user_starter_folder.auth_settings = encrypt_auth_settings({"auth_type": "apikey"})
                    session.add(user_starter_folder)
                    await logger.adebug(f"Set up auth settings for user {user.username}'s starter folder")

                # Create API key for this user to access their own starter projects
                api_key_name = f"MCP Project {DEFAULT_FOLDER_NAME} - {user.username}"
                unmasked_api_key = await create_api_key(session, ApiKeyCreate(name=api_key_name), user.id)

                # Build SSE URL for THIS USER'S starter folder (unique ID per user)
                sse_url = await get_project_sse_url(user_starter_folder.id)

                # Prepare server config (similar to new project creation)
                command = "uvx"
                args = [
                    "mcp-proxy",
                    "--headers",
                    "x-api-key",
                    unmasked_api_key.api_key,
                    sse_url,
                ]
                server_config = {"command": command, "args": args}

                # Create unique server name for starter projects
                server_name = f"lf-{sanitize_mcp_name(DEFAULT_FOLDER_NAME)[: (MAX_MCP_SERVER_NAME_LENGTH - 4)]}"

                # Add to user's MCP servers configuration
                await logger.adebug(f"Adding MCP server '{server_name}' for user {user.username}")
                await update_server(
                    server_name,
                    server_config,
                    user,
                    session,
                    get_storage_service(),
                    settings_service,
                )

                total_servers_added += 1
                await logger.adebug(f"Added starter projects MCP server for user: {user.username}")

            except Exception as e:  # noqa: BLE001
                # If server already exists or other issues, just log and continue
                await logger.aerror(f"Could not add starter projects MCP server for user {user.username}: {e}")
                continue

        # Commit all changes at the end
        await session.commit()

        if total_servers_added > 0:
            await logger.adebug(f"Added starter projects MCP servers for {total_servers_added} users")
        else:
            await logger.adebug("No new starter project MCP servers were added")

    except Exception as e:  # noqa: BLE001
        await logger.aerror(f"Failed to auto-configure starter projects MCP servers: {e}")
        # Don't raise the exception to avoid breaking startup
=======
async def verify_project_access(project_id: UUID, current_user: CurrentActiveMCPUser) -> Folder:
    """Verify project exists and user has access."""
    async with session_scope() as session:
        project = (
            await session.exec(select(Folder).where(Folder.id == project_id, Folder.user_id == current_user.id))
        ).first()

        if not project:
            raise HTTPException(status_code=404, detail="Project not found")

        return project


def should_use_mcp_composer(project: Folder) -> bool:
    """Check if project uses OAuth authentication and MCP Composer is enabled."""
    # If MCP Composer is disabled globally, never use it regardless of project settings
    if not get_settings_service().settings.mcp_composer_enabled:
        return False

    return project.auth_settings is not None and project.auth_settings.get("auth_type", "") == "oauth"


async def get_or_start_mcp_composer(auth_config: dict, project_name: str, project_id: UUID) -> None:
    """Get MCP Composer or start it if not running.

    Raises:
        MCPComposerError: If MCP Composer fails to start
    """
    from lfx.services.mcp_composer.service import MCPComposerConfigError

    mcp_composer_service: MCPComposerService = cast(MCPComposerService, get_service(ServiceType.MCP_COMPOSER_SERVICE))

    # Prepare current auth config for comparison
    settings = get_settings_service().settings
    if not settings.host or not settings.port:
        error_msg = "Langflow host and port must be set in settings to register project with MCP Composer"
        raise ValueError(error_msg)

    sse_url = await get_project_sse_url(project_id)
    if not auth_config:
        error_msg = f"Auth config is required to start MCP Composer for project {project_name}"
        raise MCPComposerConfigError(error_msg, str(project_id))

    await mcp_composer_service.start_project_composer(str(project_id), sse_url, auth_config)
>>>>>>> bb098a50
<|MERGE_RESOLUTION|>--- conflicted
+++ resolved
@@ -49,13 +49,9 @@
 from langflow.services.auth.utils import AUTO_LOGIN_WARNING
 from langflow.services.database.models import Flow, Folder
 from langflow.services.database.models.api_key.crud import check_key, create_api_key
-<<<<<<< HEAD
-from langflow.services.database.models.api_key.model import ApiKeyCreate
+from langflow.services.database.models.api_key.model import ApiKey, ApiKeyCreate
 from langflow.services.database.models.folder.constants import DEFAULT_FOLDER_NAME
-=======
-from langflow.services.database.models.api_key.model import ApiKey, ApiKeyCreate
 from langflow.services.database.models.user.crud import get_user_by_username
->>>>>>> bb098a50
 from langflow.services.database.models.user.model import User
 from langflow.services.deps import get_service
 
@@ -904,7 +900,6 @@
     """Generate the SSE URL for a project, including WSL handling."""
     # Get settings service to build the SSE URL
     settings_service = get_settings_service()
-<<<<<<< HEAD
     server_host = getattr(settings_service.settings, "host", "localhost")
     # Use the actual running port (current_port) if available, otherwise fall back to configured port
     server_port = getattr(settings_service.settings, "current_port", None) or getattr(
@@ -918,12 +913,6 @@
 
     base_url = f"http://{host}:{port}".rstrip("/")
     project_sse_url = f"{base_url}/api/v1/mcp/project/{project_id}/sse"
-=======
->>>>>>> bb098a50
-
-    host = settings_service.settings.host or "localhost"
-    port = settings_service.settings.port or 7860
-    project_sse_url = f"http://{host}:{port}/api/v1/mcp/project/{project_id}/sse"
 
     return await get_url_by_os(host, port, project_sse_url)
 
@@ -1222,9 +1211,7 @@
 
                     get_project_sse(project.id)
                     get_project_mcp_server(project.id)
-<<<<<<< HEAD
                     await logger.adebug(f"Initialized MCP server for project: {project.name} ({project.id})")
-=======
 
                     # Only register with MCP Composer if OAuth authentication is configured
                     if get_settings_service().settings.mcp_composer_enabled and project.auth_settings:
@@ -1235,26 +1222,21 @@
                             )
                             await register_project_with_composer(project)
 
->>>>>>> bb098a50
                 except Exception as e:  # noqa: BLE001
                     msg = f"Failed to initialize MCP server for project {project.id}: {e}"
                     await logger.aexception(msg)
                     # Continue to next project even if this one fails
 
-<<<<<<< HEAD
             # Auto-configure starter projects with MCP server settings if enabled
             await auto_configure_starter_projects_mcp(session)
-=======
             # Commit any auth settings updates
             await session.commit()
->>>>>>> bb098a50
 
     except Exception as e:  # noqa: BLE001
         msg = f"Failed to initialize MCP servers: {e}"
         await logger.aexception(msg)
 
 
-<<<<<<< HEAD
 async def auto_configure_starter_projects_mcp(session):
     """Auto-configure MCP servers for starter projects for all users at startup."""
     from langflow.api.v2.mcp import update_server
@@ -1390,7 +1372,8 @@
     except Exception as e:  # noqa: BLE001
         await logger.aerror(f"Failed to auto-configure starter projects MCP servers: {e}")
         # Don't raise the exception to avoid breaking startup
-=======
+
+
 async def verify_project_access(project_id: UUID, current_user: CurrentActiveMCPUser) -> Folder:
     """Verify project exists and user has access."""
     async with session_scope() as session:
@@ -1434,5 +1417,4 @@
         error_msg = f"Auth config is required to start MCP Composer for project {project_name}"
         raise MCPComposerConfigError(error_msg, str(project_id))
 
-    await mcp_composer_service.start_project_composer(str(project_id), sse_url, auth_config)
->>>>>>> bb098a50
+    await mcp_composer_service.start_project_composer(str(project_id), sse_url, auth_config)
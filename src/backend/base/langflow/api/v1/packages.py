--- conflicted
+++ resolved
@@ -229,20 +229,77 @@
                 stderr=asyncio.subprocess.PIPE,
             )
 
-            _, process_stderr = await process.communicate()
-
-            # Handle encoding properly for Windows
+            stdout, stderr = await process.communicate()
+
+            # Handle encoding properly for Windows - FIXED
+            stdout_text = ""
+            stderr_text = ""
+
             if platform.system() == "Windows":
-                stderr_text = process_stderr.decode("cp1252", errors="replace") if process_stderr else ""
+                # Try multiple encodings for Windows
+                for encoding in ["utf-8", "cp1252", "latin1"]:
+                    try:
+                        stdout_text = stdout.decode(encoding) if stdout else ""
+                        stderr_text = stderr.decode(encoding) if stderr else ""
+                        break
+                    except UnicodeDecodeError:
+                        continue
+                else:
+                    # Fallback with error replacement
+                    stdout_text = stdout.decode("utf-8", errors="replace") if stdout else ""
+                    stderr_text = stderr.decode("utf-8", errors="replace") if stderr else ""
             else:
-                stderr_text = process_stderr.decode() if process_stderr else ""
-
-            if process.returncode == 0:
+                stdout_text = stdout.decode("utf-8") if stdout else ""
+                stderr_text = stderr.decode("utf-8") if stderr else ""
+
+            # Enhanced error detection for Windows - FIXED
+            installation_failed = False
+
+            # Check return code first
+            if process.returncode != 0:
+                installation_failed = True
+                logger.error(f"UV command failed with return code: {process.returncode}")
+
+            # Additional Windows-specific error detection
+            if platform.system() == "Windows":
+                # Check for specific error patterns in stderr and stdout
+                error_patterns = [
+                    "No solution found when resolving dependencies",
+                    "we can conclude that all versions of",
+                    "cannot be used",
+                    "requirements are unsatisfiable",
+                    "Ã—",  # This is the x character in Windows encoding
+                    "error:",
+                    "failed",
+                    "Error:",
+                    "ERROR:",
+                ]
+
+                combined_output = f"{stdout_text} {stderr_text}".lower()
+                for pattern in error_patterns:
+                    if pattern.lower() in combined_output:
+                        installation_failed = True
+                        logger.error(f"Detected error pattern '{pattern}' in output")
+                        break
+
+            if not installation_failed:
                 logger.info(f"Successfully installed package: {package_name}")
                 installation.status = InstallationStatus.COMPLETED
                 installation.message = f"Package '{package_name}' installed successfully"
             else:
-                error_message = stderr_text or "Unknown error"
+                # Combine stdout and stderr for complete error message
+                error_message = stderr_text or stdout_text or "Unknown error"
+
+                # Clean up the error message for Windows
+                if platform.system() == "Windows":
+                    # Remove problematic unicode characters and clean up the message
+                    import re
+
+                    # Remove box drawing and other problematic characters
+                    error_message = re.sub(r"[^\x00-\x7F]+", " ", error_message)
+                    # Clean up multiple spaces
+                    error_message = re.sub(r"\s+", " ", error_message).strip()
+
                 logger.error(f"Failed to install package {package_name}: {error_message}")
                 installation.status = InstallationStatus.FAILED
                 installation.message = f"Failed to install package '{package_name}': {error_message}"
@@ -253,107 +310,13 @@
             await session.commit()
 
             # Only restart if installation was successful
-            if process.returncode == 0:
+            if not installation_failed:
                 # Give frontend time to poll the completion status before restart
                 await asyncio.sleep(1)
 
-<<<<<<< HEAD
                 # Check if uvicorn auto-reload is likely to handle restart automatically
                 # This happens when .venv files change during package installation
                 is_development = any("--reload" in arg for arg in sys.argv) or "watchfiles" in sys.modules
-=======
-        # Handle encoding properly for Windows - FIXED
-        stdout_text = ""
-        stderr_text = ""
-
-        if platform.system() == "Windows":
-            # Try multiple encodings for Windows
-            for encoding in ["utf-8", "cp1252", "latin1"]:
-                try:
-                    stdout_text = stdout.decode(encoding) if stdout else ""
-                    stderr_text = stderr.decode(encoding) if stderr else ""
-                    break
-                except UnicodeDecodeError:
-                    continue
-            else:
-                # Fallback with error replacement
-                stdout_text = stdout.decode("utf-8", errors="replace") if stdout else ""
-                stderr_text = stderr.decode("utf-8", errors="replace") if stderr else ""
-        else:
-            stdout_text = stdout.decode("utf-8") if stdout else ""
-            stderr_text = stderr.decode("utf-8") if stderr else ""
-
-        # Enhanced error detection for Windows - FIXED
-        installation_failed = False
-
-        # Check return code first
-        if process.returncode != 0:
-            installation_failed = True
-            logger.error(f"UV command failed with return code: {process.returncode}")
-
-        # Additional Windows-specific error detection
-        if platform.system() == "Windows":
-            # Check for specific error patterns in stderr and stdout
-            error_patterns = [
-                "No solution found when resolving dependencies",
-                "we can conclude that all versions of",
-                "cannot be used",
-                "requirements are unsatisfiable",
-                "Ã—",  # This is the x character in Windows encoding
-                "error:",
-                "failed",
-                "Error:",
-                "ERROR:",
-            ]
-
-            combined_output = f"{stdout_text} {stderr_text}".lower()
-            for pattern in error_patterns:
-                if pattern.lower() in combined_output:
-                    installation_failed = True
-                    logger.error(f"Detected error pattern '{pattern}' in output")
-                    break
-
-        if not installation_failed:
-            logger.info(f"Successfully installed package: {package_name}")
-            _last_installation_result = {
-                "status": "success",
-                "package_name": package_name,
-                "message": f"Package '{package_name}' installed successfully",
-            }
-        else:
-            # Combine stdout and stderr for complete error message
-            error_message = stderr_text or stdout_text or "Unknown error"
-
-            # Clean up the error message for Windows
-            if platform.system() == "Windows":
-                # Remove problematic unicode characters and clean up the message
-                import re
-
-                # Remove box drawing and other problematic characters
-                error_message = re.sub(r"[^\x00-\x7F]+", " ", error_message)
-                # Clean up multiple spaces
-                error_message = re.sub(r"\s+", " ", error_message).strip()
-
-            logger.error(f"Failed to install package {package_name}: {error_message}")
-            _last_installation_result = {
-                "status": "error",
-                "package_name": package_name,
-                "message": f"Failed to install package '{package_name}': {error_message}",
-            }
-
-        # Schedule restart (keep your existing logic)
-        logger.info("Restarting application after package installation...")
-        restart_task = asyncio.create_task(_restart_application())
-        restart_task.add_done_callback(lambda _: None)
-
-    except (OSError, RuntimeError) as e:
-        logger.exception(f"Error installing package {package_name}")
-        _last_installation_result = {
-            "status": "error",
-            "package_name": package_name,
-            "message": f"Error installing package '{package_name}': {e!s}",
-        }
->>>>>>> c6714243
 
                 if is_development:
                     logger.info("Development mode detected. Package installation completed successfully.")

--- conflicted
+++ resolved
@@ -2543,27 +2543,6 @@
               {
                 "allows_loop": false,
                 "cache": true,
-<<<<<<< HEAD
-                "display_name": "Search Results",
-                "group_outputs": true,
-                "method": "search_documents",
-                "name": "search_results",
-                "selected": "Data",
-                "tool_mode": true,
-                "types": [
-                  "Data"
-                ],
-                "value": "__UNDEFINED__"
-              },
-              {
-                "allows_loop": false,
-                "cache": true,
-                "display_name": "DataFrame",
-                "group_outputs": true,
-                "method": "as_dataframe",
-                "name": "dataframe",
-                "selected": "DataFrame",
-=======
                 "display_name": "Model Response",
                 "group_outputs": false,
                 "method": "text_response",
@@ -2571,7 +2550,6 @@
                 "options": null,
                 "required_inputs": null,
                 "selected": "Message",
->>>>>>> 7125c604
                 "tool_mode": true,
                 "types": [
                   "Message"
@@ -2583,17 +2561,11 @@
                 "cache": true,
                 "display_name": "Language Model",
                 "group_outputs": false,
-<<<<<<< HEAD
-                "method": "as_vector_store",
-                "name": "vectorstoreconnection",
-                "selected": "VectorStore",
-=======
                 "method": "build_model",
                 "name": "model_output",
                 "options": null,
                 "required_inputs": null,
                 "selected": "LanguageModel",
->>>>>>> 7125c604
                 "tool_mode": true,
                 "types": [
                   "LanguageModel"
@@ -2874,7 +2846,7 @@
                 "allows_loop": false,
                 "cache": true,
                 "display_name": "Search Results",
-                "group_outputs": false,
+                "group_outputs": true,
                 "method": "search_documents",
                 "name": "search_results",
                 "selected": null,
@@ -2888,7 +2860,7 @@
                 "allows_loop": false,
                 "cache": true,
                 "display_name": "DataFrame",
-                "group_outputs": false,
+                "group_outputs": true,
                 "method": "as_dataframe",
                 "name": "dataframe",
                 "selected": "DataFrame",
@@ -2903,7 +2875,6 @@
                 "cache": true,
                 "display_name": "Vector Store Connection",
                 "group_outputs": false,
-                "hidden": false,
                 "method": "as_vector_store",
                 "name": "vectorstoreconnection",
                 "selected": null,
@@ -3692,10 +3663,6 @@
                 "cache": true,
                 "display_name": "Vector Store Connection",
                 "group_outputs": false,
-<<<<<<< HEAD
-=======
-                "hidden": false,
->>>>>>> 7125c604
                 "method": "as_vector_store",
                 "name": "vectorstoreconnection",
                 "selected": null,
@@ -4448,7 +4415,7 @@
                 "allows_loop": false,
                 "cache": true,
                 "display_name": "Raw Content",
-                "group_outputs": false,
+                "group_outputs": true,
                 "method": "load_files_message",
                 "name": "message",
                 "selected": "Message",

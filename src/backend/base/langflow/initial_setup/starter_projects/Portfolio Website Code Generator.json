{
  "data": {
    "edges": [
      {
        "animated": false,
        "className": "",
        "data": {
          "sourceHandle": {
<<<<<<< HEAD
            "dataType": "Prompt",
            "id": "Prompt-ysecC",
            "name": "prompt",
=======
            "dataType": "ParseData",
            "id": "ParseData-qN4UL",
            "name": "text",
>>>>>>> 7b3dc0b4
            "output_types": [
              "Message"
            ]
          },
          "targetHandle": {
            "fieldName": "input_value",
<<<<<<< HEAD
            "id": "StructuredOutput-TArXO",
=======
            "id": "AnthropicModel-3QKQF",
>>>>>>> 7b3dc0b4
            "inputTypes": [
              "Message"
            ],
            "type": "str"
          }
        },
        "id": "reactflow__edge-ParseData-qN4UL{œdataTypeœ:œParseDataœ,œidœ:œParseData-qN4ULœ,œnameœ:œtextœ,œoutput_typesœ:[œMessageœ]}-AnthropicModel-3QKQF{œfieldNameœ:œinput_valueœ,œidœ:œAnthropicModel-3QKQFœ,œinputTypesœ:[œMessageœ],œtypeœ:œstrœ}",
        "source": "ParseData-qN4UL",
        "sourceHandle": "{œdataTypeœ: œParseDataœ, œidœ: œParseData-qN4ULœ, œnameœ: œtextœ, œoutput_typesœ: [œMessageœ]}",
        "target": "AnthropicModel-3QKQF",
        "targetHandle": "{œfieldNameœ: œinput_valueœ, œidœ: œAnthropicModel-3QKQFœ, œinputTypesœ: [œMessageœ], œtypeœ: œstrœ}"
      },
      {
        "animated": false,
        "className": "",
        "data": {
          "sourceHandle": {
<<<<<<< HEAD
            "dataType": "StructuredOutput",
            "id": "StructuredOutput-TArXO",
            "name": "structured_output",
            "output_types": [
              "Data"
            ]
          },
          "targetHandle": {
            "fieldName": "data",
            "id": "ParseData-x7Rgx",
            "inputTypes": [
              "Data"
            ],
            "type": "other"
=======
            "dataType": "TextInput",
            "id": "TextInput-2kYku",
            "name": "text",
            "output_types": [
              "Message"
            ]
          },
          "targetHandle": {
            "fieldName": "system_message",
            "id": "AnthropicModel-3QKQF",
            "inputTypes": [
              "Message"
            ],
            "type": "str"
>>>>>>> 7b3dc0b4
          }
        },
        "id": "reactflow__edge-TextInput-2kYku{œdataTypeœ:œTextInputœ,œidœ:œTextInput-2kYkuœ,œnameœ:œtextœ,œoutput_typesœ:[œMessageœ]}-AnthropicModel-3QKQF{œfieldNameœ:œsystem_messageœ,œidœ:œAnthropicModel-3QKQFœ,œinputTypesœ:[œMessageœ],œtypeœ:œstrœ}",
        "source": "TextInput-2kYku",
        "sourceHandle": "{œdataTypeœ: œTextInputœ, œidœ: œTextInput-2kYkuœ, œnameœ: œtextœ, œoutput_typesœ: [œMessageœ]}",
        "target": "AnthropicModel-3QKQF",
        "targetHandle": "{œfieldNameœ: œsystem_messageœ, œidœ: œAnthropicModel-3QKQFœ, œinputTypesœ: [œMessageœ], œtypeœ: œstrœ}"
      },
      {
        "animated": false,
        "className": "",
        "data": {
          "sourceHandle": {
<<<<<<< HEAD
            "dataType": "ParseData",
            "id": "ParseData-sGhWo",
            "name": "text",
=======
            "dataType": "AnthropicModel",
            "id": "AnthropicModel-3QKQF",
            "name": "text_output",
>>>>>>> 7b3dc0b4
            "output_types": [
              "Message"
            ]
          },
          "targetHandle": {
<<<<<<< HEAD
            "fieldName": "resume",
            "id": "Prompt-ysecC",
            "inputTypes": [
=======
            "fieldName": "input_value",
            "id": "ChatOutput-Anz6s",
            "inputTypes": [
              "Data",
              "DataFrame",
>>>>>>> 7b3dc0b4
              "Message"
            ],
            "type": "str"
          }
        },
        "id": "reactflow__edge-AnthropicModel-3QKQF{œdataTypeœ:œAnthropicModelœ,œidœ:œAnthropicModel-3QKQFœ,œnameœ:œtext_outputœ,œoutput_typesœ:[œMessageœ]}-ChatOutput-Anz6s{œfieldNameœ:œinput_valueœ,œidœ:œChatOutput-Anz6sœ,œinputTypesœ:[œMessageœ],œtypeœ:œstrœ}",
        "source": "AnthropicModel-3QKQF",
        "sourceHandle": "{œdataTypeœ: œAnthropicModelœ, œidœ: œAnthropicModel-3QKQFœ, œnameœ: œtext_outputœ, œoutput_typesœ: [œMessageœ]}",
        "target": "ChatOutput-Anz6s",
        "targetHandle": "{œfieldNameœ: œinput_valueœ, œidœ: œChatOutput-Anz6sœ, œinputTypesœ: [œDataœ, œDataFrameœ, œMessageœ], œtypeœ: œstrœ}"
      },
      {
        "animated": false,
        "className": "",
        "data": {
          "sourceHandle": {
            "dataType": "AnthropicModel",
            "id": "AnthropicModel-hy2sm",
            "name": "model_output",
            "output_types": [
              "LanguageModel"
            ]
          },
          "targetHandle": {
            "fieldName": "llm",
<<<<<<< HEAD
            "id": "StructuredOutput-TArXO",
=======
            "id": "StructuredOutputv2-ZQldd",
>>>>>>> 7b3dc0b4
            "inputTypes": [
              "LanguageModel"
            ],
            "type": "other"
          }
        },
        "id": "reactflow__edge-AnthropicModel-hy2sm{œdataTypeœ:œAnthropicModelœ,œidœ:œAnthropicModel-hy2smœ,œnameœ:œmodel_outputœ,œoutput_typesœ:[œLanguageModelœ]}-StructuredOutputv2-ZQldd{œfieldNameœ:œllmœ,œidœ:œStructuredOutputv2-ZQlddœ,œinputTypesœ:[œLanguageModelœ],œtypeœ:œotherœ}",
        "source": "AnthropicModel-hy2sm",
        "sourceHandle": "{œdataTypeœ: œAnthropicModelœ, œidœ: œAnthropicModel-hy2smœ, œnameœ: œmodel_outputœ, œoutput_typesœ: [œLanguageModelœ]}",
        "target": "StructuredOutputv2-ZQldd",
        "targetHandle": "{œfieldNameœ: œllmœ, œidœ: œStructuredOutputv2-ZQlddœ, œinputTypesœ: [œLanguageModelœ], œtypeœ: œotherœ}"
      },
      {
        "animated": false,
        "className": "",
        "data": {
          "sourceHandle": {
            "dataType": "ParseData",
            "id": "ParseData-idUvo",
            "name": "text",
            "output_types": [
              "Message"
            ]
          },
          "targetHandle": {
            "fieldName": "input_value",
<<<<<<< HEAD
            "id": "AnthropicModel-IrjAe",
            "inputTypes": [
              "Message"
            ],
            "type": "str"
          }
        },
        "id": "xy-edge__ParseData-x7Rgx{œdataTypeœ:œParseDataœ,œidœ:œParseData-x7Rgxœ,œnameœ:œtextœ,œoutput_typesœ:[œMessageœ]}-AnthropicModel-IrjAe{œfieldNameœ:œinput_valueœ,œidœ:œAnthropicModel-IrjAeœ,œinputTypesœ:[œMessageœ],œtypeœ:œstrœ}",
        "source": "ParseData-x7Rgx",
        "sourceHandle": "{œdataTypeœ: œParseDataœ, œidœ: œParseData-x7Rgxœ, œnameœ: œtextœ, œoutput_typesœ: [œMessageœ]}",
        "target": "AnthropicModel-IrjAe",
        "targetHandle": "{œfieldNameœ: œinput_valueœ, œidœ: œAnthropicModel-IrjAeœ, œinputTypesœ: [œMessageœ], œtypeœ: œstrœ}"
      },
      {
        "animated": false,
        "className": "",
        "data": {
          "sourceHandle": {
            "dataType": "TextInput",
            "id": "TextInput-CPTOR",
            "name": "text",
            "output_types": [
              "Message"
            ]
          },
          "targetHandle": {
            "fieldName": "system_message",
            "id": "AnthropicModel-IrjAe",
=======
            "id": "StructuredOutputv2-ZQldd",
>>>>>>> 7b3dc0b4
            "inputTypes": [
              "Message"
            ],
            "type": "str"
          }
        },
        "id": "reactflow__edge-ParseData-idUvo{œdataTypeœ:œParseDataœ,œidœ:œParseData-idUvoœ,œnameœ:œtextœ,œoutput_typesœ:[œMessageœ]}-StructuredOutputv2-ZQldd{œfieldNameœ:œinput_valueœ,œidœ:œStructuredOutputv2-ZQlddœ,œinputTypesœ:[œMessageœ],œtypeœ:œstrœ}",
        "source": "ParseData-idUvo",
        "sourceHandle": "{œdataTypeœ: œParseDataœ, œidœ: œParseData-idUvoœ, œnameœ: œtextœ, œoutput_typesœ: [œMessageœ]}",
        "target": "StructuredOutputv2-ZQldd",
        "targetHandle": "{œfieldNameœ: œinput_valueœ, œidœ: œStructuredOutputv2-ZQlddœ, œinputTypesœ: [œMessageœ], œtypeœ: œstrœ}"
      },
      {
        "className": "",
        "data": {
          "sourceHandle": {
<<<<<<< HEAD
            "dataType": "AnthropicModel",
            "id": "AnthropicModel-IrjAe",
            "name": "text_output",
            "output_types": [
              "Message"
            ]
          },
          "targetHandle": {
            "fieldName": "input_value",
            "id": "ChatOutput-d1tmJ",
            "inputTypes": [
              "Message"
            ],
            "type": "str"
=======
            "dataType": "File",
            "id": "File-GICjp",
            "name": "data",
            "output_types": [
              "Data"
            ]
          },
          "targetHandle": {
            "fieldName": "data",
            "id": "ParseData-idUvo",
            "inputTypes": [
              "Data"
            ],
            "type": "other"
>>>>>>> 7b3dc0b4
          }
        },
        "id": "reactflow__edge-File-GICjp{œdataTypeœ:œFileœ,œidœ:œFile-GICjpœ,œnameœ:œdataœ,œoutput_typesœ:[œDataœ]}-ParseData-idUvo{œfieldNameœ:œdataœ,œidœ:œParseData-idUvoœ,œinputTypesœ:[œDataœ],œtypeœ:œotherœ}",
        "source": "File-GICjp",
        "sourceHandle": "{œdataTypeœ: œFileœ, œidœ: œFile-GICjpœ, œnameœ: œdataœ, œoutput_typesœ: [œDataœ]}",
        "target": "ParseData-idUvo",
        "targetHandle": "{œfieldNameœ: œdataœ, œidœ: œParseData-idUvoœ, œinputTypesœ: [œDataœ], œtypeœ: œotherœ}"
      },
      {
        "data": {
          "sourceHandle": {
<<<<<<< HEAD
            "dataType": "File",
            "id": "File-JgIx7",
            "name": "data",
=======
            "dataType": "StructuredOutput",
            "id": "StructuredOutputv2-ZQldd",
            "name": "structured_output",
>>>>>>> 7b3dc0b4
            "output_types": [
              "Data"
            ]
          },
          "targetHandle": {
            "fieldName": "data",
<<<<<<< HEAD
            "id": "ParseData-sGhWo",
=======
            "id": "ParseData-qN4UL",
>>>>>>> 7b3dc0b4
            "inputTypes": [
              "Data"
            ],
            "type": "other"
          }
        },
        "id": "xy-edge__StructuredOutputv2-ZQldd{œdataTypeœ:œStructuredOutputœ,œidœ:œStructuredOutputv2-ZQlddœ,œnameœ:œstructured_outputœ,œoutput_typesœ:[œDataœ]}-ParseData-qN4UL{œfieldNameœ:œdataœ,œidœ:œParseData-qN4ULœ,œinputTypesœ:[œDataœ],œtypeœ:œotherœ}",
        "source": "StructuredOutputv2-ZQldd",
        "sourceHandle": "{œdataTypeœ: œStructuredOutputœ, œidœ: œStructuredOutputv2-ZQlddœ, œnameœ: œstructured_outputœ, œoutput_typesœ: [œDataœ]}",
        "target": "ParseData-qN4UL",
        "targetHandle": "{œfieldNameœ: œdataœ, œidœ: œParseData-qN4ULœ, œinputTypesœ: [œDataœ], œtypeœ: œotherœ}"
      }
    ],
    "nodes": [
      {
        "data": {
          "id": "ParseData-idUvo",
          "node": {
            "base_classes": [
<<<<<<< HEAD
=======
              "Data",
>>>>>>> 7b3dc0b4
              "Message"
            ],
            "beta": false,
            "conditional_paths": [],
<<<<<<< HEAD
            "custom_fields": {
              "template": [
                "resume"
              ]
            },
            "description": "Create a prompt template with dynamic variables.",
            "display_name": "Prompt",
            "documentation": "",
            "edited": false,
            "error": null,
            "field_order": [
              "template",
              "tool_placeholder"
=======
            "custom_fields": {},
            "description": "Convert Data objects into Messages using any {field_name} from input data.",
            "display_name": "Data to Message",
            "documentation": "",
            "edited": false,
            "field_order": [
              "data",
              "template",
              "sep"
>>>>>>> 7b3dc0b4
            ],
            "frozen": false,
            "icon": "message-square",
            "legacy": false,
            "lf_version": "1.1.5",
            "metadata": {
              "legacy_name": "Parse Data"
            },
            "minimized": false,
            "output_types": [],
            "outputs": [
              {
                "allows_loop": false,
                "cache": true,
                "display_name": "Message",
                "method": "parse_data",
                "name": "text",
                "selected": "Message",
                "tool_mode": true,
                "types": [
                  "Message"
                ],
                "value": "__UNDEFINED__"
              },
              {
                "allows_loop": false,
                "cache": true,
<<<<<<< HEAD
                "display_name": "Toolset",
                "method": "to_toolkit",
                "name": "component_as_tool",
                "selected": "Tool",
                "tool_mode": true,
                "types": [
                  "Tool"
=======
                "display_name": "Data List",
                "method": "parse_data_as_list",
                "name": "data_list",
                "selected": "Data",
                "tool_mode": true,
                "types": [
                  "Data"
>>>>>>> 7b3dc0b4
                ],
                "value": "__UNDEFINED__"
              }
            ],
            "pinned": false,
            "template": {
              "_type": "Component",
              "code": {
                "advanced": true,
                "dynamic": true,
                "fileTypes": [],
                "file_path": "",
                "info": "",
                "list": false,
                "load_from_db": false,
                "multiline": true,
                "name": "code",
                "password": false,
                "placeholder": "",
                "required": true,
                "show": true,
                "title_case": false,
                "type": "code",
                "value": "from langflow.custom import Component\nfrom langflow.helpers.data import data_to_text, data_to_text_list\nfrom langflow.io import DataInput, MultilineInput, Output, StrInput\nfrom langflow.schema import Data\nfrom langflow.schema.message import Message\n\n\nclass ParseDataComponent(Component):\n    display_name = \"Data to Message\"\n    description = \"Convert Data objects into Messages using any {field_name} from input data.\"\n    icon = \"message-square\"\n    name = \"ParseData\"\n    metadata = {\n        \"legacy_name\": \"Parse Data\",\n    }\n\n    inputs = [\n        DataInput(\n            name=\"data\",\n            display_name=\"Data\",\n            info=\"The data to convert to text.\",\n            is_list=True,\n            required=True,\n        ),\n        MultilineInput(\n            name=\"template\",\n            display_name=\"Template\",\n            info=\"The template to use for formatting the data. \"\n            \"It can contain the keys {text}, {data} or any other key in the Data.\",\n            value=\"{text}\",\n            required=True,\n        ),\n        StrInput(name=\"sep\", display_name=\"Separator\", advanced=True, value=\"\\n\"),\n    ]\n\n    outputs = [\n        Output(\n            display_name=\"Message\",\n            name=\"text\",\n            info=\"Data as a single Message, with each input Data separated by Separator\",\n            method=\"parse_data\",\n        ),\n        Output(\n            display_name=\"Data List\",\n            name=\"data_list\",\n            info=\"Data as a list of new Data, each having `text` formatted by Template\",\n            method=\"parse_data_as_list\",\n        ),\n    ]\n\n    def _clean_args(self) -> tuple[list[Data], str, str]:\n        data = self.data if isinstance(self.data, list) else [self.data]\n        template = self.template\n        sep = self.sep\n        return data, template, sep\n\n    def parse_data(self) -> Message:\n        data, template, sep = self._clean_args()\n        result_string = data_to_text(template, data, sep)\n        self.status = result_string\n        return Message(text=result_string)\n\n    def parse_data_as_list(self) -> list[Data]:\n        data, template, _ = self._clean_args()\n        text_list, data_list = data_to_text_list(template, data)\n        for item, text in zip(data_list, text_list, strict=True):\n            item.set_text(text)\n        self.status = data_list\n        return data_list\n"
              },
              "data": {
                "_input_type": "DataInput",
                "advanced": false,
                "display_name": "Data",
                "dynamic": false,
<<<<<<< HEAD
                "field_type": "str",
                "fileTypes": [],
                "file_path": "",
                "info": "",
                "input_types": [
                  "Message"
                ],
                "list": false,
                "load_from_db": false,
                "multiline": true,
                "name": "resume",
=======
                "info": "The data to convert to text.",
                "input_types": [
                  "Data"
                ],
                "list": true,
                "list_add_label": "Add More",
                "name": "data",
>>>>>>> 7b3dc0b4
                "placeholder": "",
                "required": true,
                "show": true,
                "title_case": false,
                "tool_mode": false,
                "trace_as_input": true,
                "trace_as_metadata": true,
                "type": "other",
                "value": ""
              },
              "sep": {
                "_input_type": "StrInput",
                "advanced": true,
                "display_name": "Separator",
                "dynamic": false,
                "info": "",
                "list": false,
                "list_add_label": "Add More",
                "load_from_db": false,
                "name": "sep",
                "placeholder": "",
                "required": false,
                "show": true,
                "title_case": false,
                "tool_mode": false,
                "trace_as_metadata": true,
                "type": "str",
                "value": "\n"
              },
              "template": {
                "_input_type": "MultilineInput",
                "advanced": false,
                "display_name": "Template",
                "dynamic": false,
<<<<<<< HEAD
                "info": "A placeholder input for tool mode.",
=======
                "info": "The template to use for formatting the data. It can contain the keys {text}, {data} or any other key in the Data.",
>>>>>>> 7b3dc0b4
                "input_types": [
                  "Message"
                ],
                "list": false,
                "list_add_label": "Add More",
                "load_from_db": false,
                "multiline": true,
                "name": "template",
                "placeholder": "",
                "required": true,
                "show": true,
                "title_case": false,
                "tool_mode": false,
                "trace_as_input": true,
                "trace_as_metadata": true,
                "type": "str",
                "value": "{text}"
              }
            },
            "tool_mode": false
          },
          "showNode": true,
          "type": "ParseData"
        },
        "dragging": false,
        "id": "ParseData-idUvo",
        "measured": {
          "height": 342,
          "width": 320
        },
        "position": {
          "x": 305.18655230615144,
          "y": 482.32049719078225
        },
        "selected": false,
        "type": "genericNode"
      },
      {
        "data": {
          "id": "ParseData-qN4UL",
          "node": {
            "base_classes": [
              "Data",
              "Message"
            ],
            "beta": false,
            "conditional_paths": [],
            "custom_fields": {},
            "description": "Convert Data objects into Messages using any {field_name} from input data.",
            "display_name": "Data to Message",
            "documentation": "",
            "edited": false,
            "field_order": [
              "data",
              "template",
              "sep"
            ],
            "frozen": false,
            "icon": "message-square",
            "legacy": false,
            "lf_version": "1.1.5",
            "metadata": {
              "legacy_name": "Parse Data"
            },
            "minimized": false,
            "output_types": [],
            "outputs": [
              {
                "allows_loop": false,
                "cache": true,
                "display_name": "Message",
                "method": "parse_data",
                "name": "text",
                "selected": "Message",
                "tool_mode": true,
                "types": [
                  "Message"
                ],
                "value": "__UNDEFINED__"
              },
              {
                "allows_loop": false,
                "cache": true,
                "display_name": "Data List",
                "method": "parse_data_as_list",
                "name": "data_list",
                "selected": "Data",
                "tool_mode": true,
                "types": [
                  "Data"
                ],
<<<<<<< HEAD
                "value": "__UNDEFINED__"
              },
              {
                "allows_loop": false,
                "cache": true,
                "display_name": "Toolset",
                "method": "to_toolkit",
                "name": "component_as_tool",
                "selected": "Tool",
                "tool_mode": true,
                "types": [
                  "Tool"
                ],
=======
>>>>>>> 7b3dc0b4
                "value": "__UNDEFINED__"
              }
            ],
            "pinned": false,
            "template": {
              "_type": "Component",
              "code": {
                "advanced": true,
                "dynamic": true,
                "fileTypes": [],
                "file_path": "",
                "info": "",
                "list": false,
                "load_from_db": false,
                "multiline": true,
                "name": "code",
                "password": false,
                "placeholder": "",
                "required": true,
                "show": true,
                "title_case": false,
                "type": "code",
                "value": "from langflow.custom import Component\nfrom langflow.helpers.data import data_to_text, data_to_text_list\nfrom langflow.io import DataInput, MultilineInput, Output, StrInput\nfrom langflow.schema import Data\nfrom langflow.schema.message import Message\n\n\nclass ParseDataComponent(Component):\n    display_name = \"Data to Message\"\n    description = \"Convert Data objects into Messages using any {field_name} from input data.\"\n    icon = \"message-square\"\n    name = \"ParseData\"\n    metadata = {\n        \"legacy_name\": \"Parse Data\",\n    }\n\n    inputs = [\n        DataInput(\n            name=\"data\",\n            display_name=\"Data\",\n            info=\"The data to convert to text.\",\n            is_list=True,\n            required=True,\n        ),\n        MultilineInput(\n            name=\"template\",\n            display_name=\"Template\",\n            info=\"The template to use for formatting the data. \"\n            \"It can contain the keys {text}, {data} or any other key in the Data.\",\n            value=\"{text}\",\n            required=True,\n        ),\n        StrInput(name=\"sep\", display_name=\"Separator\", advanced=True, value=\"\\n\"),\n    ]\n\n    outputs = [\n        Output(\n            display_name=\"Message\",\n            name=\"text\",\n            info=\"Data as a single Message, with each input Data separated by Separator\",\n            method=\"parse_data\",\n        ),\n        Output(\n            display_name=\"Data List\",\n            name=\"data_list\",\n            info=\"Data as a list of new Data, each having `text` formatted by Template\",\n            method=\"parse_data_as_list\",\n        ),\n    ]\n\n    def _clean_args(self) -> tuple[list[Data], str, str]:\n        data = self.data if isinstance(self.data, list) else [self.data]\n        template = self.template\n        sep = self.sep\n        return data, template, sep\n\n    def parse_data(self) -> Message:\n        data, template, sep = self._clean_args()\n        result_string = data_to_text(template, data, sep)\n        self.status = result_string\n        return Message(text=result_string)\n\n    def parse_data_as_list(self) -> list[Data]:\n        data, template, _ = self._clean_args()\n        text_list, data_list = data_to_text_list(template, data)\n        for item, text in zip(data_list, text_list, strict=True):\n            item.set_text(text)\n        self.status = data_list\n        return data_list\n"
              },
              "data": {
                "_input_type": "DataInput",
                "advanced": false,
                "display_name": "Data",
                "dynamic": false,
                "info": "The data to convert to text.",
                "input_types": [
                  "Data"
                ],
                "list": true,
                "list_add_label": "Add More",
                "name": "data",
                "placeholder": "",
                "required": true,
                "show": true,
                "title_case": false,
                "tool_mode": false,
                "trace_as_input": true,
                "trace_as_metadata": true,
                "type": "other",
                "value": ""
              },
              "sep": {
                "_input_type": "StrInput",
                "advanced": true,
                "display_name": "Separator",
                "dynamic": false,
                "info": "",
                "list": false,
                "list_add_label": "Add More",
                "load_from_db": false,
                "name": "sep",
                "placeholder": "",
                "required": false,
                "show": true,
                "title_case": false,
                "tool_mode": false,
                "trace_as_metadata": true,
                "type": "str",
                "value": "\n"
              },
              "template": {
                "_input_type": "MultilineInput",
                "advanced": false,
                "display_name": "Template",
                "dynamic": false,
                "info": "The template to use for formatting the data. It can contain the keys {text}, {data} or any other key in the Data.",
                "input_types": [
                  "Message"
                ],
                "list": false,
                "list_add_label": "Add More",
                "load_from_db": false,
                "multiline": true,
                "name": "template",
                "placeholder": "",
                "required": true,
                "show": true,
                "title_case": false,
                "tool_mode": false,
                "trace_as_input": true,
                "trace_as_metadata": true,
                "type": "str",
                "value": "{results}"
              }
            },
            "tool_mode": false
          },
          "showNode": true,
          "type": "ParseData"
        },
        "dragging": false,
        "id": "ParseData-qN4UL",
        "measured": {
          "height": 342,
          "width": 320
        },
        "position": {
          "x": 1743.003626296405,
          "y": 585.3047133010242
        },
        "selected": false,
        "type": "genericNode"
      },
      {
        "data": {
          "id": "TextInput-2kYku",
          "node": {
            "base_classes": [
<<<<<<< HEAD
              "Data"
=======
              "Message"
>>>>>>> 7b3dc0b4
            ],
            "beta": false,
            "category": "inputs",
            "conditional_paths": [],
            "custom_fields": {},
            "description": "Get text inputs from the Playground.",
            "display_name": "Text Input",
            "documentation": "",
            "edited": false,
            "field_order": [
              "input_value"
            ],
            "frozen": false,
            "icon": "type",
            "key": "TextInput",
            "legacy": false,
            "lf_version": "1.1.5",
            "metadata": {},
            "minimized": false,
            "output_types": [],
            "outputs": [
              {
                "allows_loop": false,
                "cache": true,
                "display_name": "Message",
                "method": "text_response",
                "name": "text",
                "selected": "Message",
                "tool_mode": true,
                "types": [
<<<<<<< HEAD
                  "Data"
                ],
                "value": "__UNDEFINED__"
              },
              {
                "allows_loop": false,
                "cache": true,
                "display_name": "Toolset",
                "method": "to_toolkit",
                "name": "component_as_tool",
                "selected": "Tool",
                "tool_mode": true,
                "types": [
                  "Tool"
=======
                  "Message"
>>>>>>> 7b3dc0b4
                ],
                "value": "__UNDEFINED__"
              }
            ],
            "pinned": false,
            "score": 0.0020353564437605998,
            "template": {
              "_type": "Component",
              "code": {
                "advanced": true,
                "dynamic": true,
                "fileTypes": [],
                "file_path": "",
                "info": "",
                "list": false,
                "load_from_db": false,
                "multiline": true,
                "name": "code",
                "password": false,
                "placeholder": "",
                "required": true,
                "show": true,
                "title_case": false,
                "type": "code",
                "value": "from langflow.base.io.text import TextComponent\nfrom langflow.io import MultilineInput, Output\nfrom langflow.schema.message import Message\n\n\nclass TextInputComponent(TextComponent):\n    display_name = \"Text Input\"\n    description = \"Get text inputs from the Playground.\"\n    icon = \"type\"\n    name = \"TextInput\"\n\n    inputs = [\n        MultilineInput(\n            name=\"input_value\",\n            display_name=\"Text\",\n            info=\"Text to be passed as input.\",\n        ),\n    ]\n    outputs = [\n        Output(display_name=\"Message\", name=\"text\", method=\"text_response\"),\n    ]\n\n    def text_response(self) -> Message:\n        return Message(\n            text=self.input_value,\n        )\n"
              },
              "input_value": {
                "_input_type": "MultilineInput",
                "advanced": false,
                "display_name": "Text",
                "dynamic": false,
<<<<<<< HEAD
                "info": "The input message to the language model.",
=======
                "info": "Text to be passed as input.",
>>>>>>> 7b3dc0b4
                "input_types": [
                  "Message"
                ],
                "list": false,
                "list_add_label": "Add More",
                "load_from_db": false,
                "multiline": true,
                "name": "input_value",
                "placeholder": "",
                "required": false,
                "show": true,
                "title_case": false,
                "tool_mode": false,
                "trace_as_input": true,
                "trace_as_metadata": true,
                "type": "str",
                "value": "Generate a single-page portfolio website using HTML and CSS that takes a resume in JSON format as input and dynamically renders the following sections with a well-structured and aesthetic layout:\n\n📌 Sections & Content Requirements:\n\t1.\tHeader:\n\t•\tDisplay the person’s name, job title, and a professional tagline prominently.\n\t•\tEnsure the name is bold and eye-catching, with subtle emphasis on the job title.\n\t2.\tAbout Me:\n\t•\tExtract and enhance the personal summary from the resume, making it engaging, concise, and readable.\n\t•\tUse short, well-structured sentences to improve clarity.\n\t3.\tExperience:\n\t•\tList past job roles with company names, durations, and a refined description of responsibilities.\n\t•\tEnsure descriptions are professionally formatted, with key contributions highlighted.\n\t4.\tProjects:\n\t•\tDisplay projects as a neatly styled list.\n\t•\tEach project includes a title, refined description, technologies used, and rounded buttons linking to GitHub or live demo (if available).\n\t5.\tSkills:\n\t•\tDisplay skills as aesthetic pill-style badges below the Skills section title. Display all skills mentioned\n\t•\tArrange in a well-balanced, ensuring readability and consistent spacing.\n\t6.\tEducation:\n\t•\tList degrees, institutions, and years attended in a clean and professional format.\n\t•\tMaintain uniformity in typography and spacing.\n\t7.\tAwards & Publications  (if any):\n\t•\tIf the resume contains awards or publications, display them in a separate section.\n\t•\tEach entry includes the title, organization, and year, ensuring clean alignment.\n\t8.\tContact:\n\t•\tDisplay email, social media links, and an optional contact button.\n\t•\tEnsure social media links are clearly visible, with modern and accessible icon buttons.\n\n🎨 Styling & Aesthetic Requirements:\n\n✅ Minimalist & Elegant:\n\t•\tClean layout with ample whitespace for breathing room.\n\t•\tConsistent spacing across all sections.\n\n✅ Fast & Lightweight:\n\t•\tUse only HTML & CSS (no JavaScript required).\n\t•\tEnsure a smooth, fast-loading experience.\n\n✅ Beautiful Typography:\n\t•\tUse a modern, professional Google Font that complements the design.\n\t•\tEnsure text readability with proper size, weight, and contrast.\n\n✅ Visually Harmonious Colors & Themes:\n\t•\tFollow a cohesive color palette that ensures a modern, professional feel.\n\t•\tEnsure background colors, text colors, and section dividers are consistent and complementary.\n\t•\tAvoid hard-to-read combinations (e.g., light text on a light background).\n\n✅ Responsive & Readable Design:\n\t•\tMobile-first approach, adapting to desktop, tablet, and mobile views.\n\t•\tMaintain consistency in padding, margins, and alignment.\n\n✅ Dark Mode Support:\n\t•\tAuto-detect system settings and adjust the theme accordingly.\n\t•\tEnsure clear contrasts and readability in both light and dark modes.\n\n✅ Embedded CSS:\n\t•\tEnsure CSS is written directly in the HTML file within <style> tags for easy integration.\n\n🚀 Key Enhancements for a Superior First Impression:\n\t•\tEnsure the color scheme is visually cohesive and all text is legible against the background.\n\t•\tMaintain uniform padding and spacing for a professional, structured appearance.\n\t•\tImprove text formatting, ensuring sections are balanced and visually engaging.\n\t•\tFollow aesthetically pleasing, simple yet modern design principles.\n\n🌟 End Goal:\n\nThe final output should be a well-balanced, visually stunning, and highly readable portfolio website that immediately impresses viewers. The design must be polished, with an intuitive layout, ensuring consistency, clarity, and elegance.\nEnsuring all details in resume are well displayed in portfolio website.\nInclude all experiences, projects and education details from resume in the html code generated.\n"
              }
            },
            "tool_mode": false
          },
          "showNode": true,
          "type": "TextInput"
        },
        "dragging": false,
        "id": "TextInput-2kYku",
        "measured": {
          "height": 230,
          "width": 320
        },
        "position": {
          "x": 1750.5165749650018,
          "y": 1018.4979290286542
        },
        "selected": false,
        "type": "genericNode"
      },
      {
        "data": {
          "id": "AnthropicModel-hy2sm",
          "node": {
            "base_classes": [
              "LanguageModel",
              "Message"
            ],
            "beta": false,
            "category": "models",
            "conditional_paths": [],
            "custom_fields": {},
            "description": "Generate text using Anthropic Chat&Completion LLMs with prefill support.",
            "display_name": "Anthropic",
            "documentation": "",
            "edited": false,
            "field_order": [
              "input_value",
              "system_message",
              "stream",
              "max_tokens",
              "model_name",
              "api_key",
              "temperature",
              "base_url",
              "tool_model_enabled",
              "prefill"
            ],
            "frozen": false,
            "icon": "Anthropic",
            "key": "AnthropicModel",
            "legacy": false,
            "lf_version": "1.1.5",
            "metadata": {},
            "minimized": false,
            "output_types": [],
            "outputs": [
              {
                "allows_loop": false,
                "cache": true,
                "display_name": "Message",
                "method": "text_response",
                "name": "text_output",
                "required_inputs": [],
                "selected": "Message",
                "tool_mode": true,
                "types": [
                  "Message"
                ],
                "value": "__UNDEFINED__"
              },
              {
                "allows_loop": false,
                "cache": true,
                "display_name": "Language Model",
<<<<<<< HEAD
                "dynamic": false,
                "info": "The language model to use to generate the structured output.",
                "input_types": [
                  "LanguageModel"
                ],
                "list": false,
                "list_add_label": "Add More",
                "name": "llm",
                "placeholder": "",
                "required": true,
                "show": true,
                "title_case": false,
                "trace_as_metadata": true,
                "type": "other",
                "value": ""
              },
              "multiple": {
                "_input_type": "BoolInput",
                "advanced": true,
                "display_name": "Generate Multiple",
                "dynamic": false,
                "info": "Set to True if the model should generate a list of outputs instead of a single output.",
                "list": false,
                "list_add_label": "Add More",
                "name": "multiple",
                "placeholder": "",
                "required": false,
                "show": true,
                "title_case": false,
                "tool_mode": false,
                "trace_as_metadata": true,
                "type": "bool",
                "value": false
              },
              "output_schema": {
                "_input_type": "TableInput",
=======
                "method": "build_model",
                "name": "model_output",
                "required_inputs": [
                  "api_key"
                ],
                "selected": "LanguageModel",
                "tool_mode": true,
                "types": [
                  "LanguageModel"
                ],
                "value": "__UNDEFINED__"
              }
            ],
            "pinned": false,
            "score": 0.0005851173668140926,
            "template": {
              "_type": "Component",
              "api_key": {
                "_input_type": "SecretStrInput",
>>>>>>> 7b3dc0b4
                "advanced": false,
                "display_name": "Anthropic API Key",
                "dynamic": false,
                "info": "Your Anthropic API key.",
                "input_types": [
                  "Message"
                ],
                "load_from_db": false,
                "name": "api_key",
                "password": true,
                "placeholder": "",
                "real_time_refresh": true,
                "required": true,
                "show": true,
                "title_case": false,
                "type": "str",
                "value": ""
              },
              "base_url": {
                "_input_type": "MessageTextInput",
                "advanced": false,
                "display_name": "Anthropic API URL",
                "dynamic": false,
                "info": "Endpoint of the Anthropic API. Defaults to 'https://api.anthropic.com' if not specified.",
                "input_types": [
                  "Message"
                ],
                "list": false,
                "list_add_label": "Add More",
                "load_from_db": false,
                "name": "base_url",
                "placeholder": "",
                "real_time_refresh": true,
                "required": false,
                "show": true,
                "title_case": false,
                "tool_mode": false,
                "trace_as_input": true,
                "trace_as_metadata": true,
                "type": "str",
<<<<<<< HEAD
                "value": ""
              }
            },
            "tool_mode": false
          },
          "showNode": true,
          "type": "StructuredOutput"
        },
        "dragging": false,
        "id": "StructuredOutput-TArXO",
        "measured": {
          "height": 399,
          "width": 320
        },
        "position": {
          "x": 1314.9882004454216,
          "y": 596.0696442058475
        },
        "selected": false,
        "type": "genericNode"
      },
      {
        "data": {
          "id": "ParseData-x7Rgx",
          "node": {
            "base_classes": [
              "Data",
              "Message"
            ],
            "beta": false,
            "conditional_paths": [],
            "custom_fields": {},
            "description": "Convert Data objects into Messages using any {field_name} from input data.",
            "display_name": "Data to Message",
            "documentation": "",
            "edited": false,
            "field_order": [
              "data",
              "template",
              "sep"
            ],
            "frozen": false,
            "icon": "message-square",
            "legacy": false,
            "lf_version": "1.1.4.post1",
            "metadata": {},
            "minimized": false,
            "output_types": [],
            "outputs": [
              {
                "allows_loop": false,
                "cache": true,
                "display_name": "Message",
                "method": "parse_data",
                "name": "text",
                "selected": "Message",
                "tool_mode": true,
                "types": [
                  "Message"
                ],
                "value": "__UNDEFINED__"
              },
              {
                "allows_loop": false,
                "cache": true,
                "display_name": "Data List",
                "method": "parse_data_as_list",
                "name": "data_list",
                "selected": "Data",
                "tool_mode": true,
                "types": [
                  "Data"
                ],
                "value": "__UNDEFINED__"
              },
              {
                "allows_loop": false,
                "cache": true,
                "display_name": "Toolset",
                "method": "to_toolkit",
                "name": "component_as_tool",
                "selected": "Tool",
                "tool_mode": true,
                "types": [
                  "Tool"
                ],
                "value": "__UNDEFINED__"
              }
            ],
            "pinned": false,
            "template": {
              "_type": "Component",
=======
                "value": "https://api.anthropic.com"
              },
>>>>>>> 7b3dc0b4
              "code": {
                "advanced": true,
                "dynamic": true,
                "fileTypes": [],
                "file_path": "",
                "info": "",
                "list": false,
                "load_from_db": false,
                "multiline": true,
                "name": "code",
                "password": false,
                "placeholder": "",
                "required": true,
                "show": true,
                "title_case": false,
                "type": "code",
                "value": "from typing import Any\n\nimport requests\nfrom loguru import logger\n\nfrom langflow.base.models.anthropic_constants import ANTHROPIC_MODELS\nfrom langflow.base.models.model import LCModelComponent\nfrom langflow.field_typing import LanguageModel\nfrom langflow.field_typing.range_spec import RangeSpec\nfrom langflow.io import BoolInput, DropdownInput, IntInput, MessageTextInput, SecretStrInput, SliderInput\nfrom langflow.schema.dotdict import dotdict\n\n\nclass AnthropicModelComponent(LCModelComponent):\n    display_name = \"Anthropic\"\n    description = \"Generate text using Anthropic Chat&Completion LLMs with prefill support.\"\n    icon = \"Anthropic\"\n    name = \"AnthropicModel\"\n\n    inputs = [\n        *LCModelComponent._base_inputs,\n        IntInput(\n            name=\"max_tokens\",\n            display_name=\"Max Tokens\",\n            advanced=True,\n            value=4096,\n            info=\"The maximum number of tokens to generate. Set to 0 for unlimited tokens.\",\n        ),\n        DropdownInput(\n            name=\"model_name\",\n            display_name=\"Model Name\",\n            options=ANTHROPIC_MODELS,\n            refresh_button=True,\n            value=ANTHROPIC_MODELS[0],\n            combobox=True,\n        ),\n        SecretStrInput(\n            name=\"api_key\",\n            display_name=\"Anthropic API Key\",\n            info=\"Your Anthropic API key.\",\n            value=None,\n            required=True,\n            real_time_refresh=True,\n        ),\n        SliderInput(\n            name=\"temperature\",\n            display_name=\"Temperature\",\n            value=0.1,\n            info=\"Run inference with this temperature. Must by in the closed interval [0.0, 1.0].\",\n            range_spec=RangeSpec(min=0, max=1, step=0.01),\n        ),\n        MessageTextInput(\n            name=\"base_url\",\n            display_name=\"Anthropic API URL\",\n            info=\"Endpoint of the Anthropic API. Defaults to 'https://api.anthropic.com' if not specified.\",\n            value=\"https://api.anthropic.com\",\n            real_time_refresh=True,\n        ),\n        BoolInput(\n            name=\"tool_model_enabled\",\n            display_name=\"Enable Tool Models\",\n            info=(\n                \"Select if you want to use models that can work with tools. If yes, only those models will be shown.\"\n            ),\n            advanced=False,\n            value=False,\n            real_time_refresh=True,\n        ),\n        MessageTextInput(\n            name=\"prefill\", display_name=\"Prefill\", info=\"Prefill text to guide the model's response.\", advanced=True\n        ),\n    ]\n\n    def build_model(self) -> LanguageModel:  # type: ignore[type-var]\n        try:\n            from langchain_anthropic.chat_models import ChatAnthropic\n        except ImportError as e:\n            msg = \"langchain_anthropic is not installed. Please install it with `pip install langchain_anthropic`.\"\n            raise ImportError(msg) from e\n        try:\n            output = ChatAnthropic(\n                model=self.model_name,\n                anthropic_api_key=self.api_key,\n                max_tokens_to_sample=self.max_tokens,\n                temperature=self.temperature,\n                anthropic_api_url=self.base_url,\n                streaming=self.stream,\n            )\n        except Exception as e:\n            msg = \"Could not connect to Anthropic API.\"\n            raise ValueError(msg) from e\n\n        return output\n\n    def get_models(self, tool_model_enabled: bool | None = None) -> list[str]:\n        try:\n            import anthropic\n\n            client = anthropic.Anthropic(api_key=self.api_key)\n            models = client.models.list(limit=20).data\n            model_ids = [model.id for model in models]\n        except (ImportError, ValueError, requests.exceptions.RequestException) as e:\n            logger.exception(f\"Error getting model names: {e}\")\n            model_ids = ANTHROPIC_MODELS\n        if tool_model_enabled:\n            try:\n                from langchain_anthropic.chat_models import ChatAnthropic\n            except ImportError as e:\n                msg = \"langchain_anthropic is not installed. Please install it with `pip install langchain_anthropic`.\"\n                raise ImportError(msg) from e\n            for model in model_ids:\n                model_with_tool = ChatAnthropic(\n                    model=self.model_name,\n                    anthropic_api_key=self.api_key,\n                    anthropic_api_url=self.base_url,\n                )\n                if not self.supports_tool_calling(model_with_tool):\n                    model_ids.remove(model)\n        return model_ids\n\n    def _get_exception_message(self, exception: Exception) -> str | None:\n        \"\"\"Get a message from an Anthropic exception.\n\n        Args:\n            exception (Exception): The exception to get the message from.\n\n        Returns:\n            str: The message from the exception.\n        \"\"\"\n        try:\n            from anthropic import BadRequestError\n        except ImportError:\n            return None\n        if isinstance(exception, BadRequestError):\n            message = exception.body.get(\"error\", {}).get(\"message\")\n            if message:\n                return message\n        return None\n\n    def update_build_config(self, build_config: dotdict, field_value: Any, field_name: str | None = None):\n        if field_name in {\"base_url\", \"model_name\", \"tool_model_enabled\", \"api_key\"} and field_value:\n            try:\n                if len(self.api_key) == 0:\n                    ids = ANTHROPIC_MODELS\n                else:\n                    try:\n                        ids = self.get_models(tool_model_enabled=self.tool_model_enabled)\n                    except (ImportError, ValueError, requests.exceptions.RequestException) as e:\n                        logger.exception(f\"Error getting model names: {e}\")\n                        ids = ANTHROPIC_MODELS\n                build_config[\"model_name\"][\"options\"] = ids\n                build_config[\"model_name\"][\"value\"] = ids[0]\n            except Exception as e:\n                msg = f\"Error getting model names: {e}\"\n                raise ValueError(msg) from e\n        return build_config\n"
              },
              "input_value": {
                "_input_type": "MessageInput",
                "advanced": false,
                "display_name": "Input",
                "dynamic": false,
<<<<<<< HEAD
                "info": "The data to convert to text.",
                "input_types": [
                  "Data"
                ],
                "list": true,
=======
                "info": "",
                "input_types": [
                  "Message"
                ],
                "list": false,
>>>>>>> 7b3dc0b4
                "list_add_label": "Add More",
                "load_from_db": false,
                "name": "input_value",
                "placeholder": "",
                "required": false,
                "show": true,
                "title_case": false,
                "tool_mode": false,
                "trace_as_input": true,
                "trace_as_metadata": true,
                "type": "str",
                "value": ""
              },
              "max_tokens": {
                "_input_type": "IntInput",
                "advanced": true,
                "display_name": "Max Tokens",
                "dynamic": false,
                "info": "The maximum number of tokens to generate. Set to 0 for unlimited tokens.",
                "list": false,
                "list_add_label": "Add More",
                "name": "max_tokens",
                "placeholder": "",
                "required": false,
                "show": true,
                "title_case": false,
                "tool_mode": false,
                "trace_as_metadata": true,
                "type": "int",
                "value": 4096
              },
              "model_name": {
                "_input_type": "DropdownInput",
                "advanced": false,
                "combobox": true,
                "dialog_inputs": {},
                "display_name": "Model Name",
                "dynamic": false,
                "info": "",
                "name": "model_name",
                "options": [
                  "claude-3-5-sonnet-latest",
                  "claude-3-5-haiku-latest",
                  "claude-3-opus-latest",
                  "claude-3-5-sonnet-20240620",
                  "claude-3-5-sonnet-20241022",
                  "claude-3-5-haiku-20241022",
                  "claude-3-sonnet-20240229",
                  "claude-3-haiku-20240307"
                ],
                "options_metadata": [],
                "placeholder": "",
                "refresh_button": true,
                "required": false,
                "show": true,
                "title_case": false,
                "tool_mode": false,
                "trace_as_metadata": true,
                "type": "str",
                "value": "claude-3-5-sonnet-20241022"
              },
              "prefill": {
                "_input_type": "MessageTextInput",
                "advanced": true,
                "display_name": "Prefill",
                "dynamic": false,
                "info": "Prefill text to guide the model's response.",
                "input_types": [
                  "Message"
                ],
                "list": false,
                "list_add_label": "Add More",
                "load_from_db": false,
                "name": "prefill",
                "placeholder": "",
                "required": false,
                "show": true,
                "title_case": false,
                "tool_mode": false,
                "trace_as_input": true,
                "trace_as_metadata": true,
                "type": "str",
                "value": ""
              },
              "stream": {
                "_input_type": "BoolInput",
                "advanced": false,
                "display_name": "Stream",
                "dynamic": false,
                "info": "Stream the response from the model. Streaming works only in Chat.",
                "list": false,
                "list_add_label": "Add More",
                "name": "stream",
                "placeholder": "",
                "required": false,
                "show": true,
                "title_case": false,
                "tool_mode": false,
                "trace_as_metadata": true,
                "type": "bool",
                "value": false
              },
              "system_message": {
                "_input_type": "MultilineInput",
                "advanced": false,
                "display_name": "System Message",
                "dynamic": false,
<<<<<<< HEAD
                "info": "The template to use for formatting the data. It can contain the keys {text}, {data} or any other key in the Data.",
=======
                "info": "System message to pass to the model.",
>>>>>>> 7b3dc0b4
                "input_types": [
                  "Message"
                ],
                "list": false,
                "list_add_label": "Add More",
                "load_from_db": false,
                "multiline": true,
                "name": "system_message",
                "placeholder": "",
                "required": false,
                "show": true,
                "title_case": false,
                "tool_mode": false,
                "trace_as_input": true,
                "trace_as_metadata": true,
                "type": "str",
<<<<<<< HEAD
                "value": "{data}"
              }
            },
            "tool_mode": false
          },
          "showNode": true,
          "type": "ParseData"
        },
        "dragging": false,
        "id": "ParseData-x7Rgx",
        "measured": {
          "height": 342,
          "width": 320
        },
        "position": {
          "x": 1743.003626296405,
          "y": 585.3047133010242
        },
        "selected": false,
        "type": "genericNode"
      },
      {
        "data": {
          "id": "TextInput-CPTOR",
          "node": {
            "base_classes": [
              "Message"
            ],
            "beta": false,
            "category": "inputs",
            "conditional_paths": [],
            "custom_fields": {},
            "description": "Get text inputs from the Playground.",
            "display_name": "Text Input",
            "documentation": "",
            "edited": false,
            "field_order": [
              "input_value"
            ],
            "frozen": false,
            "icon": "type",
            "key": "TextInput",
            "legacy": false,
            "lf_version": "1.1.4.post1",
            "metadata": {},
            "minimized": false,
            "output_types": [],
            "outputs": [
              {
                "allows_loop": false,
                "cache": true,
                "display_name": "Message",
                "method": "text_response",
                "name": "text",
                "selected": "Message",
                "tool_mode": true,
                "types": [
                  "Message"
                ],
                "value": "__UNDEFINED__"
              },
              {
                "allows_loop": false,
                "cache": true,
                "display_name": "Toolset",
                "method": "to_toolkit",
                "name": "component_as_tool",
                "selected": "Tool",
                "tool_mode": true,
                "types": [
                  "Tool"
                ],
                "value": "__UNDEFINED__"
              }
            ],
            "pinned": false,
            "score": 0.0020353564437605998,
            "template": {
              "_type": "Component",
              "code": {
                "advanced": true,
                "dynamic": true,
                "fileTypes": [],
                "file_path": "",
                "info": "",
                "list": false,
                "load_from_db": false,
                "multiline": true,
                "name": "code",
                "password": false,
=======
                "value": ""
              },
              "temperature": {
                "_input_type": "SliderInput",
                "advanced": false,
                "display_name": "Temperature",
                "dynamic": false,
                "info": "Run inference with this temperature. Must by in the closed interval [0.0, 1.0].",
                "max_label": "",
                "max_label_icon": "",
                "min_label": "",
                "min_label_icon": "",
                "name": "temperature",
>>>>>>> 7b3dc0b4
                "placeholder": "",
                "range_spec": {
                  "max": 1,
                  "min": 0,
                  "step": 0.01,
                  "step_type": "float"
                },
                "required": false,
                "show": true,
                "slider_buttons": false,
                "slider_buttons_options": [],
                "slider_input": false,
                "title_case": false,
                "tool_mode": false,
                "type": "slider",
                "value": 0.1
              },
              "tool_model_enabled": {
                "_input_type": "BoolInput",
                "advanced": false,
                "display_name": "Enable Tool Models",
                "dynamic": false,
<<<<<<< HEAD
                "info": "Text to be passed as input.",
                "input_types": [
                  "Message"
                ],
=======
                "info": "Select if you want to use models that can work with tools. If yes, only those models will be shown.",
>>>>>>> 7b3dc0b4
                "list": false,
                "list_add_label": "Add More",
                "name": "tool_model_enabled",
                "placeholder": "",
                "real_time_refresh": true,
                "required": false,
                "show": true,
                "title_case": false,
                "tool_mode": false,
                "trace_as_metadata": true,
                "type": "bool",
                "value": false
              }
            },
            "tool_mode": false
          },
          "showNode": true,
          "type": "AnthropicModel"
        },
        "dragging": false,
        "id": "AnthropicModel-hy2sm",
        "measured": {
          "height": 801,
          "width": 320
        },
        "position": {
          "x": 833.1645098419217,
          "y": -53.112118311795115
        },
        "selected": false,
        "type": "genericNode"
      },
      {
        "data": {
          "id": "AnthropicModel-3QKQF",
          "node": {
            "base_classes": [
              "LanguageModel",
              "Message"
            ],
            "beta": false,
            "category": "models",
            "conditional_paths": [],
            "custom_fields": {},
            "description": "Generate text using Anthropic Chat&Completion LLMs with prefill support.",
            "display_name": "Anthropic",
            "documentation": "",
            "edited": false,
            "field_order": [
              "input_value",
              "system_message",
              "stream",
              "max_tokens",
              "model_name",
              "api_key",
              "temperature",
              "base_url",
              "tool_model_enabled",
              "prefill"
            ],
            "frozen": false,
            "icon": "Anthropic",
            "key": "AnthropicModel",
            "legacy": false,
            "lf_version": "1.1.5",
            "metadata": {},
            "minimized": false,
            "output_types": [],
            "outputs": [
              {
                "allows_loop": false,
                "cache": true,
                "display_name": "Message",
                "method": "text_response",
                "name": "text_output",
                "required_inputs": [],
                "selected": "Message",
                "tool_mode": true,
                "types": [
                  "Message"
                ],
                "value": "__UNDEFINED__"
              },
              {
                "allows_loop": false,
                "cache": true,
                "display_name": "Language Model",
                "method": "build_model",
                "name": "model_output",
                "required_inputs": [
                  "api_key"
                ],
                "selected": "LanguageModel",
                "tool_mode": true,
                "types": [
                  "LanguageModel"
                ],
<<<<<<< HEAD
                "value": "__UNDEFINED__"
              },
              {
                "allows_loop": false,
                "cache": true,
                "display_name": "Toolset",
                "method": "to_toolkit",
                "name": "component_as_tool",
                "required_inputs": [],
                "selected": "Tool",
                "tool_mode": true,
                "types": [
                  "Tool"
                ],
=======
>>>>>>> 7b3dc0b4
                "value": "__UNDEFINED__"
              }
            ],
            "pinned": false,
            "score": 0.0005851173668140926,
            "template": {
              "_type": "Component",
              "api_key": {
                "_input_type": "SecretStrInput",
                "advanced": false,
                "display_name": "Anthropic API Key",
                "dynamic": false,
                "info": "Your Anthropic API key.",
                "input_types": [
                  "Message"
                ],
<<<<<<< HEAD
                "load_from_db": true,
=======
                "load_from_db": false,
>>>>>>> 7b3dc0b4
                "name": "api_key",
                "password": true,
                "placeholder": "",
                "real_time_refresh": true,
                "required": true,
                "show": true,
                "title_case": false,
                "type": "str",
                "value": ""
              },
              "base_url": {
                "_input_type": "MessageTextInput",
                "advanced": false,
                "display_name": "Anthropic API URL",
                "dynamic": false,
                "info": "Endpoint of the Anthropic API. Defaults to 'https://api.anthropic.com' if not specified.",
                "input_types": [
                  "Message"
                ],
                "list": false,
                "list_add_label": "Add More",
                "load_from_db": false,
                "name": "base_url",
                "placeholder": "",
                "real_time_refresh": true,
                "required": false,
                "show": true,
                "title_case": false,
                "tool_mode": false,
                "trace_as_input": true,
                "trace_as_metadata": true,
                "type": "str",
                "value": "https://api.anthropic.com"
              },
              "code": {
                "advanced": true,
                "dynamic": true,
                "fileTypes": [],
                "file_path": "",
                "info": "",
                "list": false,
                "load_from_db": false,
                "multiline": true,
                "name": "code",
                "password": false,
                "placeholder": "",
                "required": true,
                "show": true,
                "title_case": false,
                "type": "code",
                "value": "from typing import Any\n\nimport requests\nfrom loguru import logger\n\nfrom langflow.base.models.anthropic_constants import ANTHROPIC_MODELS\nfrom langflow.base.models.model import LCModelComponent\nfrom langflow.field_typing import LanguageModel\nfrom langflow.field_typing.range_spec import RangeSpec\nfrom langflow.io import BoolInput, DropdownInput, IntInput, MessageTextInput, SecretStrInput, SliderInput\nfrom langflow.schema.dotdict import dotdict\n\n\nclass AnthropicModelComponent(LCModelComponent):\n    display_name = \"Anthropic\"\n    description = \"Generate text using Anthropic Chat&Completion LLMs with prefill support.\"\n    icon = \"Anthropic\"\n    name = \"AnthropicModel\"\n\n    inputs = [\n        *LCModelComponent._base_inputs,\n        IntInput(\n            name=\"max_tokens\",\n            display_name=\"Max Tokens\",\n            advanced=True,\n            value=4096,\n            info=\"The maximum number of tokens to generate. Set to 0 for unlimited tokens.\",\n        ),\n        DropdownInput(\n            name=\"model_name\",\n            display_name=\"Model Name\",\n            options=ANTHROPIC_MODELS,\n            refresh_button=True,\n            value=ANTHROPIC_MODELS[0],\n            combobox=True,\n        ),\n        SecretStrInput(\n            name=\"api_key\",\n            display_name=\"Anthropic API Key\",\n            info=\"Your Anthropic API key.\",\n            value=None,\n            required=True,\n            real_time_refresh=True,\n        ),\n        SliderInput(\n            name=\"temperature\",\n            display_name=\"Temperature\",\n            value=0.1,\n            info=\"Run inference with this temperature. Must by in the closed interval [0.0, 1.0].\",\n            range_spec=RangeSpec(min=0, max=1, step=0.01),\n        ),\n        MessageTextInput(\n            name=\"base_url\",\n            display_name=\"Anthropic API URL\",\n            info=\"Endpoint of the Anthropic API. Defaults to 'https://api.anthropic.com' if not specified.\",\n            value=\"https://api.anthropic.com\",\n            real_time_refresh=True,\n        ),\n        BoolInput(\n            name=\"tool_model_enabled\",\n            display_name=\"Enable Tool Models\",\n            info=(\n                \"Select if you want to use models that can work with tools. If yes, only those models will be shown.\"\n            ),\n            advanced=False,\n            value=False,\n            real_time_refresh=True,\n        ),\n        MessageTextInput(\n            name=\"prefill\", display_name=\"Prefill\", info=\"Prefill text to guide the model's response.\", advanced=True\n        ),\n    ]\n\n    def build_model(self) -> LanguageModel:  # type: ignore[type-var]\n        try:\n            from langchain_anthropic.chat_models import ChatAnthropic\n        except ImportError as e:\n            msg = \"langchain_anthropic is not installed. Please install it with `pip install langchain_anthropic`.\"\n            raise ImportError(msg) from e\n        try:\n            output = ChatAnthropic(\n                model=self.model_name,\n                anthropic_api_key=self.api_key,\n                max_tokens_to_sample=self.max_tokens,\n                temperature=self.temperature,\n                anthropic_api_url=self.base_url,\n                streaming=self.stream,\n            )\n        except Exception as e:\n            msg = \"Could not connect to Anthropic API.\"\n            raise ValueError(msg) from e\n\n        return output\n\n    def get_models(self, tool_model_enabled: bool | None = None) -> list[str]:\n        try:\n            import anthropic\n\n            client = anthropic.Anthropic(api_key=self.api_key)\n            models = client.models.list(limit=20).data\n            model_ids = [model.id for model in models]\n        except (ImportError, ValueError, requests.exceptions.RequestException) as e:\n            logger.exception(f\"Error getting model names: {e}\")\n            model_ids = ANTHROPIC_MODELS\n        if tool_model_enabled:\n            try:\n                from langchain_anthropic.chat_models import ChatAnthropic\n            except ImportError as e:\n                msg = \"langchain_anthropic is not installed. Please install it with `pip install langchain_anthropic`.\"\n                raise ImportError(msg) from e\n            for model in model_ids:\n                model_with_tool = ChatAnthropic(\n                    model=self.model_name,\n                    anthropic_api_key=self.api_key,\n                    anthropic_api_url=self.base_url,\n                )\n                if not self.supports_tool_calling(model_with_tool):\n                    model_ids.remove(model)\n        return model_ids\n\n    def _get_exception_message(self, exception: Exception) -> str | None:\n        \"\"\"Get a message from an Anthropic exception.\n\n        Args:\n            exception (Exception): The exception to get the message from.\n\n        Returns:\n            str: The message from the exception.\n        \"\"\"\n        try:\n            from anthropic import BadRequestError\n        except ImportError:\n            return None\n        if isinstance(exception, BadRequestError):\n            message = exception.body.get(\"error\", {}).get(\"message\")\n            if message:\n                return message\n        return None\n\n    def update_build_config(self, build_config: dotdict, field_value: Any, field_name: str | None = None):\n        if field_name in {\"base_url\", \"model_name\", \"tool_model_enabled\", \"api_key\"} and field_value:\n            try:\n                if len(self.api_key) == 0:\n                    ids = ANTHROPIC_MODELS\n                else:\n                    try:\n                        ids = self.get_models(tool_model_enabled=self.tool_model_enabled)\n                    except (ImportError, ValueError, requests.exceptions.RequestException) as e:\n                        logger.exception(f\"Error getting model names: {e}\")\n                        ids = ANTHROPIC_MODELS\n                build_config[\"model_name\"][\"options\"] = ids\n                build_config[\"model_name\"][\"value\"] = ids[0]\n            except Exception as e:\n                msg = f\"Error getting model names: {e}\"\n                raise ValueError(msg) from e\n        return build_config\n"
              },
              "input_value": {
                "_input_type": "MessageInput",
                "advanced": false,
                "display_name": "Input",
                "dynamic": false,
                "info": "",
                "input_types": [
                  "Message"
                ],
                "list": false,
                "list_add_label": "Add More",
                "load_from_db": false,
                "name": "input_value",
                "placeholder": "",
                "required": false,
                "show": true,
                "title_case": false,
                "tool_mode": false,
                "trace_as_input": true,
                "trace_as_metadata": true,
                "type": "str",
                "value": ""
              },
              "max_tokens": {
                "_input_type": "IntInput",
                "advanced": true,
                "display_name": "Max Tokens",
                "dynamic": false,
                "info": "The maximum number of tokens to generate. Set to 0 for unlimited tokens.",
                "list": false,
                "list_add_label": "Add More",
                "name": "max_tokens",
                "placeholder": "",
                "required": false,
                "show": true,
                "title_case": false,
                "tool_mode": false,
                "trace_as_metadata": true,
                "type": "int",
                "value": 8192
              },
              "model_name": {
                "_input_type": "DropdownInput",
                "advanced": false,
                "combobox": true,
                "dialog_inputs": {},
                "display_name": "Model Name",
                "dynamic": false,
                "info": "",
                "name": "model_name",
                "options": [
                  "claude-3-5-sonnet-latest",
                  "claude-3-5-haiku-latest",
                  "claude-3-opus-latest",
                  "claude-3-5-sonnet-20240620",
                  "claude-3-5-sonnet-20241022",
                  "claude-3-5-haiku-20241022",
                  "claude-3-sonnet-20240229",
                  "claude-3-haiku-20240307"
                ],
                "options_metadata": [],
                "placeholder": "",
                "refresh_button": true,
                "required": false,
                "show": true,
                "title_case": false,
                "tool_mode": false,
                "trace_as_metadata": true,
                "type": "str",
                "value": "claude-3-5-sonnet-20241022"
              },
              "prefill": {
                "_input_type": "MessageTextInput",
                "advanced": true,
                "display_name": "Prefill",
                "dynamic": false,
                "info": "Prefill text to guide the model's response.",
                "input_types": [
                  "Message"
                ],
                "list": false,
                "list_add_label": "Add More",
                "load_from_db": false,
                "name": "prefill",
                "placeholder": "",
                "required": false,
                "show": true,
                "title_case": false,
                "tool_mode": false,
                "trace_as_input": true,
                "trace_as_metadata": true,
                "type": "str",
                "value": ""
              },
              "stream": {
                "_input_type": "BoolInput",
                "advanced": false,
                "display_name": "Stream",
                "dynamic": false,
                "info": "Stream the response from the model. Streaming works only in Chat.",
                "list": false,
                "list_add_label": "Add More",
                "name": "stream",
                "placeholder": "",
                "required": false,
                "show": true,
                "title_case": false,
                "tool_mode": false,
                "trace_as_metadata": true,
                "type": "bool",
                "value": false
              },
              "system_message": {
                "_input_type": "MultilineInput",
                "advanced": false,
                "display_name": "System Message",
                "dynamic": false,
                "info": "System message to pass to the model.",
                "input_types": [
                  "Message"
                ],
                "list": false,
                "list_add_label": "Add More",
                "load_from_db": false,
                "multiline": true,
                "name": "system_message",
                "placeholder": "",
                "required": false,
                "show": true,
                "title_case": false,
                "tool_mode": false,
                "trace_as_input": true,
                "trace_as_metadata": true,
                "type": "str",
                "value": ""
              },
              "temperature": {
                "_input_type": "SliderInput",
                "advanced": false,
                "display_name": "Temperature",
                "dynamic": false,
                "info": "Run inference with this temperature. Must by in the closed interval [0.0, 1.0].",
                "max_label": "",
                "max_label_icon": "",
                "min_label": "",
                "min_label_icon": "",
                "name": "temperature",
                "placeholder": "",
                "range_spec": {
                  "max": 1,
                  "min": 0,
                  "step": 0.01,
                  "step_type": "float"
                },
                "required": false,
                "show": true,
                "slider_buttons": false,
                "slider_buttons_options": [],
                "slider_input": false,
                "title_case": false,
                "tool_mode": false,
                "type": "slider",
                "value": 0.1
              },
              "tool_model_enabled": {
                "_input_type": "BoolInput",
                "advanced": false,
                "display_name": "Enable Tool Models",
                "dynamic": false,
                "info": "Select if you want to use models that can work with tools. If yes, only those models will be shown.",
                "list": false,
                "list_add_label": "Add More",
                "name": "tool_model_enabled",
                "placeholder": "",
                "real_time_refresh": true,
                "required": false,
                "show": true,
                "title_case": false,
                "tool_mode": false,
                "trace_as_metadata": true,
                "type": "bool",
                "value": false
              }
            },
            "tool_mode": false
          },
          "showNode": true,
          "type": "AnthropicModel"
        },
        "dragging": false,
        "id": "AnthropicModel-3QKQF",
        "measured": {
          "height": 801,
          "width": 320
        },
        "position": {
          "x": 2310.3492481396656,
          "y": 257.7980880183202
        },
        "selected": false,
        "type": "genericNode"
      },
      {
        "data": {
          "id": "ChatOutput-Anz6s",
          "node": {
            "base_classes": [
<<<<<<< HEAD
              "LanguageModel",
=======
>>>>>>> 7b3dc0b4
              "Message"
            ],
            "beta": false,
            "category": "outputs",
            "conditional_paths": [],
            "custom_fields": {},
            "description": "Display a chat message in the Playground.",
            "display_name": "Chat Output",
            "documentation": "",
            "edited": false,
            "field_order": [
              "input_value",
              "should_store_message",
              "sender",
              "sender_name",
              "session_id",
              "data_template",
              "background_color",
              "chat_icon",
              "text_color"
            ],
            "frozen": false,
            "icon": "MessagesSquare",
            "key": "ChatOutput",
            "legacy": false,
            "lf_version": "1.1.5",
            "metadata": {},
            "minimized": true,
            "output_types": [],
            "outputs": [
              {
                "allows_loop": false,
                "cache": true,
                "display_name": "Message",
                "method": "message_response",
                "name": "message",
                "selected": "Message",
                "tool_mode": true,
                "types": [
                  "Message"
                ],
<<<<<<< HEAD
                "value": "__UNDEFINED__"
              },
              {
                "allows_loop": false,
                "cache": true,
                "display_name": "Language Model",
                "method": "build_model",
                "name": "model_output",
                "required_inputs": [
                  "api_key"
                ],
                "selected": "LanguageModel",
                "tool_mode": true,
                "types": [
                  "LanguageModel"
                ],
                "value": "__UNDEFINED__"
              },
              {
                "allows_loop": false,
                "cache": true,
                "display_name": "Toolset",
                "method": "to_toolkit",
                "name": "component_as_tool",
                "required_inputs": [],
                "selected": "Tool",
                "tool_mode": true,
                "types": [
                  "Tool"
                ],
=======
>>>>>>> 7b3dc0b4
                "value": "__UNDEFINED__"
              }
            ],
            "pinned": false,
            "score": 0.003169567463043492,
            "template": {
              "_type": "Component",
              "background_color": {
                "_input_type": "MessageTextInput",
                "advanced": true,
                "display_name": "Background Color",
                "dynamic": false,
<<<<<<< HEAD
                "info": "Your Anthropic API key.",
                "input_types": [
                  "Message"
                ],
                "load_from_db": true,
                "name": "api_key",
                "password": true,
=======
                "info": "The background color of the icon.",
                "input_types": [
                  "Message"
                ],
                "list": false,
                "list_add_label": "Add More",
                "load_from_db": false,
                "name": "background_color",
>>>>>>> 7b3dc0b4
                "placeholder": "",
                "required": false,
                "show": true,
                "title_case": false,
                "tool_mode": false,
                "trace_as_input": true,
                "trace_as_metadata": true,
                "type": "str",
                "value": ""
              },
              "chat_icon": {
                "_input_type": "MessageTextInput",
                "advanced": true,
                "display_name": "Icon",
                "dynamic": false,
                "info": "The icon of the message.",
                "input_types": [
                  "Message"
                ],
                "list": false,
                "list_add_label": "Add More",
                "load_from_db": false,
                "name": "chat_icon",
                "placeholder": "",
                "required": false,
                "show": true,
                "title_case": false,
                "tool_mode": false,
                "trace_as_input": true,
                "trace_as_metadata": true,
                "type": "str",
                "value": ""
              },
              "clean_data": {
                "_input_type": "BoolInput",
                "advanced": true,
                "display_name": "Basic Clean Data",
                "dynamic": false,
<<<<<<< HEAD
                "info": "Endpoint of the Anthropic API. Defaults to 'https://api.anthropic.com' if not specified.",
                "input_types": [
                  "Message"
                ],
=======
                "info": "Whether to clean the data",
>>>>>>> 7b3dc0b4
                "list": false,
                "list_add_label": "Add More",
                "name": "clean_data",
                "placeholder": "",
                "required": false,
                "show": true,
                "title_case": false,
                "tool_mode": false,
                "trace_as_metadata": true,
                "type": "bool",
                "value": true
              },
              "code": {
                "advanced": true,
                "dynamic": true,
                "fileTypes": [],
                "file_path": "",
                "info": "",
                "list": false,
                "load_from_db": false,
                "multiline": true,
                "name": "code",
                "password": false,
                "placeholder": "",
                "required": true,
                "show": true,
                "title_case": false,
                "type": "code",
                "value": "from collections.abc import Generator\nfrom typing import Any\n\nfrom langflow.base.io.chat import ChatComponent\nfrom langflow.inputs import BoolInput\nfrom langflow.inputs.inputs import HandleInput\nfrom langflow.io import DropdownInput, MessageTextInput, Output\nfrom langflow.schema.data import Data\nfrom langflow.schema.dataframe import DataFrame\nfrom langflow.schema.message import Message\nfrom langflow.schema.properties import Source\nfrom langflow.utils.constants import (\n    MESSAGE_SENDER_AI,\n    MESSAGE_SENDER_NAME_AI,\n    MESSAGE_SENDER_USER,\n)\n\n\nclass ChatOutput(ChatComponent):\n    display_name = \"Chat Output\"\n    description = \"Display a chat message in the Playground.\"\n    icon = \"MessagesSquare\"\n    name = \"ChatOutput\"\n    minimized = True\n\n    inputs = [\n        HandleInput(\n            name=\"input_value\",\n            display_name=\"Text\",\n            info=\"Message to be passed as output.\",\n            input_types=[\"Data\", \"DataFrame\", \"Message\"],\n            required=True,\n        ),\n        BoolInput(\n            name=\"should_store_message\",\n            display_name=\"Store Messages\",\n            info=\"Store the message in the history.\",\n            value=True,\n            advanced=True,\n        ),\n        DropdownInput(\n            name=\"sender\",\n            display_name=\"Sender Type\",\n            options=[MESSAGE_SENDER_AI, MESSAGE_SENDER_USER],\n            value=MESSAGE_SENDER_AI,\n            advanced=True,\n            info=\"Type of sender.\",\n        ),\n        MessageTextInput(\n            name=\"sender_name\",\n            display_name=\"Sender Name\",\n            info=\"Name of the sender.\",\n            value=MESSAGE_SENDER_NAME_AI,\n            advanced=True,\n        ),\n        MessageTextInput(\n            name=\"session_id\",\n            display_name=\"Session ID\",\n            info=\"The session ID of the chat. If empty, the current session ID parameter will be used.\",\n            advanced=True,\n        ),\n        MessageTextInput(\n            name=\"data_template\",\n            display_name=\"Data Template\",\n            value=\"{text}\",\n            advanced=True,\n            info=\"Template to convert Data to Text. If left empty, it will be dynamically set to the Data's text key.\",\n        ),\n        MessageTextInput(\n            name=\"background_color\",\n            display_name=\"Background Color\",\n            info=\"The background color of the icon.\",\n            advanced=True,\n        ),\n        MessageTextInput(\n            name=\"chat_icon\",\n            display_name=\"Icon\",\n            info=\"The icon of the message.\",\n            advanced=True,\n        ),\n        MessageTextInput(\n            name=\"text_color\",\n            display_name=\"Text Color\",\n            info=\"The text color of the name\",\n            advanced=True,\n        ),\n        BoolInput(\n            name=\"clean_data\",\n            display_name=\"Basic Clean Data\",\n            value=True,\n            info=\"Whether to clean the data\",\n            advanced=True,\n        ),\n    ]\n    outputs = [\n        Output(\n            display_name=\"Message\",\n            name=\"message\",\n            method=\"message_response\",\n        ),\n    ]\n\n    def _build_source(self, id_: str | None, display_name: str | None, source: str | None) -> Source:\n        source_dict = {}\n        if id_:\n            source_dict[\"id\"] = id_\n        if display_name:\n            source_dict[\"display_name\"] = display_name\n        if source:\n            # Handle case where source is a ChatOpenAI object\n            if hasattr(source, \"model_name\"):\n                source_dict[\"source\"] = source.model_name\n            elif hasattr(source, \"model\"):\n                source_dict[\"source\"] = str(source.model)\n            else:\n                source_dict[\"source\"] = str(source)\n        return Source(**source_dict)\n\n    async def message_response(self) -> Message:\n        # First convert the input to string if needed\n        text = self.convert_to_string()\n        # Get source properties\n        source, icon, display_name, source_id = self.get_properties_from_source_component()\n        background_color = self.background_color\n        text_color = self.text_color\n        if self.chat_icon:\n            icon = self.chat_icon\n\n        # Create or use existing Message object\n        if isinstance(self.input_value, Message):\n            message = self.input_value\n            # Update message properties\n            message.text = text\n        else:\n            message = Message(text=text)\n\n        # Set message properties\n        message.sender = self.sender\n        message.sender_name = self.sender_name\n        message.session_id = self.session_id\n        message.flow_id = self.graph.flow_id if hasattr(self, \"graph\") else None\n        message.properties.source = self._build_source(source_id, display_name, source)\n        message.properties.icon = icon\n        message.properties.background_color = background_color\n        message.properties.text_color = text_color\n\n        # Store message if needed\n        if self.session_id and self.should_store_message:\n            stored_message = await self.send_message(message)\n            self.message.value = stored_message\n            message = stored_message\n\n        self.status = message\n        return message\n\n    def _validate_input(self) -> None:\n        \"\"\"Validate the input data and raise ValueError if invalid.\"\"\"\n        if self.input_value is None:\n            msg = \"Input data cannot be None\"\n            raise ValueError(msg)\n        if isinstance(self.input_value, list) and not all(\n            isinstance(item, Message | Data | DataFrame | str) for item in self.input_value\n        ):\n            invalid_types = [\n                type(item).__name__\n                for item in self.input_value\n                if not isinstance(item, Message | Data | DataFrame | str)\n            ]\n            msg = f\"Expected Data or DataFrame or Message or str, got {invalid_types}\"\n            raise TypeError(msg)\n        if not isinstance(\n            self.input_value,\n            Message | Data | DataFrame | str | list | Generator | type(None),\n        ):\n            type_name = type(self.input_value).__name__\n            msg = f\"Expected Data or DataFrame or Message or str, Generator or None, got {type_name}\"\n            raise TypeError(msg)\n\n    def _safe_convert(self, data: Any) -> str:\n        \"\"\"Safely convert input data to string.\"\"\"\n        try:\n            if isinstance(data, str):\n                return data\n            if isinstance(data, Message):\n                return data.get_text()\n            if isinstance(data, Data):\n                if data.get_text() is None:\n                    msg = \"Empty Data object\"\n                    raise ValueError(msg)\n                return data.get_text()\n            if isinstance(data, DataFrame):\n                if self.clean_data:\n                    # Remove empty rows\n                    data = data.dropna(how=\"all\")\n                    # Remove empty lines in each cell\n                    data = data.replace(r\"^\\s*$\", \"\", regex=True)\n                    # Replace multiple newlines with a single newline\n                    data = data.replace(r\"\\n+\", \"\\n\", regex=True)\n                return (\n                    data.replace(r\"\\|\", r\"\\\\|\", regex=True)\n                    .applymap(lambda x: (str(x).replace(\"\\n\", \"<br/>\") if isinstance(x, str) else x))\n                    .to_markdown(index=False)\n                )\n            return str(data)\n        except (ValueError, TypeError, AttributeError) as e:\n            msg = f\"Error converting data: {e!s}\"\n            raise ValueError(msg) from e\n\n    def convert_to_string(self) -> str | Generator[Any, None, None]:\n        \"\"\"Convert input data to string with proper error handling.\"\"\"\n        self._validate_input()\n        if isinstance(self.input_value, list):\n            return \"\\n\".join([self._safe_convert(item) for item in self.input_value])\n        if isinstance(self.input_value, Generator):\n            return self.input_value\n        return self._safe_convert(self.input_value)\n"
              },
              "data_template": {
                "_input_type": "MessageTextInput",
                "advanced": true,
                "display_name": "Data Template",
                "dynamic": false,
<<<<<<< HEAD
                "info": "",
=======
                "info": "Template to convert Data to Text. If left empty, it will be dynamically set to the Data's text key.",
>>>>>>> 7b3dc0b4
                "input_types": [
                  "Message"
                ],
                "list": false,
                "list_add_label": "Add More",
                "load_from_db": false,
                "name": "data_template",
                "placeholder": "",
                "required": false,
                "show": true,
                "title_case": false,
                "tool_mode": false,
                "trace_as_input": true,
                "trace_as_metadata": true,
                "type": "str",
                "value": "{text}"
              },
              "input_value": {
                "_input_type": "MessageInput",
                "advanced": false,
                "display_name": "Text",
                "dynamic": false,
                "info": "Message to be passed as output.",
                "input_types": [
                  "Data",
                  "DataFrame",
                  "Message"
                ],
                "list": false,
                "list_add_label": "Add More",
                "load_from_db": false,
                "name": "input_value",
                "placeholder": "",
                "required": true,
                "show": true,
                "title_case": false,
                "tool_mode": false,
                "trace_as_input": true,
                "trace_as_metadata": true,
                "type": "str",
                "value": ""
              },
              "sender": {
                "_input_type": "DropdownInput",
                "advanced": true,
                "combobox": false,
                "dialog_inputs": {},
                "display_name": "Sender Type",
                "dynamic": false,
                "info": "Type of sender.",
                "name": "sender",
                "options": [
                  "Machine",
                  "User"
                ],
                "options_metadata": [],
                "placeholder": "",
                "required": false,
                "show": true,
                "title_case": false,
                "tool_mode": false,
                "trace_as_metadata": true,
                "type": "str",
                "value": "Machine"
              },
              "sender_name": {
                "_input_type": "MessageTextInput",
                "advanced": true,
                "display_name": "Sender Name",
                "dynamic": false,
<<<<<<< HEAD
                "info": "Prefill text to guide the model's response.",
=======
                "info": "Name of the sender.",
>>>>>>> 7b3dc0b4
                "input_types": [
                  "Message"
                ],
                "list": false,
                "list_add_label": "Add More",
                "load_from_db": false,
                "name": "sender_name",
                "placeholder": "",
                "required": false,
                "show": true,
                "title_case": false,
                "tool_mode": false,
                "trace_as_input": true,
                "trace_as_metadata": true,
                "type": "str",
                "value": "AI"
              },
              "session_id": {
                "_input_type": "MessageTextInput",
                "advanced": true,
                "display_name": "Session ID",
                "dynamic": false,
<<<<<<< HEAD
                "info": "System message to pass to the model.",
=======
                "info": "The session ID of the chat. If empty, the current session ID parameter will be used.",
>>>>>>> 7b3dc0b4
                "input_types": [
                  "Message"
                ],
                "list": false,
                "list_add_label": "Add More",
                "load_from_db": false,
                "name": "session_id",
                "placeholder": "",
                "required": false,
                "show": true,
                "title_case": false,
                "tool_mode": false,
                "trace_as_input": true,
                "trace_as_metadata": true,
                "type": "str",
                "value": ""
              },
              "should_store_message": {
                "_input_type": "BoolInput",
                "advanced": true,
                "display_name": "Store Messages",
                "dynamic": false,
                "info": "Store the message in the history.",
                "list": false,
                "list_add_label": "Add More",
                "name": "should_store_message",
                "placeholder": "",
                "required": false,
                "show": true,
                "title_case": false,
                "tool_mode": false,
                "trace_as_metadata": true,
                "type": "bool",
                "value": true
              },
              "text_color": {
                "_input_type": "MessageTextInput",
                "advanced": true,
                "display_name": "Text Color",
                "dynamic": false,
                "info": "The text color of the name",
                "input_types": [
                  "Message"
                ],
                "list": false,
                "list_add_label": "Add More",
                "load_from_db": false,
                "name": "text_color",
                "placeholder": "",
                "required": false,
                "show": true,
                "title_case": false,
                "tool_mode": false,
                "trace_as_input": true,
                "trace_as_metadata": true,
                "type": "str",
                "value": ""
              }
            },
            "tool_mode": false
          },
          "showNode": false,
          "type": "ChatOutput"
        },
        "dragging": false,
        "id": "ChatOutput-Anz6s",
        "measured": {
          "height": 66,
          "width": 192
        },
        "position": {
          "x": 2791.628210329036,
          "y": 590.4917809253919
        },
        "selected": false,
        "type": "genericNode"
      },
      {
        "data": {
          "id": "note-gCIcE",
          "node": {
            "description": "### 💡 Upload your resume here",
            "display_name": "",
            "documentation": "",
            "template": {
              "backgroundColor": "transparent"
            }
          },
          "type": "note"
        },
        "dragging": false,
        "height": 358,
        "id": "note-gCIcE",
        "measured": {
          "height": 358,
          "width": 345
        },
        "position": {
          "x": -114.57765784557182,
          "y": 483.643773301725
        },
        "resizing": false,
        "selected": false,
        "type": "noteNode",
        "width": 346
      },
      {
        "data": {
          "id": "note-hzqgI",
          "node": {
            "description": "## 📝 Portfolio Website Code Generator\n\nYour uploaded resume is parsed into a structured format, and output as HTML/CSS code for your own resume website!\n\n✅ **Accepted Formats:** PDF or TXT  \n✅ To ensure readability, provide clear headings, bullet points, and proper formatting. \n### 📌 Structured output fields:\n1. 🏷 **Full Name** - Candidate's full name  \n2. 📧 **Email** - A valid email address  \n3. 📞 **Phone Number** - Contact number  \n4. 🔗 **LinkedIn** - LinkedIn profile URL  \n5. 🖥 **GitHub** - GitHub profile URL (if applicable)  \n6. 🌐 **Portfolio** - Personal website or portfolio URL  \n7. 🛂 **Visa Status** - Work authorization details (if applicable)  \n8. 📝 **Summary** - A brief professional summary or objective statement  \n9. 💼 **Experience** - Work experience details (in dictionary format)  \n10. 🎓 **Education** - Education details (in dictionary format)  \n11. 🛠 **Skills** - Skills mentioned in the resume (comma-separated)  \n12. 🚀 **Projects** - Titles, descriptions, and details of projects.",
            "display_name": "",
            "documentation": "",
            "template": {}
          },
          "type": "note"
        },
        "dragging": false,
        "height": 324,
        "id": "note-hzqgI",
        "measured": {
          "height": 324,
          "width": 325
        },
        "position": {
          "x": -510.6692280684694,
          "y": 451.2228866325788
        },
        "resizing": false,
        "selected": false,
        "type": "noteNode",
        "width": 324
      },
      {
        "data": {
          "id": "note-cc1Ie",
          "node": {
            "description": "### 💡 Click **Open table** to view the schema",
            "display_name": "",
            "documentation": "",
            "template": {
              "backgroundColor": "transparent"
            }
          },
          "type": "note"
        },
        "dragging": false,
        "height": 438,
        "id": "note-cc1Ie",
        "measured": {
          "height": 438,
          "width": 358
        },
        "position": {
          "x": 1291.3796543651624,
          "y": 549.6773427834883
        },
        "resizing": false,
        "selected": false,
        "type": "noteNode",
        "width": 359
      },
      {
        "data": {
          "id": "note-NwmXB",
          "node": {
            "description": "### 💡 Add your Anthropic API key here",
            "display_name": "",
            "documentation": "",
            "template": {
              "backgroundColor": "transparent"
            }
          },
          "type": "note"
        },
        "dragging": false,
        "height": 324,
        "id": "note-NwmXB",
        "measured": {
          "height": 324,
          "width": 361
        },
        "position": {
          "x": 814.421927194915,
          "y": -106.9729752344411
        },
        "resizing": false,
        "selected": false,
        "type": "noteNode",
        "width": 362
      },
      {
        "data": {
          "id": "note-6xc0C",
          "node": {
            "description": "### 💡 Add your Anthropic API key here",
            "display_name": "",
            "documentation": "",
            "template": {
              "backgroundColor": "transparent"
            }
          },
          "type": "note"
        },
        "dragging": false,
        "height": 324,
        "id": "note-6xc0C",
        "measured": {
          "height": 324,
          "width": 343
        },
        "position": {
          "x": 2298.488837453492,
          "y": 201.45217675238473
        },
        "resizing": false,
        "selected": false,
        "type": "noteNode",
        "width": 344
      },
      {
        "data": {
          "id": "StructuredOutputv2-ZQldd",
          "node": {
            "base_classes": [
<<<<<<< HEAD
              "Message"
=======
              "Data",
              "DataFrame"
>>>>>>> 7b3dc0b4
            ],
            "beta": false,
            "conditional_paths": [],
            "custom_fields": {},
            "description": "Transforms LLM responses into **structured data formats**. Ideal for extracting specific information or creating consistent outputs.",
            "display_name": "Structured Output",
            "documentation": "",
            "edited": false,
            "field_order": [
              "llm",
              "input_value",
              "system_prompt",
              "schema_name",
              "output_schema"
            ],
            "frozen": false,
            "icon": "braces",
            "legacy": false,
            "metadata": {},
            "minimized": false,
            "output_types": [],
            "outputs": [
              {
                "allows_loop": false,
                "cache": true,
                "display_name": "Structured Output",
                "method": "build_structured_output",
                "name": "structured_output",
                "selected": "Data",
                "tool_mode": true,
                "types": [
                  "Data"
                ],
                "value": "__UNDEFINED__"
              },
              {
                "allows_loop": false,
                "cache": true,
                "display_name": "DataFrame",
                "method": "as_dataframe",
                "name": "structured_output_dataframe",
                "selected": "DataFrame",
                "tool_mode": true,
                "types": [
<<<<<<< HEAD
                  "Message"
                ],
                "value": "__UNDEFINED__"
              },
              {
                "allows_loop": false,
                "cache": true,
                "display_name": "Toolset",
                "method": "to_toolkit",
                "name": "component_as_tool",
                "selected": "Tool",
                "tool_mode": true,
                "types": [
                  "Tool"
=======
                  "DataFrame"
>>>>>>> 7b3dc0b4
                ],
                "value": "__UNDEFINED__"
              }
            ],
            "pinned": false,
            "template": {
              "_type": "Component",
<<<<<<< HEAD
              "background_color": {
                "_input_type": "MessageTextInput",
                "advanced": true,
                "display_name": "Background Color",
                "dynamic": false,
                "info": "The background color of the icon.",
                "input_types": [
                  "Message"
                ],
                "list": false,
                "list_add_label": "Add More",
                "load_from_db": false,
                "name": "background_color",
                "placeholder": "",
                "required": false,
                "show": true,
                "title_case": false,
                "tool_mode": false,
                "trace_as_input": true,
                "trace_as_metadata": true,
                "type": "str",
                "value": ""
              },
              "chat_icon": {
                "_input_type": "MessageTextInput",
                "advanced": true,
                "display_name": "Icon",
                "dynamic": false,
                "info": "The icon of the message.",
                "input_types": [
                  "Message"
                ],
                "list": false,
                "list_add_label": "Add More",
                "load_from_db": false,
                "name": "chat_icon",
                "placeholder": "",
                "required": false,
                "show": true,
                "title_case": false,
                "tool_mode": false,
                "trace_as_input": true,
                "trace_as_metadata": true,
                "type": "str",
                "value": ""
              },
=======
>>>>>>> 7b3dc0b4
              "code": {
                "advanced": true,
                "dynamic": true,
                "fileTypes": [],
                "file_path": "",
                "info": "",
                "list": false,
                "load_from_db": false,
                "multiline": true,
                "name": "code",
                "password": false,
                "placeholder": "",
                "required": true,
                "show": true,
                "title_case": false,
                "type": "code",
                "value": "from typing import TYPE_CHECKING, cast\n\nfrom pydantic import BaseModel, Field, create_model\n\nfrom langflow.base.models.chat_result import get_chat_result\nfrom langflow.custom import Component\nfrom langflow.helpers.base_model import build_model_from_schema\nfrom langflow.io import BoolInput, HandleInput, MessageTextInput, MultilineInput, Output, TableInput\nfrom langflow.schema.data import Data\nfrom langflow.schema.dataframe import DataFrame\nfrom langflow.schema.table import EditMode\n\nif TYPE_CHECKING:\n    from langflow.field_typing.constants import LanguageModel\n\n\nclass StructuredOutputComponent(Component):\n    display_name = \"Structured Output\"\n    description = (\n        \"Transforms LLM responses into **structured data formats**. Ideal for extracting specific information \"\n        \"or creating consistent outputs.\"\n    )\n    name = \"StructuredOutput\"\n    icon = \"braces\"\n\n    inputs = [\n        HandleInput(\n            name=\"llm\",\n            display_name=\"Language Model\",\n            info=\"The language model to use to generate the structured output.\",\n            input_types=[\"LanguageModel\"],\n            required=True,\n        ),\n        MessageTextInput(\n            name=\"input_value\",\n            display_name=\"Input Message\",\n            info=\"The input message to the language model.\",\n            tool_mode=True,\n            required=True,\n        ),\n        MultilineInput(\n            name=\"system_prompt\",\n            display_name=\"Format Instructions\",\n            info=\"The instructions to the language model for formatting the output.\",\n            value=(\n                \"You are an AI system designed to extract structured information from unstructured text.\"\n                \"Given the input_text, return a JSON object with predefined keys based on the expected structure.\"\n                \"Extract values accurately and format them according to the specified type \"\n                \"(e.g., string, integer, float, date).\"\n                \"If a value is missing or cannot be determined, return a default \"\n                \"(e.g., null, 0, or 'N/A').\"\n                \"If multiple instances of the expected structure exist within the input_text, \"\n                \"stream each as a separate JSON object.\"\n            ),\n            required=True,\n            advanced=True,\n        ),\n        MessageTextInput(\n            name=\"schema_name\",\n            display_name=\"Schema Name\",\n            info=\"Provide a name for the output data schema.\",\n            advanced=True,\n        ),\n        TableInput(\n            name=\"output_schema\",\n            display_name=\"Output Schema\",\n            info=\"Define the structure and data types for the model's output.\",\n            required=True,\n            # TODO: remove deault value\n            table_schema=[\n                {\n                    \"name\": \"name\",\n                    \"display_name\": \"Name\",\n                    \"type\": \"str\",\n                    \"description\": \"Specify the name of the output field.\",\n                    \"default\": \"field\",\n                    \"edit_mode\": EditMode.INLINE,\n                },\n                {\n                    \"name\": \"description\",\n                    \"display_name\": \"Description\",\n                    \"type\": \"str\",\n                    \"description\": \"Describe the purpose of the output field.\",\n                    \"default\": \"description of field\",\n                    \"edit_mode\": EditMode.POPOVER,\n                },\n                {\n                    \"name\": \"type\",\n                    \"display_name\": \"Type\",\n                    \"type\": \"str\",\n                    \"edit_mode\": EditMode.INLINE,\n                    \"description\": (\n                        \"Indicate the data type of the output field (e.g., str, int, float, bool, list, dict).\"\n                    ),\n                    \"default\": \"text\",\n                },\n                {\n                    \"name\": \"multiple\",\n                    \"display_name\": \"Multiple\",\n                    \"type\": \"boolean\",\n                    \"description\": \"Set to True if this output field should be a list of the specified type.\",\n                    \"default\": \"False\",\n                    \"edit_mode\": EditMode.INLINE,\n                },\n            ],\n            value=[{\"name\": \"field\", \"description\": \"description of field\", \"type\": \"text\", \"multiple\": \"False\"}],\n        ),\n        BoolInput(\n            name=\"multiple\",\n            advanced=True,\n            display_name=\"Generate Multiple\",\n            info=\"[Deplrecated] Always set to True\",\n            value=True,\n        ),\n    ]\n\n    outputs = [\n        Output(name=\"structured_output\", display_name=\"Structured Output\", method=\"build_structured_output\"),\n        Output(name=\"structured_output_dataframe\", display_name=\"DataFrame\", method=\"as_dataframe\"),\n    ]\n\n    def build_structured_output_base(self) -> Data:\n        schema_name = self.schema_name or \"OutputModel\"\n\n        if not hasattr(self.llm, \"with_structured_output\"):\n            msg = \"Language model does not support structured output.\"\n            raise TypeError(msg)\n        if not self.output_schema:\n            msg = \"Output schema cannot be empty\"\n            raise ValueError(msg)\n\n        output_model_ = build_model_from_schema(self.output_schema)\n\n        output_model = create_model(\n            schema_name,\n            objects=(list[output_model_], Field(description=f\"A list of {schema_name}.\")),  # type: ignore[valid-type]\n        )\n\n        try:\n            llm_with_structured_output = cast(\"LanguageModel\", self.llm).with_structured_output(schema=output_model)  # type: ignore[valid-type, attr-defined]\n\n        except NotImplementedError as exc:\n            msg = f\"{self.llm.__class__.__name__} does not support structured output.\"\n            raise TypeError(msg) from exc\n        config_dict = {\n            \"run_name\": self.display_name,\n            \"project_name\": self.get_project_name(),\n            \"callbacks\": self.get_langchain_callbacks(),\n        }\n        result = get_chat_result(\n            runnable=llm_with_structured_output,\n            system_message=self.system_prompt,\n            input_value=self.input_value,\n            config=config_dict,\n        )\n        if isinstance(result, BaseModel):\n            result = result.model_dump()\n        if \"objects\" in result:\n            return result[\"objects\"]\n        return result\n\n    def build_structured_output(self) -> Data:\n        output = self.build_structured_output_base()\n\n        return Data(results=output)\n\n    def as_dataframe(self) -> DataFrame:\n        output = self.build_structured_output_base()\n        if isinstance(output, list):\n            return DataFrame(data=output)\n        return DataFrame(data=[output])\n"
              },
              "input_value": {
                "_input_type": "MessageTextInput",
                "advanced": false,
                "display_name": "Input Message",
                "dynamic": false,
<<<<<<< HEAD
                "info": "Template to convert Data to Text. If left empty, it will be dynamically set to the Data's text key.",
=======
                "info": "The input message to the language model.",
>>>>>>> 7b3dc0b4
                "input_types": [
                  "Message"
                ],
                "list": false,
                "list_add_label": "Add More",
                "load_from_db": false,
                "name": "input_value",
                "placeholder": "",
                "required": true,
                "show": true,
                "title_case": false,
                "tool_mode": true,
                "trace_as_input": true,
                "trace_as_metadata": true,
                "type": "str",
                "value": ""
              },
              "llm": {
                "_input_type": "HandleInput",
                "advanced": false,
                "display_name": "Language Model",
                "dynamic": false,
<<<<<<< HEAD
                "info": "Message to be passed as output.",
                "input_types": [
                  "Message"
=======
                "info": "The language model to use to generate the structured output.",
                "input_types": [
                  "LanguageModel"
>>>>>>> 7b3dc0b4
                ],
                "list": false,
                "list_add_label": "Add More",
                "name": "llm",
                "placeholder": "",
                "required": true,
                "show": true,
                "title_case": false,
                "trace_as_metadata": true,
                "type": "other",
                "value": ""
              },
              "multiple": {
                "_input_type": "BoolInput",
                "advanced": true,
                "display_name": "Generate Multiple",
                "dynamic": false,
<<<<<<< HEAD
                "info": "Type of sender.",
                "name": "sender",
                "options": [
                  "Machine",
                  "User"
                ],
                "options_metadata": [],
=======
                "info": "[Deplrecated] Always set to True",
                "list": false,
                "list_add_label": "Add More",
                "name": "multiple",
>>>>>>> 7b3dc0b4
                "placeholder": "",
                "required": false,
                "show": true,
                "title_case": false,
                "tool_mode": false,
                "trace_as_metadata": true,
                "type": "bool",
                "value": true
              },
              "output_schema": {
                "_input_type": "TableInput",
                "advanced": false,
                "display_name": "Output Schema",
                "dynamic": false,
<<<<<<< HEAD
                "info": "Name of the sender.",
                "input_types": [
                  "Message"
                ],
                "list": false,
=======
                "info": "Define the structure and data types for the model's output.",
                "is_list": true,
>>>>>>> 7b3dc0b4
                "list_add_label": "Add More",
                "load_from_db": false,
                "name": "output_schema",
                "placeholder": "",
                "required": true,
                "show": true,
                "table_icon": "Table",
                "table_schema": {
                  "columns": [
                    {
                      "default": "field",
                      "description": "Specify the name of the output field.",
                      "disable_edit": false,
                      "display_name": "Name",
                      "edit_mode": "inline",
                      "filterable": true,
                      "formatter": "text",
                      "hidden": false,
                      "name": "name",
                      "sortable": true,
                      "type": "text"
                    },
                    {
                      "default": "description of field",
                      "description": "Describe the purpose of the output field.",
                      "disable_edit": false,
                      "display_name": "Description",
                      "edit_mode": "popover",
                      "filterable": true,
                      "formatter": "text",
                      "hidden": false,
                      "name": "description",
                      "sortable": true,
                      "type": "text"
                    },
                    {
                      "default": "text",
                      "description": "Indicate the data type of the output field (e.g., str, int, float, bool, list, dict).",
                      "disable_edit": false,
                      "display_name": "Type",
                      "edit_mode": "inline",
                      "filterable": true,
                      "formatter": "text",
                      "hidden": false,
                      "name": "type",
                      "sortable": true,
                      "type": "text"
                    },
                    {
                      "default": "False",
                      "description": "Set to True if this output field should be a list of the specified type.",
                      "disable_edit": false,
                      "display_name": "Multiple",
                      "edit_mode": "inline",
                      "filterable": true,
                      "formatter": "text",
                      "hidden": false,
                      "name": "multiple",
                      "sortable": true,
                      "type": "boolean"
                    }
                  ]
                },
                "title_case": false,
                "tool_mode": false,
                "trace_as_metadata": true,
                "trigger_icon": "Table",
                "trigger_text": "Open table",
                "type": "table",
                "value": [
                  {
                    "description": "Full name of the candidate",
                    "multiple": "False",
                    "name": "full_name",
                    "type": "text"
                  },
                  {
                    "description": "Email ID",
                    "multiple": "False",
                    "name": "email",
                    "type": "text"
                  },
                  {
                    "description": "contact number",
                    "multiple": "False",
                    "name": "phone_number",
                    "type": "text"
                  },
                  {
                    "description": "LinkedIn URL",
                    "multiple": "False",
                    "name": "linkedin",
                    "type": "text"
                  },
                  {
                    "description": "GitHub profile URL (if applicable)",
                    "multiple": "False",
                    "name": "github",
                    "type": "text"
                  },
                  {
                    "description": "Personal website or portfolio URL",
                    "multiple": "False",
                    "name": "portfolio",
                    "type": "text"
                  },
                  {
                    "description": "Visa/work authorization details (if applicable)",
                    "multiple": "False",
                    "name": "visa_status",
                    "type": "text"
                  },
                  {
                    "description": "Short professional summary or objective statement",
                    "multiple": "False",
                    "name": "summary",
                    "type": "text"
                  },
                  {
                    "description": "dictionaries of experience details with following keys:\n    \"job_title\": Job position/title,\n\t\"company_name\": Employer or organization\n\t\"location\": Job location (remote/in-office)\n\t\"start_date\": Start date (YYYY-MM)\n\t\"end_date\": End date or \"Present\"\n\t\"responsibilities\": List of responsibilities and tasks\n\t\"achievements\": List of key achievements and contributions",
                    "multiple": "True",
                    "name": "experience",
                    "type": "dict"
                  },
                  {
                    "description": "dictionaries of Education details with following keys:\n\"degree\": Degree obtained (e.g., B.Sc., M.Sc., Ph.D.),\n\"field_of_study\": Major or specialization,\n\"institution\": University/college name,\n\"location\": Location of institution,\n\"start_date\": Start date (YYYY-MM),\n\"end_date\": Graduation/completion date (YYYY-MM),\n\"gpa\": GPA/grade (if available),\n\"relevant_courses\": List of relevant coursework (if applicable)",
                    "multiple": "True",
                    "name": "education",
                    "type": "dict"
                  },
                  {
                    "description": "skills mentioned in the resume.comma seperated.",
                    "multiple": "False",
                    "name": "skills",
                    "type": "list"
                  },
                  {
                    "description": "title and description and details of the project. Including the skills and technologies used.",
                    "multiple": "False",
                    "name": "projects",
                    "type": "text"
                  }
                ]
              },
              "schema_name": {
                "_input_type": "MessageTextInput",
                "advanced": true,
                "display_name": "Schema Name",
                "dynamic": false,
<<<<<<< HEAD
                "info": "The session ID of the chat. If empty, the current session ID parameter will be used.",
=======
                "info": "Provide a name for the output data schema.",
>>>>>>> 7b3dc0b4
                "input_types": [
                  "Message"
                ],
                "list": false,
                "list_add_label": "Add More",
                "load_from_db": false,
                "name": "schema_name",
                "placeholder": "",
                "required": false,
                "show": true,
                "title_case": false,
                "tool_mode": false,
                "trace_as_input": true,
                "trace_as_metadata": true,
                "type": "str",
                "value": ""
              },
              "system_prompt": {
                "_input_type": "MultilineInput",
                "advanced": true,
                "display_name": "Format Instructions",
                "dynamic": false,
<<<<<<< HEAD
                "info": "The text color of the name",
=======
                "info": "The instructions to the language model for formatting the output.",
>>>>>>> 7b3dc0b4
                "input_types": [
                  "Message"
                ],
                "list": false,
                "list_add_label": "Add More",
                "load_from_db": false,
                "multiline": true,
                "name": "system_prompt",
                "placeholder": "",
                "required": true,
                "show": true,
                "title_case": false,
                "tool_mode": false,
                "trace_as_input": true,
                "trace_as_metadata": true,
                "type": "str",
                "value": "You are an AI system designed to extract structured information from unstructured text.Given the input_text, return a JSON object with predefined keys based on the expected structure.Extract values accurately and format them according to the specified type (e.g., string, integer, float, date).If a value is missing or cannot be determined, return a default (e.g., null, 0, or 'N/A').If multiple instances of the expected structure exist within the input_text, stream each as a separate JSON object."
              }
            },
            "tool_mode": false
          },
          "showNode": true,
          "type": "StructuredOutput"
        },
        "dragging": false,
        "id": "StructuredOutputv2-ZQldd",
        "measured": {
          "height": 447,
          "width": 320
        },
        "position": {
          "x": 1306.940204747624,
          "y": 645.3388247558626
        },
        "selected": true,
        "type": "genericNode"
      },
      {
        "data": {
          "id": "File-GICjp",
          "node": {
            "base_classes": [
              "Data"
            ],
            "beta": false,
            "category": "data",
            "conditional_paths": [],
            "custom_fields": {},
            "description": "Load a file to be used in your project.",
            "display_name": "File",
            "documentation": "",
            "edited": false,
            "field_order": [
              "path",
              "file_path",
              "silent_errors",
              "delete_server_file_after_processing",
              "ignore_unsupported_extensions",
              "ignore_unspecified_files",
              "use_multithreading",
              "concurrency_multithreading"
            ],
            "frozen": false,
            "icon": "file-text",
            "key": "File",
            "legacy": false,
            "metadata": {},
            "minimized": false,
            "output_types": [],
            "outputs": [
              {
                "allows_loop": false,
                "cache": true,
                "display_name": "Data",
                "method": "load_files",
                "name": "data",
                "required_inputs": [],
                "selected": "Data",
                "tool_mode": true,
                "types": [
                  "Data"
                ],
<<<<<<< HEAD
                "value": "__UNDEFINED__"
              },
              {
                "allows_loop": false,
                "cache": true,
                "display_name": "Toolset",
                "method": "to_toolkit",
                "name": "component_as_tool",
                "selected": "Tool",
                "tool_mode": true,
                "types": [
                  "Tool"
                ],
=======
>>>>>>> 7b3dc0b4
                "value": "__UNDEFINED__"
              }
            ],
            "pinned": false,
            "score": 9.159206968830713e-17,
            "template": {
              "_type": "Component",
              "code": {
                "advanced": true,
                "dynamic": true,
                "fileTypes": [],
                "file_path": "",
                "info": "",
                "list": false,
                "load_from_db": false,
                "multiline": true,
                "name": "code",
                "password": false,
                "placeholder": "",
                "required": true,
                "show": true,
                "title_case": false,
                "type": "code",
                "value": "from langflow.base.data import BaseFileComponent\nfrom langflow.base.data.utils import TEXT_FILE_TYPES, parallel_load_data, parse_text_file_to_data\nfrom langflow.io import BoolInput, IntInput\nfrom langflow.schema import Data\n\n\nclass FileComponent(BaseFileComponent):\n    \"\"\"Handles loading and processing of individual or zipped text files.\n\n    This component supports processing multiple valid files within a zip archive,\n    resolving paths, validating file types, and optionally using multithreading for processing.\n    \"\"\"\n\n    display_name = \"File\"\n    description = \"Load a file to be used in your project.\"\n    icon = \"file-text\"\n    name = \"File\"\n\n    VALID_EXTENSIONS = TEXT_FILE_TYPES\n\n    inputs = [\n        *BaseFileComponent._base_inputs,\n        BoolInput(\n            name=\"use_multithreading\",\n            display_name=\"[Deprecated] Use Multithreading\",\n            advanced=True,\n            value=True,\n            info=\"Set 'Processing Concurrency' greater than 1 to enable multithreading.\",\n        ),\n        IntInput(\n            name=\"concurrency_multithreading\",\n            display_name=\"Processing Concurrency\",\n            advanced=True,\n            info=\"When multiple files are being processed, the number of files to process concurrently.\",\n            value=1,\n        ),\n    ]\n\n    outputs = [\n        *BaseFileComponent._base_outputs,\n    ]\n\n    def process_files(self, file_list: list[BaseFileComponent.BaseFile]) -> list[BaseFileComponent.BaseFile]:\n        \"\"\"Processes files either sequentially or in parallel, depending on concurrency settings.\n\n        Args:\n            file_list (list[BaseFileComponent.BaseFile]): List of files to process.\n\n        Returns:\n            list[BaseFileComponent.BaseFile]: Updated list of files with merged data.\n        \"\"\"\n\n        def process_file(file_path: str, *, silent_errors: bool = False) -> Data | None:\n            \"\"\"Processes a single file and returns its Data object.\"\"\"\n            try:\n                return parse_text_file_to_data(file_path, silent_errors=silent_errors)\n            except FileNotFoundError as e:\n                msg = f\"File not found: {file_path}. Error: {e}\"\n                self.log(msg)\n                if not silent_errors:\n                    raise\n                return None\n            except Exception as e:\n                msg = f\"Unexpected error processing {file_path}: {e}\"\n                self.log(msg)\n                if not silent_errors:\n                    raise\n                return None\n\n        if not file_list:\n            msg = \"No files to process.\"\n            raise ValueError(msg)\n\n        concurrency = 1 if not self.use_multithreading else max(1, self.concurrency_multithreading)\n        file_count = len(file_list)\n\n        parallel_processing_threshold = 2\n        if concurrency < parallel_processing_threshold or file_count < parallel_processing_threshold:\n            if file_count > 1:\n                self.log(f\"Processing {file_count} files sequentially.\")\n            processed_data = [process_file(str(file.path), silent_errors=self.silent_errors) for file in file_list]\n        else:\n            self.log(f\"Starting parallel processing of {file_count} files with concurrency: {concurrency}.\")\n            file_paths = [str(file.path) for file in file_list]\n            processed_data = parallel_load_data(\n                file_paths,\n                silent_errors=self.silent_errors,\n                load_function=process_file,\n                max_concurrency=concurrency,\n            )\n\n        # Use rollup_basefile_data to merge processed data with BaseFile objects\n        return self.rollup_data(file_list, processed_data)\n"
              },
              "concurrency_multithreading": {
                "_input_type": "IntInput",
                "advanced": true,
                "display_name": "Processing Concurrency",
                "dynamic": false,
                "info": "When multiple files are being processed, the number of files to process concurrently.",
                "list": false,
                "list_add_label": "Add More",
                "name": "concurrency_multithreading",
                "placeholder": "",
                "required": false,
                "show": true,
                "title_case": false,
                "tool_mode": false,
                "trace_as_metadata": true,
                "type": "int",
                "value": 1
              },
              "delete_server_file_after_processing": {
                "_input_type": "BoolInput",
                "advanced": true,
                "display_name": "Delete Server File After Processing",
                "dynamic": false,
                "info": "If true, the Server File Path will be deleted after processing.",
                "list": false,
                "list_add_label": "Add More",
                "name": "delete_server_file_after_processing",
                "placeholder": "",
                "required": false,
                "show": true,
                "title_case": false,
                "tool_mode": false,
                "trace_as_metadata": true,
                "type": "bool",
                "value": true
              },
              "file_path": {
                "_input_type": "HandleInput",
                "advanced": true,
                "display_name": "Server File Path",
                "dynamic": false,
                "info": "Data object with a 'file_path' property pointing to server file or a Message object with a path to the file. Supercedes 'Path' but supports same file types.",
                "input_types": [
                  "Data",
                  "Message"
                ],
                "list": true,
                "list_add_label": "Add More",
                "name": "file_path",
                "placeholder": "",
                "required": false,
                "show": true,
                "title_case": false,
                "trace_as_metadata": true,
                "type": "other",
                "value": ""
              },
              "ignore_unspecified_files": {
                "_input_type": "BoolInput",
                "advanced": true,
                "display_name": "Ignore Unspecified Files",
                "dynamic": false,
                "info": "If true, Data with no 'file_path' property will be ignored.",
                "list": false,
                "list_add_label": "Add More",
                "name": "ignore_unspecified_files",
                "placeholder": "",
                "required": false,
                "show": true,
                "title_case": false,
                "tool_mode": false,
                "trace_as_metadata": true,
                "type": "bool",
                "value": false
              },
              "ignore_unsupported_extensions": {
                "_input_type": "BoolInput",
                "advanced": true,
                "display_name": "Ignore Unsupported Extensions",
                "dynamic": false,
                "info": "If true, files with unsupported extensions will not be processed.",
                "list": false,
                "list_add_label": "Add More",
                "name": "ignore_unsupported_extensions",
                "placeholder": "",
                "required": false,
                "show": true,
                "title_case": false,
                "tool_mode": false,
                "trace_as_metadata": true,
                "type": "bool",
                "value": true
              },
              "path": {
                "_input_type": "FileInput",
                "advanced": false,
                "display_name": "Path",
                "dynamic": false,
                "fileTypes": [
                  "txt",
                  "md",
                  "mdx",
                  "csv",
                  "json",
                  "yaml",
                  "yml",
                  "xml",
                  "html",
                  "htm",
                  "pdf",
                  "docx",
                  "py",
                  "sh",
                  "sql",
                  "js",
                  "ts",
                  "tsx",
                  "zip",
                  "tar",
                  "tgz",
                  "bz2",
                  "gz"
                ],
                "file_path": "",
                "info": "Supported file extensions: txt, md, mdx, csv, json, yaml, yml, xml, html, htm, pdf, docx, py, sh, sql, js, ts, tsx; optionally bundled in file extensions: zip, tar, tgz, bz2, gz",
                "list": false,
                "list_add_label": "Add More",
                "name": "path",
                "placeholder": "",
                "required": false,
                "show": true,
                "title_case": false,
                "trace_as_metadata": true,
                "type": "file",
                "value": ""
              },
              "silent_errors": {
                "_input_type": "BoolInput",
                "advanced": true,
                "display_name": "Silent Errors",
                "dynamic": false,
                "info": "If true, errors will not raise an exception.",
                "list": false,
                "list_add_label": "Add More",
                "name": "silent_errors",
                "placeholder": "",
                "required": false,
                "show": true,
                "title_case": false,
                "tool_mode": false,
                "trace_as_metadata": true,
                "type": "bool",
                "value": false
              },
              "use_multithreading": {
                "_input_type": "BoolInput",
                "advanced": true,
                "display_name": "[Deprecated] Use Multithreading",
                "dynamic": false,
                "info": "Set 'Processing Concurrency' greater than 1 to enable multithreading.",
                "list": false,
                "list_add_label": "Add More",
                "name": "use_multithreading",
                "placeholder": "",
                "required": false,
                "show": true,
                "title_case": false,
                "tool_mode": false,
                "trace_as_metadata": true,
                "type": "bool",
                "value": true
              }
            },
            "tool_mode": false
          },
          "showNode": true,
          "type": "File"
        },
        "dragging": false,
        "id": "File-GICjp",
        "measured": {
          "height": 228,
          "width": 320
        },
        "position": {
          "x": -103.41952640765028,
          "y": 527.2136756214662
        },
        "selected": false,
        "type": "genericNode"
      }
    ],
    "viewport": {
      "x": -158.19733671893528,
      "y": 43.39993635528333,
      "zoom": 0.648669567640396
    }
  },
  "description": "This template transforms PDF or TXT resume documents into structured JSON, generating a portfolio website HTML code from the structured data.",
  "endpoint_name": "portfolio_website",
  "gradient": "3",
  "icon": "file-user",
  "id": "98f3f604-418e-4d6a-ac71-6476222ebe13",
  "is_component": false,
  "last_tested_version": "1.1.5",
  "name": "Portfolio Website Code Generator",
  "tags": [
    "chatbots",
    "coding"
  ]
}<|MERGE_RESOLUTION|>--- conflicted
+++ resolved
@@ -6,26 +6,16 @@
         "className": "",
         "data": {
           "sourceHandle": {
-<<<<<<< HEAD
-            "dataType": "Prompt",
-            "id": "Prompt-ysecC",
-            "name": "prompt",
-=======
             "dataType": "ParseData",
             "id": "ParseData-qN4UL",
             "name": "text",
->>>>>>> 7b3dc0b4
             "output_types": [
               "Message"
             ]
           },
           "targetHandle": {
             "fieldName": "input_value",
-<<<<<<< HEAD
-            "id": "StructuredOutput-TArXO",
-=======
             "id": "AnthropicModel-3QKQF",
->>>>>>> 7b3dc0b4
             "inputTypes": [
               "Message"
             ],
@@ -43,22 +33,6 @@
         "className": "",
         "data": {
           "sourceHandle": {
-<<<<<<< HEAD
-            "dataType": "StructuredOutput",
-            "id": "StructuredOutput-TArXO",
-            "name": "structured_output",
-            "output_types": [
-              "Data"
-            ]
-          },
-          "targetHandle": {
-            "fieldName": "data",
-            "id": "ParseData-x7Rgx",
-            "inputTypes": [
-              "Data"
-            ],
-            "type": "other"
-=======
             "dataType": "TextInput",
             "id": "TextInput-2kYku",
             "name": "text",
@@ -73,7 +47,6 @@
               "Message"
             ],
             "type": "str"
->>>>>>> 7b3dc0b4
           }
         },
         "id": "reactflow__edge-TextInput-2kYku{œdataTypeœ:œTextInputœ,œidœ:œTextInput-2kYkuœ,œnameœ:œtextœ,œoutput_typesœ:[œMessageœ]}-AnthropicModel-3QKQF{œfieldNameœ:œsystem_messageœ,œidœ:œAnthropicModel-3QKQFœ,œinputTypesœ:[œMessageœ],œtypeœ:œstrœ}",
@@ -87,31 +60,19 @@
         "className": "",
         "data": {
           "sourceHandle": {
-<<<<<<< HEAD
-            "dataType": "ParseData",
-            "id": "ParseData-sGhWo",
-            "name": "text",
-=======
             "dataType": "AnthropicModel",
             "id": "AnthropicModel-3QKQF",
             "name": "text_output",
->>>>>>> 7b3dc0b4
             "output_types": [
               "Message"
             ]
           },
           "targetHandle": {
-<<<<<<< HEAD
-            "fieldName": "resume",
-            "id": "Prompt-ysecC",
-            "inputTypes": [
-=======
             "fieldName": "input_value",
             "id": "ChatOutput-Anz6s",
             "inputTypes": [
               "Data",
               "DataFrame",
->>>>>>> 7b3dc0b4
               "Message"
             ],
             "type": "str"
@@ -137,11 +98,7 @@
           },
           "targetHandle": {
             "fieldName": "llm",
-<<<<<<< HEAD
-            "id": "StructuredOutput-TArXO",
-=======
             "id": "StructuredOutputv2-ZQldd",
->>>>>>> 7b3dc0b4
             "inputTypes": [
               "LanguageModel"
             ],
@@ -168,38 +125,7 @@
           },
           "targetHandle": {
             "fieldName": "input_value",
-<<<<<<< HEAD
-            "id": "AnthropicModel-IrjAe",
-            "inputTypes": [
-              "Message"
-            ],
-            "type": "str"
-          }
-        },
-        "id": "xy-edge__ParseData-x7Rgx{œdataTypeœ:œParseDataœ,œidœ:œParseData-x7Rgxœ,œnameœ:œtextœ,œoutput_typesœ:[œMessageœ]}-AnthropicModel-IrjAe{œfieldNameœ:œinput_valueœ,œidœ:œAnthropicModel-IrjAeœ,œinputTypesœ:[œMessageœ],œtypeœ:œstrœ}",
-        "source": "ParseData-x7Rgx",
-        "sourceHandle": "{œdataTypeœ: œParseDataœ, œidœ: œParseData-x7Rgxœ, œnameœ: œtextœ, œoutput_typesœ: [œMessageœ]}",
-        "target": "AnthropicModel-IrjAe",
-        "targetHandle": "{œfieldNameœ: œinput_valueœ, œidœ: œAnthropicModel-IrjAeœ, œinputTypesœ: [œMessageœ], œtypeœ: œstrœ}"
-      },
-      {
-        "animated": false,
-        "className": "",
-        "data": {
-          "sourceHandle": {
-            "dataType": "TextInput",
-            "id": "TextInput-CPTOR",
-            "name": "text",
-            "output_types": [
-              "Message"
-            ]
-          },
-          "targetHandle": {
-            "fieldName": "system_message",
-            "id": "AnthropicModel-IrjAe",
-=======
             "id": "StructuredOutputv2-ZQldd",
->>>>>>> 7b3dc0b4
             "inputTypes": [
               "Message"
             ],
@@ -216,22 +142,6 @@
         "className": "",
         "data": {
           "sourceHandle": {
-<<<<<<< HEAD
-            "dataType": "AnthropicModel",
-            "id": "AnthropicModel-IrjAe",
-            "name": "text_output",
-            "output_types": [
-              "Message"
-            ]
-          },
-          "targetHandle": {
-            "fieldName": "input_value",
-            "id": "ChatOutput-d1tmJ",
-            "inputTypes": [
-              "Message"
-            ],
-            "type": "str"
-=======
             "dataType": "File",
             "id": "File-GICjp",
             "name": "data",
@@ -246,7 +156,6 @@
               "Data"
             ],
             "type": "other"
->>>>>>> 7b3dc0b4
           }
         },
         "id": "reactflow__edge-File-GICjp{œdataTypeœ:œFileœ,œidœ:œFile-GICjpœ,œnameœ:œdataœ,œoutput_typesœ:[œDataœ]}-ParseData-idUvo{œfieldNameœ:œdataœ,œidœ:œParseData-idUvoœ,œinputTypesœ:[œDataœ],œtypeœ:œotherœ}",
@@ -258,26 +167,16 @@
       {
         "data": {
           "sourceHandle": {
-<<<<<<< HEAD
-            "dataType": "File",
-            "id": "File-JgIx7",
-            "name": "data",
-=======
             "dataType": "StructuredOutput",
             "id": "StructuredOutputv2-ZQldd",
             "name": "structured_output",
->>>>>>> 7b3dc0b4
             "output_types": [
               "Data"
             ]
           },
           "targetHandle": {
             "fieldName": "data",
-<<<<<<< HEAD
-            "id": "ParseData-sGhWo",
-=======
             "id": "ParseData-qN4UL",
->>>>>>> 7b3dc0b4
             "inputTypes": [
               "Data"
             ],
@@ -297,29 +196,11 @@
           "id": "ParseData-idUvo",
           "node": {
             "base_classes": [
-<<<<<<< HEAD
-=======
               "Data",
->>>>>>> 7b3dc0b4
               "Message"
             ],
             "beta": false,
             "conditional_paths": [],
-<<<<<<< HEAD
-            "custom_fields": {
-              "template": [
-                "resume"
-              ]
-            },
-            "description": "Create a prompt template with dynamic variables.",
-            "display_name": "Prompt",
-            "documentation": "",
-            "edited": false,
-            "error": null,
-            "field_order": [
-              "template",
-              "tool_placeholder"
-=======
             "custom_fields": {},
             "description": "Convert Data objects into Messages using any {field_name} from input data.",
             "display_name": "Data to Message",
@@ -329,7 +210,6 @@
               "data",
               "template",
               "sep"
->>>>>>> 7b3dc0b4
             ],
             "frozen": false,
             "icon": "message-square",
@@ -357,15 +237,6 @@
               {
                 "allows_loop": false,
                 "cache": true,
-<<<<<<< HEAD
-                "display_name": "Toolset",
-                "method": "to_toolkit",
-                "name": "component_as_tool",
-                "selected": "Tool",
-                "tool_mode": true,
-                "types": [
-                  "Tool"
-=======
                 "display_name": "Data List",
                 "method": "parse_data_as_list",
                 "name": "data_list",
@@ -373,7 +244,6 @@
                 "tool_mode": true,
                 "types": [
                   "Data"
->>>>>>> 7b3dc0b4
                 ],
                 "value": "__UNDEFINED__"
               }
@@ -404,19 +274,6 @@
                 "advanced": false,
                 "display_name": "Data",
                 "dynamic": false,
-<<<<<<< HEAD
-                "field_type": "str",
-                "fileTypes": [],
-                "file_path": "",
-                "info": "",
-                "input_types": [
-                  "Message"
-                ],
-                "list": false,
-                "load_from_db": false,
-                "multiline": true,
-                "name": "resume",
-=======
                 "info": "The data to convert to text.",
                 "input_types": [
                   "Data"
@@ -424,7 +281,6 @@
                 "list": true,
                 "list_add_label": "Add More",
                 "name": "data",
->>>>>>> 7b3dc0b4
                 "placeholder": "",
                 "required": true,
                 "show": true,
@@ -459,11 +315,7 @@
                 "advanced": false,
                 "display_name": "Template",
                 "dynamic": false,
-<<<<<<< HEAD
-                "info": "A placeholder input for tool mode.",
-=======
                 "info": "The template to use for formatting the data. It can contain the keys {text}, {data} or any other key in the Data.",
->>>>>>> 7b3dc0b4
                 "input_types": [
                   "Message"
                 ],
@@ -555,22 +407,6 @@
                 "types": [
                   "Data"
                 ],
-<<<<<<< HEAD
-                "value": "__UNDEFINED__"
-              },
-              {
-                "allows_loop": false,
-                "cache": true,
-                "display_name": "Toolset",
-                "method": "to_toolkit",
-                "name": "component_as_tool",
-                "selected": "Tool",
-                "tool_mode": true,
-                "types": [
-                  "Tool"
-                ],
-=======
->>>>>>> 7b3dc0b4
                 "value": "__UNDEFINED__"
               }
             ],
@@ -684,11 +520,7 @@
           "id": "TextInput-2kYku",
           "node": {
             "base_classes": [
-<<<<<<< HEAD
-              "Data"
-=======
               "Message"
->>>>>>> 7b3dc0b4
             ],
             "beta": false,
             "category": "inputs",
@@ -719,24 +551,7 @@
                 "selected": "Message",
                 "tool_mode": true,
                 "types": [
-<<<<<<< HEAD
-                  "Data"
-                ],
-                "value": "__UNDEFINED__"
-              },
-              {
-                "allows_loop": false,
-                "cache": true,
-                "display_name": "Toolset",
-                "method": "to_toolkit",
-                "name": "component_as_tool",
-                "selected": "Tool",
-                "tool_mode": true,
-                "types": [
-                  "Tool"
-=======
-                  "Message"
->>>>>>> 7b3dc0b4
+                  "Message"
                 ],
                 "value": "__UNDEFINED__"
               }
@@ -768,11 +583,7 @@
                 "advanced": false,
                 "display_name": "Text",
                 "dynamic": false,
-<<<<<<< HEAD
-                "info": "The input message to the language model.",
-=======
                 "info": "Text to be passed as input.",
->>>>>>> 7b3dc0b4
                 "input_types": [
                   "Message"
                 ],
@@ -865,44 +676,6 @@
                 "allows_loop": false,
                 "cache": true,
                 "display_name": "Language Model",
-<<<<<<< HEAD
-                "dynamic": false,
-                "info": "The language model to use to generate the structured output.",
-                "input_types": [
-                  "LanguageModel"
-                ],
-                "list": false,
-                "list_add_label": "Add More",
-                "name": "llm",
-                "placeholder": "",
-                "required": true,
-                "show": true,
-                "title_case": false,
-                "trace_as_metadata": true,
-                "type": "other",
-                "value": ""
-              },
-              "multiple": {
-                "_input_type": "BoolInput",
-                "advanced": true,
-                "display_name": "Generate Multiple",
-                "dynamic": false,
-                "info": "Set to True if the model should generate a list of outputs instead of a single output.",
-                "list": false,
-                "list_add_label": "Add More",
-                "name": "multiple",
-                "placeholder": "",
-                "required": false,
-                "show": true,
-                "title_case": false,
-                "tool_mode": false,
-                "trace_as_metadata": true,
-                "type": "bool",
-                "value": false
-              },
-              "output_schema": {
-                "_input_type": "TableInput",
-=======
                 "method": "build_model",
                 "name": "model_output",
                 "required_inputs": [
@@ -922,7 +695,6 @@
               "_type": "Component",
               "api_key": {
                 "_input_type": "SecretStrInput",
->>>>>>> 7b3dc0b4
                 "advanced": false,
                 "display_name": "Anthropic API Key",
                 "dynamic": false,
@@ -963,103 +735,8 @@
                 "trace_as_input": true,
                 "trace_as_metadata": true,
                 "type": "str",
-<<<<<<< HEAD
-                "value": ""
-              }
-            },
-            "tool_mode": false
-          },
-          "showNode": true,
-          "type": "StructuredOutput"
-        },
-        "dragging": false,
-        "id": "StructuredOutput-TArXO",
-        "measured": {
-          "height": 399,
-          "width": 320
-        },
-        "position": {
-          "x": 1314.9882004454216,
-          "y": 596.0696442058475
-        },
-        "selected": false,
-        "type": "genericNode"
-      },
-      {
-        "data": {
-          "id": "ParseData-x7Rgx",
-          "node": {
-            "base_classes": [
-              "Data",
-              "Message"
-            ],
-            "beta": false,
-            "conditional_paths": [],
-            "custom_fields": {},
-            "description": "Convert Data objects into Messages using any {field_name} from input data.",
-            "display_name": "Data to Message",
-            "documentation": "",
-            "edited": false,
-            "field_order": [
-              "data",
-              "template",
-              "sep"
-            ],
-            "frozen": false,
-            "icon": "message-square",
-            "legacy": false,
-            "lf_version": "1.1.4.post1",
-            "metadata": {},
-            "minimized": false,
-            "output_types": [],
-            "outputs": [
-              {
-                "allows_loop": false,
-                "cache": true,
-                "display_name": "Message",
-                "method": "parse_data",
-                "name": "text",
-                "selected": "Message",
-                "tool_mode": true,
-                "types": [
-                  "Message"
-                ],
-                "value": "__UNDEFINED__"
-              },
-              {
-                "allows_loop": false,
-                "cache": true,
-                "display_name": "Data List",
-                "method": "parse_data_as_list",
-                "name": "data_list",
-                "selected": "Data",
-                "tool_mode": true,
-                "types": [
-                  "Data"
-                ],
-                "value": "__UNDEFINED__"
-              },
-              {
-                "allows_loop": false,
-                "cache": true,
-                "display_name": "Toolset",
-                "method": "to_toolkit",
-                "name": "component_as_tool",
-                "selected": "Tool",
-                "tool_mode": true,
-                "types": [
-                  "Tool"
-                ],
-                "value": "__UNDEFINED__"
-              }
-            ],
-            "pinned": false,
-            "template": {
-              "_type": "Component",
-=======
                 "value": "https://api.anthropic.com"
               },
->>>>>>> 7b3dc0b4
               "code": {
                 "advanced": true,
                 "dynamic": true,
@@ -1083,19 +760,11 @@
                 "advanced": false,
                 "display_name": "Input",
                 "dynamic": false,
-<<<<<<< HEAD
-                "info": "The data to convert to text.",
-                "input_types": [
-                  "Data"
-                ],
-                "list": true,
-=======
                 "info": "",
                 "input_types": [
                   "Message"
                 ],
                 "list": false,
->>>>>>> 7b3dc0b4
                 "list_add_label": "Add More",
                 "load_from_db": false,
                 "name": "input_value",
@@ -1203,11 +872,7 @@
                 "advanced": false,
                 "display_name": "System Message",
                 "dynamic": false,
-<<<<<<< HEAD
-                "info": "The template to use for formatting the data. It can contain the keys {text}, {data} or any other key in the Data.",
-=======
                 "info": "System message to pass to the model.",
->>>>>>> 7b3dc0b4
                 "input_types": [
                   "Message"
                 ],
@@ -1224,98 +889,6 @@
                 "trace_as_input": true,
                 "trace_as_metadata": true,
                 "type": "str",
-<<<<<<< HEAD
-                "value": "{data}"
-              }
-            },
-            "tool_mode": false
-          },
-          "showNode": true,
-          "type": "ParseData"
-        },
-        "dragging": false,
-        "id": "ParseData-x7Rgx",
-        "measured": {
-          "height": 342,
-          "width": 320
-        },
-        "position": {
-          "x": 1743.003626296405,
-          "y": 585.3047133010242
-        },
-        "selected": false,
-        "type": "genericNode"
-      },
-      {
-        "data": {
-          "id": "TextInput-CPTOR",
-          "node": {
-            "base_classes": [
-              "Message"
-            ],
-            "beta": false,
-            "category": "inputs",
-            "conditional_paths": [],
-            "custom_fields": {},
-            "description": "Get text inputs from the Playground.",
-            "display_name": "Text Input",
-            "documentation": "",
-            "edited": false,
-            "field_order": [
-              "input_value"
-            ],
-            "frozen": false,
-            "icon": "type",
-            "key": "TextInput",
-            "legacy": false,
-            "lf_version": "1.1.4.post1",
-            "metadata": {},
-            "minimized": false,
-            "output_types": [],
-            "outputs": [
-              {
-                "allows_loop": false,
-                "cache": true,
-                "display_name": "Message",
-                "method": "text_response",
-                "name": "text",
-                "selected": "Message",
-                "tool_mode": true,
-                "types": [
-                  "Message"
-                ],
-                "value": "__UNDEFINED__"
-              },
-              {
-                "allows_loop": false,
-                "cache": true,
-                "display_name": "Toolset",
-                "method": "to_toolkit",
-                "name": "component_as_tool",
-                "selected": "Tool",
-                "tool_mode": true,
-                "types": [
-                  "Tool"
-                ],
-                "value": "__UNDEFINED__"
-              }
-            ],
-            "pinned": false,
-            "score": 0.0020353564437605998,
-            "template": {
-              "_type": "Component",
-              "code": {
-                "advanced": true,
-                "dynamic": true,
-                "fileTypes": [],
-                "file_path": "",
-                "info": "",
-                "list": false,
-                "load_from_db": false,
-                "multiline": true,
-                "name": "code",
-                "password": false,
-=======
                 "value": ""
               },
               "temperature": {
@@ -1329,7 +902,6 @@
                 "min_label": "",
                 "min_label_icon": "",
                 "name": "temperature",
->>>>>>> 7b3dc0b4
                 "placeholder": "",
                 "range_spec": {
                   "max": 1,
@@ -1352,14 +924,7 @@
                 "advanced": false,
                 "display_name": "Enable Tool Models",
                 "dynamic": false,
-<<<<<<< HEAD
-                "info": "Text to be passed as input.",
-                "input_types": [
-                  "Message"
-                ],
-=======
                 "info": "Select if you want to use models that can work with tools. If yes, only those models will be shown.",
->>>>>>> 7b3dc0b4
                 "list": false,
                 "list_add_label": "Add More",
                 "name": "tool_model_enabled",
@@ -1457,23 +1022,6 @@
                 "types": [
                   "LanguageModel"
                 ],
-<<<<<<< HEAD
-                "value": "__UNDEFINED__"
-              },
-              {
-                "allows_loop": false,
-                "cache": true,
-                "display_name": "Toolset",
-                "method": "to_toolkit",
-                "name": "component_as_tool",
-                "required_inputs": [],
-                "selected": "Tool",
-                "tool_mode": true,
-                "types": [
-                  "Tool"
-                ],
-=======
->>>>>>> 7b3dc0b4
                 "value": "__UNDEFINED__"
               }
             ],
@@ -1490,11 +1038,7 @@
                 "input_types": [
                   "Message"
                 ],
-<<<<<<< HEAD
-                "load_from_db": true,
-=======
-                "load_from_db": false,
->>>>>>> 7b3dc0b4
+                "load_from_db": false,
                 "name": "api_key",
                 "password": true,
                 "placeholder": "",
@@ -1754,10 +1298,6 @@
           "id": "ChatOutput-Anz6s",
           "node": {
             "base_classes": [
-<<<<<<< HEAD
-              "LanguageModel",
-=======
->>>>>>> 7b3dc0b4
               "Message"
             ],
             "beta": false,
@@ -1799,39 +1339,6 @@
                 "types": [
                   "Message"
                 ],
-<<<<<<< HEAD
-                "value": "__UNDEFINED__"
-              },
-              {
-                "allows_loop": false,
-                "cache": true,
-                "display_name": "Language Model",
-                "method": "build_model",
-                "name": "model_output",
-                "required_inputs": [
-                  "api_key"
-                ],
-                "selected": "LanguageModel",
-                "tool_mode": true,
-                "types": [
-                  "LanguageModel"
-                ],
-                "value": "__UNDEFINED__"
-              },
-              {
-                "allows_loop": false,
-                "cache": true,
-                "display_name": "Toolset",
-                "method": "to_toolkit",
-                "name": "component_as_tool",
-                "required_inputs": [],
-                "selected": "Tool",
-                "tool_mode": true,
-                "types": [
-                  "Tool"
-                ],
-=======
->>>>>>> 7b3dc0b4
                 "value": "__UNDEFINED__"
               }
             ],
@@ -1844,15 +1351,6 @@
                 "advanced": true,
                 "display_name": "Background Color",
                 "dynamic": false,
-<<<<<<< HEAD
-                "info": "Your Anthropic API key.",
-                "input_types": [
-                  "Message"
-                ],
-                "load_from_db": true,
-                "name": "api_key",
-                "password": true,
-=======
                 "info": "The background color of the icon.",
                 "input_types": [
                   "Message"
@@ -1861,7 +1359,6 @@
                 "list_add_label": "Add More",
                 "load_from_db": false,
                 "name": "background_color",
->>>>>>> 7b3dc0b4
                 "placeholder": "",
                 "required": false,
                 "show": true,
@@ -1900,14 +1397,7 @@
                 "advanced": true,
                 "display_name": "Basic Clean Data",
                 "dynamic": false,
-<<<<<<< HEAD
-                "info": "Endpoint of the Anthropic API. Defaults to 'https://api.anthropic.com' if not specified.",
-                "input_types": [
-                  "Message"
-                ],
-=======
                 "info": "Whether to clean the data",
->>>>>>> 7b3dc0b4
                 "list": false,
                 "list_add_label": "Add More",
                 "name": "clean_data",
@@ -1943,11 +1433,7 @@
                 "advanced": true,
                 "display_name": "Data Template",
                 "dynamic": false,
-<<<<<<< HEAD
-                "info": "",
-=======
                 "info": "Template to convert Data to Text. If left empty, it will be dynamically set to the Data's text key.",
->>>>>>> 7b3dc0b4
                 "input_types": [
                   "Message"
                 ],
@@ -2018,11 +1504,7 @@
                 "advanced": true,
                 "display_name": "Sender Name",
                 "dynamic": false,
-<<<<<<< HEAD
-                "info": "Prefill text to guide the model's response.",
-=======
                 "info": "Name of the sender.",
->>>>>>> 7b3dc0b4
                 "input_types": [
                   "Message"
                 ],
@@ -2045,11 +1527,7 @@
                 "advanced": true,
                 "display_name": "Session ID",
                 "dynamic": false,
-<<<<<<< HEAD
-                "info": "System message to pass to the model.",
-=======
                 "info": "The session ID of the chat. If empty, the current session ID parameter will be used.",
->>>>>>> 7b3dc0b4
                 "input_types": [
                   "Message"
                 ],
@@ -2275,12 +1753,8 @@
           "id": "StructuredOutputv2-ZQldd",
           "node": {
             "base_classes": [
-<<<<<<< HEAD
-              "Message"
-=======
               "Data",
               "DataFrame"
->>>>>>> 7b3dc0b4
             ],
             "beta": false,
             "conditional_paths": [],
@@ -2325,24 +1799,7 @@
                 "selected": "DataFrame",
                 "tool_mode": true,
                 "types": [
-<<<<<<< HEAD
-                  "Message"
-                ],
-                "value": "__UNDEFINED__"
-              },
-              {
-                "allows_loop": false,
-                "cache": true,
-                "display_name": "Toolset",
-                "method": "to_toolkit",
-                "name": "component_as_tool",
-                "selected": "Tool",
-                "tool_mode": true,
-                "types": [
-                  "Tool"
-=======
                   "DataFrame"
->>>>>>> 7b3dc0b4
                 ],
                 "value": "__UNDEFINED__"
               }
@@ -2350,55 +1807,6 @@
             "pinned": false,
             "template": {
               "_type": "Component",
-<<<<<<< HEAD
-              "background_color": {
-                "_input_type": "MessageTextInput",
-                "advanced": true,
-                "display_name": "Background Color",
-                "dynamic": false,
-                "info": "The background color of the icon.",
-                "input_types": [
-                  "Message"
-                ],
-                "list": false,
-                "list_add_label": "Add More",
-                "load_from_db": false,
-                "name": "background_color",
-                "placeholder": "",
-                "required": false,
-                "show": true,
-                "title_case": false,
-                "tool_mode": false,
-                "trace_as_input": true,
-                "trace_as_metadata": true,
-                "type": "str",
-                "value": ""
-              },
-              "chat_icon": {
-                "_input_type": "MessageTextInput",
-                "advanced": true,
-                "display_name": "Icon",
-                "dynamic": false,
-                "info": "The icon of the message.",
-                "input_types": [
-                  "Message"
-                ],
-                "list": false,
-                "list_add_label": "Add More",
-                "load_from_db": false,
-                "name": "chat_icon",
-                "placeholder": "",
-                "required": false,
-                "show": true,
-                "title_case": false,
-                "tool_mode": false,
-                "trace_as_input": true,
-                "trace_as_metadata": true,
-                "type": "str",
-                "value": ""
-              },
-=======
->>>>>>> 7b3dc0b4
               "code": {
                 "advanced": true,
                 "dynamic": true,
@@ -2422,11 +1830,7 @@
                 "advanced": false,
                 "display_name": "Input Message",
                 "dynamic": false,
-<<<<<<< HEAD
-                "info": "Template to convert Data to Text. If left empty, it will be dynamically set to the Data's text key.",
-=======
                 "info": "The input message to the language model.",
->>>>>>> 7b3dc0b4
                 "input_types": [
                   "Message"
                 ],
@@ -2449,15 +1853,9 @@
                 "advanced": false,
                 "display_name": "Language Model",
                 "dynamic": false,
-<<<<<<< HEAD
-                "info": "Message to be passed as output.",
-                "input_types": [
-                  "Message"
-=======
                 "info": "The language model to use to generate the structured output.",
                 "input_types": [
                   "LanguageModel"
->>>>>>> 7b3dc0b4
                 ],
                 "list": false,
                 "list_add_label": "Add More",
@@ -2475,20 +1873,10 @@
                 "advanced": true,
                 "display_name": "Generate Multiple",
                 "dynamic": false,
-<<<<<<< HEAD
-                "info": "Type of sender.",
-                "name": "sender",
-                "options": [
-                  "Machine",
-                  "User"
-                ],
-                "options_metadata": [],
-=======
                 "info": "[Deplrecated] Always set to True",
                 "list": false,
                 "list_add_label": "Add More",
                 "name": "multiple",
->>>>>>> 7b3dc0b4
                 "placeholder": "",
                 "required": false,
                 "show": true,
@@ -2503,16 +1891,8 @@
                 "advanced": false,
                 "display_name": "Output Schema",
                 "dynamic": false,
-<<<<<<< HEAD
-                "info": "Name of the sender.",
-                "input_types": [
-                  "Message"
-                ],
-                "list": false,
-=======
                 "info": "Define the structure and data types for the model's output.",
                 "is_list": true,
->>>>>>> 7b3dc0b4
                 "list_add_label": "Add More",
                 "load_from_db": false,
                 "name": "output_schema",
@@ -2662,11 +2042,7 @@
                 "advanced": true,
                 "display_name": "Schema Name",
                 "dynamic": false,
-<<<<<<< HEAD
-                "info": "The session ID of the chat. If empty, the current session ID parameter will be used.",
-=======
                 "info": "Provide a name for the output data schema.",
->>>>>>> 7b3dc0b4
                 "input_types": [
                   "Message"
                 ],
@@ -2689,11 +2065,7 @@
                 "advanced": true,
                 "display_name": "Format Instructions",
                 "dynamic": false,
-<<<<<<< HEAD
-                "info": "The text color of the name",
-=======
                 "info": "The instructions to the language model for formatting the output.",
->>>>>>> 7b3dc0b4
                 "input_types": [
                   "Message"
                 ],
@@ -2776,22 +2148,6 @@
                 "types": [
                   "Data"
                 ],
-<<<<<<< HEAD
-                "value": "__UNDEFINED__"
-              },
-              {
-                "allows_loop": false,
-                "cache": true,
-                "display_name": "Toolset",
-                "method": "to_toolkit",
-                "name": "component_as_tool",
-                "selected": "Tool",
-                "tool_mode": true,
-                "types": [
-                  "Tool"
-                ],
-=======
->>>>>>> 7b3dc0b4
                 "value": "__UNDEFINED__"
               }
             ],

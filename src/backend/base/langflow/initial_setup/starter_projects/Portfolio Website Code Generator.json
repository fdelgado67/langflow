{
  "data": {
    "edges": [
      {
        "animated": false,
        "className": "",
        "data": {
          "sourceHandle": {
            "dataType": "TextInput",
            "id": "TextInput-WR8cL",
            "name": "text",
            "output_types": [
              "Message"
            ]
          },
          "targetHandle": {
            "fieldName": "system_message",
            "id": "AnthropicModel-tZx4n",
            "inputTypes": [
              "Message"
            ],
            "type": "str"
          }
        },
        "id": "reactflow__edge-TextInput-WR8cL{œdataTypeœ:œTextInputœ,œidœ:œTextInput-WR8cLœ,œnameœ:œtextœ,œoutput_typesœ:[œMessageœ]}-AnthropicModel-tZx4n{œfieldNameœ:œsystem_messageœ,œidœ:œAnthropicModel-tZx4nœ,œinputTypesœ:[œMessageœ],œtypeœ:œstrœ}",
        "selected": false,
        "source": "TextInput-WR8cL",
        "sourceHandle": "{œdataTypeœ: œTextInputœ, œidœ: œTextInput-WR8cLœ, œnameœ: œtextœ, œoutput_typesœ: [œMessageœ]}",
        "target": "AnthropicModel-tZx4n",
        "targetHandle": "{œfieldNameœ: œsystem_messageœ, œidœ: œAnthropicModel-tZx4nœ, œinputTypesœ: [œMessageœ], œtypeœ: œstrœ}"
      },
      {
        "animated": false,
        "className": "",
        "data": {
          "sourceHandle": {
            "dataType": "AnthropicModel",
            "id": "AnthropicModel-fz6rd",
            "name": "model_output",
            "output_types": [
              "LanguageModel"
            ]
          },
          "targetHandle": {
            "fieldName": "llm",
            "id": "StructuredOutput-tWLRa",
            "inputTypes": [
              "LanguageModel"
            ],
            "type": "other"
          }
        },
        "id": "reactflow__edge-AnthropicModel-fz6rd{œdataTypeœ:œAnthropicModelœ,œidœ:œAnthropicModel-fz6rdœ,œnameœ:œmodel_outputœ,œoutput_typesœ:[œLanguageModelœ]}-StructuredOutput-tWLRa{œfieldNameœ:œllmœ,œidœ:œStructuredOutput-tWLRaœ,œinputTypesœ:[œLanguageModelœ],œtypeœ:œotherœ}",
        "selected": false,
        "source": "AnthropicModel-fz6rd",
        "sourceHandle": "{œdataTypeœ: œAnthropicModelœ, œidœ: œAnthropicModel-fz6rdœ, œnameœ: œmodel_outputœ, œoutput_typesœ: [œLanguageModelœ]}",
        "target": "StructuredOutput-tWLRa",
        "targetHandle": "{œfieldNameœ: œllmœ, œidœ: œStructuredOutput-tWLRaœ, œinputTypesœ: [œLanguageModelœ], œtypeœ: œotherœ}"
      },
      {
        "animated": false,
        "className": "",
        "data": {
          "sourceHandle": {
            "dataType": "ParserComponent",
            "id": "ParserComponent-wrPyP",
            "name": "parsed_text",
            "output_types": [
              "Message"
            ]
          },
          "targetHandle": {
            "fieldName": "input_value",
            "id": "StructuredOutput-tWLRa",
            "inputTypes": [
              "Message"
            ],
            "type": "str"
          }
        },
        "id": "reactflow__edge-ParserComponent-wrPyP{œdataTypeœ:œParserComponentœ,œidœ:œParserComponent-wrPyPœ,œnameœ:œparsed_textœ,œoutput_typesœ:[œMessageœ]}-StructuredOutput-tWLRa{œfieldNameœ:œinput_valueœ,œidœ:œStructuredOutput-tWLRaœ,œinputTypesœ:[œMessageœ],œtypeœ:œstrœ}",
        "selected": false,
        "source": "ParserComponent-wrPyP",
        "sourceHandle": "{œdataTypeœ: œParserComponentœ, œidœ: œParserComponent-wrPyPœ, œnameœ: œparsed_textœ, œoutput_typesœ: [œMessageœ]}",
        "target": "StructuredOutput-tWLRa",
        "targetHandle": "{œfieldNameœ: œinput_valueœ, œidœ: œStructuredOutput-tWLRaœ, œinputTypesœ: [œMessageœ], œtypeœ: œstrœ}"
      },
      {
        "animated": false,
        "className": "",
        "data": {
          "sourceHandle": {
            "dataType": "File",
            "id": "File-v8ouW",
            "name": "dataframe",
            "output_types": [
              "DataFrame"
            ]
          },
          "targetHandle": {
            "fieldName": "input_data",
            "id": "ParserComponent-wrPyP",
            "inputTypes": [
              "DataFrame",
              "Data"
            ],
            "type": "other"
          }
        },
        "id": "reactflow__edge-File-v8ouW{œdataTypeœ:œFileœ,œidœ:œFile-v8ouWœ,œnameœ:œdataframeœ,œoutput_typesœ:[œDataFrameœ]}-ParserComponent-wrPyP{œfieldNameœ:œinput_dataœ,œidœ:œParserComponent-wrPyPœ,œinputTypesœ:[œDataFrameœ,œDataœ],œtypeœ:œotherœ}",
        "selected": false,
        "source": "File-v8ouW",
        "sourceHandle": "{œdataTypeœ: œFileœ, œidœ: œFile-v8ouWœ, œnameœ: œdataframeœ, œoutput_typesœ: [œDataFrameœ]}",
        "target": "ParserComponent-wrPyP",
        "targetHandle": "{œfieldNameœ: œinput_dataœ, œidœ: œParserComponent-wrPyPœ, œinputTypesœ: [œDataFrameœ, œDataœ], œtypeœ: œotherœ}"
      },
      {
        "animated": false,
        "className": "",
        "data": {
          "sourceHandle": {
            "dataType": "AnthropicModel",
            "id": "AnthropicModel-tZx4n",
            "name": "text_output",
            "output_types": [
              "Message"
            ]
          },
          "targetHandle": {
            "fieldName": "input_value",
            "id": "ChatOutput-iLekZ",
            "inputTypes": [
              "Data",
              "DataFrame",
              "Message"
            ],
            "type": "str"
          }
        },
        "id": "reactflow__edge-AnthropicModel-tZx4n{œdataTypeœ:œAnthropicModelœ,œidœ:œAnthropicModel-tZx4nœ,œnameœ:œtext_outputœ,œoutput_typesœ:[œMessageœ]}-ChatOutput-iLekZ{œfieldNameœ:œinput_valueœ,œidœ:œChatOutput-iLekZœ,œinputTypesœ:[œDataœ,œDataFrameœ,œMessageœ],œtypeœ:œstrœ}",
        "selected": false,
        "source": "AnthropicModel-tZx4n",
        "sourceHandle": "{œdataTypeœ: œAnthropicModelœ, œidœ: œAnthropicModel-tZx4nœ, œnameœ: œtext_outputœ, œoutput_typesœ: [œMessageœ]}",
        "target": "ChatOutput-iLekZ",
        "targetHandle": "{œfieldNameœ: œinput_valueœ, œidœ: œChatOutput-iLekZœ, œinputTypesœ: [œDataœ, œDataFrameœ, œMessageœ], œtypeœ: œstrœ}"
      },
      {
        "animated": false,
        "className": "",
        "data": {
          "sourceHandle": {
            "dataType": "StructuredOutput",
            "id": "StructuredOutput-tWLRa",
            "name": "structured_output_dataframe",
            "output_types": []
          },
          "targetHandle": {
            "fieldName": "input_data",
            "id": "parser-ifKFs",
            "inputTypes": [
              "DataFrame",
              "Data"
            ],
            "type": "other"
          }
        },
        "id": "xy-edge__StructuredOutput-tWLRa{œdataTypeœ:œStructuredOutputœ,œidœ:œStructuredOutput-tWLRaœ,œnameœ:œstructured_output_dataframeœ,œoutput_typesœ:[œDataFrameœ]}-parser-ifKFs{œfieldNameœ:œinput_dataœ,œidœ:œparser-ifKFsœ,œinputTypesœ:[œDataFrameœ,œDataœ],œtypeœ:œotherœ}",
        "selected": false,
        "source": "StructuredOutput-tWLRa",
        "sourceHandle": "{œdataTypeœ: œStructuredOutputœ, œidœ: œStructuredOutput-tWLRaœ, œnameœ: œstructured_output_dataframeœ, œoutput_typesœ: []}",
        "target": "parser-ifKFs",
        "targetHandle": "{œfieldNameœ: œinput_dataœ, œidœ: œparser-ifKFsœ, œinputTypesœ: [œDataFrameœ, œDataœ], œtypeœ: œotherœ}"
      },
      {
        "animated": false,
        "className": "",
        "data": {
          "sourceHandle": {
            "dataType": "parser",
            "id": "parser-ifKFs",
            "name": "parsed_text",
            "output_types": [
              "Message"
            ]
          },
          "targetHandle": {
            "fieldName": "input_value",
            "id": "AnthropicModel-tZx4n",
            "inputTypes": [
              "Message"
            ],
            "type": "str"
          }
        },
        "id": "xy-edge__parser-ifKFs{œdataTypeœ:œparserœ,œidœ:œparser-ifKFsœ,œnameœ:œparsed_textœ,œoutput_typesœ:[œMessageœ]}-AnthropicModel-tZx4n{œfieldNameœ:œinput_valueœ,œidœ:œAnthropicModel-tZx4nœ,œinputTypesœ:[œMessageœ],œtypeœ:œstrœ}",
        "selected": false,
        "source": "parser-ifKFs",
        "sourceHandle": "{œdataTypeœ: œparserœ, œidœ: œparser-ifKFsœ, œnameœ: œparsed_textœ, œoutput_typesœ: [œMessageœ]}",
        "target": "AnthropicModel-tZx4n",
        "targetHandle": "{œfieldNameœ: œinput_valueœ, œidœ: œAnthropicModel-tZx4nœ, œinputTypesœ: [œMessageœ], œtypeœ: œstrœ}"
      }
    ],
    "nodes": [
      {
        "data": {
          "id": "TextInput-WR8cL",
          "node": {
            "base_classes": [
              "Message"
            ],
            "beta": false,
            "category": "inputs",
            "conditional_paths": [],
            "custom_fields": {},
            "description": "Get user text inputs.",
            "display_name": "Text Input",
            "documentation": "",
            "edited": false,
            "field_order": [
              "input_value"
            ],
            "frozen": false,
            "icon": "type",
            "key": "TextInput",
            "legacy": false,
            "lf_version": "1.2.0",
            "metadata": {},
            "minimized": false,
            "output_types": [],
            "outputs": [
              {
                "allows_loop": false,
                "cache": true,
                "display_name": "Output Text",
                "group_outputs": false,
                "method": "text_response",
                "name": "text",
                "selected": "Message",
                "tool_mode": true,
                "types": [
                  "Message"
                ],
                "value": "__UNDEFINED__"
              }
            ],
            "pinned": false,
            "score": 0.0020353564437605998,
            "template": {
              "_type": "Component",
              "code": {
                "advanced": true,
                "dynamic": true,
                "fileTypes": [],
                "file_path": "",
                "info": "",
                "list": false,
                "load_from_db": false,
                "multiline": true,
                "name": "code",
                "password": false,
                "placeholder": "",
                "required": true,
                "show": true,
                "title_case": false,
                "type": "code",
                "value": "from langflow.base.io.text import TextComponent\nfrom langflow.io import MultilineInput, Output\nfrom langflow.schema.message import Message\n\n\nclass TextInputComponent(TextComponent):\n    display_name = \"Text Input\"\n    description = \"Get user text inputs.\"\n    icon = \"type\"\n    name = \"TextInput\"\n\n    inputs = [\n        MultilineInput(\n            name=\"input_value\",\n            display_name=\"Text\",\n            info=\"Text to be passed as input.\",\n        ),\n    ]\n    outputs = [\n        Output(display_name=\"Output Text\", name=\"text\", method=\"text_response\"),\n    ]\n\n    def text_response(self) -> Message:\n        return Message(\n            text=self.input_value,\n        )\n"
              },
              "input_value": {
                "_input_type": "MultilineInput",
                "advanced": false,
                "display_name": "Text",
                "dynamic": false,
                "info": "Text to be passed as input.",
                "input_types": [
                  "Message"
                ],
                "list": false,
                "list_add_label": "Add More",
                "load_from_db": false,
                "multiline": true,
                "name": "input_value",
                "placeholder": "",
                "required": false,
                "show": true,
                "title_case": false,
                "tool_mode": false,
                "trace_as_input": true,
                "trace_as_metadata": true,
                "type": "str",
                "value": "Generate a single-page portfolio website using HTML and CSS that takes a resume in JSON format as input and dynamically renders the following sections with a well-structured and aesthetic layout:\n\n📌 Sections & Content Requirements:\n\t1.\tHeader:\n\t•\tDisplay the person’s name, job title, and a professional tagline prominently.\n\t•\tEnsure the name is bold and eye-catching, with subtle emphasis on the job title.\n\t2.\tAbout Me:\n\t•\tExtract and enhance the personal summary from the resume, making it engaging, concise, and readable.\n\t•\tUse short, well-structured sentences to improve clarity.\n\t3.\tExperience:\n\t•\tList past job roles with company names, durations, and a refined description of responsibilities.\n\t•\tEnsure descriptions are professionally formatted, with key contributions highlighted.\n\t4.\tProjects:\n\t•\tDisplay projects as a neatly styled list.\n\t•\tEach project includes a title, refined description, technologies used, and rounded buttons linking to GitHub or live demo (if available).\n\t5.\tSkills:\n\t•\tDisplay skills as aesthetic pill-style badges below the Skills section title. Display all skills mentioned\n\t•\tArrange in a well-balanced, ensuring readability and consistent spacing.\n\t6.\tEducation:\n\t•\tList degrees, institutions, and years attended in a clean and professional format.\n\t•\tMaintain uniformity in typography and spacing.\n\t7.\tAwards & Publications  (if any):\n\t•\tIf the resume contains awards or publications, display them in a separate section.\n\t•\tEach entry includes the title, organization, and year, ensuring clean alignment.\n\t8.\tContact:\n\t•\tDisplay email, social media links, and an optional contact button.\n\t•\tEnsure social media links are clearly visible, with modern and accessible icon buttons.\n\n🎨 Styling & Aesthetic Requirements:\n\n✅ Minimalist & Elegant:\n\t•\tClean layout with ample whitespace for breathing room.\n\t•\tConsistent spacing across all sections.\n\n✅ Fast & Lightweight:\n\t•\tUse only HTML & CSS (no JavaScript required).\n\t•\tEnsure a smooth, fast-loading experience.\n\n✅ Beautiful Typography:\n\t•\tUse a modern, professional Google Font that complements the design.\n\t•\tEnsure text readability with proper size, weight, and contrast.\n\n✅ Visually Harmonious Colors & Themes:\n\t•\tFollow a cohesive color palette that ensures a modern, professional feel.\n\t•\tEnsure background colors, text colors, and section dividers are consistent and complementary.\n\t•\tAvoid hard-to-read combinations (e.g., light text on a light background).\n\n✅ Responsive & Readable Design:\n\t•\tMobile-first approach, adapting to desktop, tablet, and mobile views.\n\t•\tMaintain consistency in padding, margins, and alignment.\n\n✅ Dark Mode Support:\n\t•\tAuto-detect system settings and adjust the theme accordingly.\n\t•\tEnsure clear contrasts and readability in both light and dark modes.\n\n✅ Embedded CSS:\n\t•\tEnsure CSS is written directly in the HTML file within <style> tags for easy integration.\n\n🚀 Key Enhancements for a Superior First Impression:\n\t•\tEnsure the color scheme is visually cohesive and all text is legible against the background.\n\t•\tMaintain uniform padding and spacing for a professional, structured appearance.\n\t•\tImprove text formatting, ensuring sections are balanced and visually engaging.\n\t•\tFollow aesthetically pleasing, simple yet modern design principles.\n\n🌟 End Goal:\n\nThe final output should be a well-balanced, visually stunning, and highly readable portfolio website that immediately impresses viewers. The design must be polished, with an intuitive layout, ensuring consistency, clarity, and elegance.\nEnsuring all details in resume are well displayed in portfolio website.\nInclude all experiences, projects and education details from resume in the html code generated.\n"
              }
            },
            "tool_mode": false
          },
          "showNode": true,
          "type": "TextInput"
        },
        "dragging": false,
        "id": "TextInput-WR8cL",
        "measured": {
          "height": 230,
          "width": 320
        },
        "position": {
          "x": 1750.5165749650018,
          "y": 1018.4979290286542
        },
        "selected": false,
        "type": "genericNode"
      },
      {
        "data": {
          "id": "AnthropicModel-fz6rd",
          "node": {
            "base_classes": [
              "LanguageModel",
              "Message"
            ],
            "beta": false,
            "category": "models",
            "conditional_paths": [],
            "custom_fields": {},
            "description": "Generate text using Anthropic Chat&Completion LLMs with prefill support.",
            "display_name": "Anthropic",
            "documentation": "",
            "edited": false,
            "field_order": [
              "input_value",
              "system_message",
              "stream",
              "max_tokens",
              "model_name",
              "api_key",
              "temperature",
              "base_url",
              "tool_model_enabled",
              "prefill"
            ],
            "frozen": false,
            "icon": "Anthropic",
            "key": "AnthropicModel",
            "legacy": false,
            "lf_version": "1.2.0",
            "metadata": {
              "keywords": [
                "model",
                "llm",
                "language model",
                "large language model"
              ]
            },
            "minimized": false,
            "output_types": [],
            "outputs": [
              {
                "allows_loop": false,
                "cache": true,
                "display_name": "Model Response",
                "group_outputs": false,
                "method": "text_response",
                "name": "text_output",
                "required_inputs": [],
                "selected": "Message",
                "tool_mode": true,
                "types": [
                  "Message"
                ],
                "value": "__UNDEFINED__"
              },
              {
                "allows_loop": false,
                "cache": true,
                "display_name": "Language Model",
                "group_outputs": false,
                "method": "build_model",
                "name": "model_output",
                "required_inputs": [
                  "api_key"
                ],
                "selected": "LanguageModel",
                "tool_mode": true,
                "types": [
                  "LanguageModel"
                ],
                "value": "__UNDEFINED__"
              }
            ],
            "pinned": false,
            "score": 0.0005851173668140926,
            "template": {
              "_type": "Component",
              "api_key": {
                "_input_type": "SecretStrInput",
                "advanced": false,
                "display_name": "Anthropic API Key",
                "dynamic": false,
                "info": "Your Anthropic API key.",
                "input_types": [],
                "load_from_db": true,
                "name": "api_key",
                "password": true,
                "placeholder": "",
                "real_time_refresh": true,
                "required": true,
                "show": true,
                "title_case": false,
                "type": "str",
                "value": "ANTHROPIC_API_KEY"
              },
              "base_url": {
                "_input_type": "MessageTextInput",
                "advanced": true,
                "display_name": "Anthropic API URL",
                "dynamic": false,
                "info": "Endpoint of the Anthropic API. Defaults to 'https://api.anthropic.com' if not specified.",
                "input_types": [
                  "Message"
                ],
                "list": false,
                "list_add_label": "Add More",
                "load_from_db": false,
                "name": "base_url",
                "placeholder": "",
                "real_time_refresh": true,
                "required": false,
                "show": true,
                "title_case": false,
                "tool_mode": false,
                "trace_as_input": true,
                "trace_as_metadata": true,
                "type": "str",
                "value": "https://api.anthropic.com"
              },
              "code": {
                "advanced": true,
                "dynamic": true,
                "fileTypes": [],
                "file_path": "",
                "info": "",
                "list": false,
                "load_from_db": false,
                "multiline": true,
                "name": "code",
                "password": false,
                "placeholder": "",
                "required": true,
                "show": true,
                "title_case": false,
                "type": "code",
                "value": "from typing import Any, cast\n\nimport requests\nfrom loguru import logger\nfrom pydantic import ValidationError\n\nfrom langflow.base.models.anthropic_constants import (\n    ANTHROPIC_MODELS,\n    DEFAULT_ANTHROPIC_API_URL,\n    TOOL_CALLING_SUPPORTED_ANTHROPIC_MODELS,\n    TOOL_CALLING_UNSUPPORTED_ANTHROPIC_MODELS,\n)\nfrom langflow.base.models.model import LCModelComponent\nfrom langflow.field_typing import LanguageModel\nfrom langflow.field_typing.range_spec import RangeSpec\nfrom langflow.io import BoolInput, DropdownInput, IntInput, MessageTextInput, SecretStrInput, SliderInput\nfrom langflow.schema.dotdict import dotdict\n\n\nclass AnthropicModelComponent(LCModelComponent):\n    display_name = \"Anthropic\"\n    description = \"Generate text using Anthropic Chat&Completion LLMs with prefill support.\"\n    icon = \"Anthropic\"\n    name = \"AnthropicModel\"\n\n    inputs = [\n        *LCModelComponent._base_inputs,\n        IntInput(\n            name=\"max_tokens\",\n            display_name=\"Max Tokens\",\n            advanced=True,\n            value=4096,\n            info=\"The maximum number of tokens to generate. Set to 0 for unlimited tokens.\",\n        ),\n        DropdownInput(\n            name=\"model_name\",\n            display_name=\"Model Name\",\n            options=ANTHROPIC_MODELS,\n            refresh_button=True,\n            value=ANTHROPIC_MODELS[0],\n            combobox=True,\n        ),\n        SecretStrInput(\n            name=\"api_key\",\n            display_name=\"Anthropic API Key\",\n            info=\"Your Anthropic API key.\",\n            value=None,\n            required=True,\n            real_time_refresh=True,\n        ),\n        SliderInput(\n            name=\"temperature\",\n            display_name=\"Temperature\",\n            value=0.1,\n            info=\"Run inference with this temperature. Must by in the closed interval [0.0, 1.0].\",\n            range_spec=RangeSpec(min=0, max=1, step=0.01),\n            advanced=True,\n        ),\n        MessageTextInput(\n            name=\"base_url\",\n            display_name=\"Anthropic API URL\",\n            info=\"Endpoint of the Anthropic API. Defaults to 'https://api.anthropic.com' if not specified.\",\n            value=DEFAULT_ANTHROPIC_API_URL,\n            real_time_refresh=True,\n            advanced=True,\n        ),\n        BoolInput(\n            name=\"tool_model_enabled\",\n            display_name=\"Enable Tool Models\",\n            info=(\n                \"Select if you want to use models that can work with tools. If yes, only those models will be shown.\"\n            ),\n            advanced=False,\n            value=False,\n            real_time_refresh=True,\n        ),\n        MessageTextInput(\n            name=\"prefill\", display_name=\"Prefill\", info=\"Prefill text to guide the model's response.\", advanced=True\n        ),\n    ]\n\n    def build_model(self) -> LanguageModel:  # type: ignore[type-var]\n        try:\n            from langchain_anthropic.chat_models import ChatAnthropic\n        except ImportError as e:\n            msg = \"langchain_anthropic is not installed. Please install it with `pip install langchain_anthropic`.\"\n            raise ImportError(msg) from e\n        try:\n            max_tokens_value = getattr(self, \"max_tokens\", \"\")\n            max_tokens_value = 4096 if max_tokens_value == \"\" else int(max_tokens_value)\n            output = ChatAnthropic(\n                model=self.model_name,\n                anthropic_api_key=self.api_key,\n                max_tokens=max_tokens_value,\n                temperature=self.temperature,\n                anthropic_api_url=self.base_url or DEFAULT_ANTHROPIC_API_URL,\n                streaming=self.stream,\n            )\n        except ValidationError:\n            raise\n        except Exception as e:\n            msg = \"Could not connect to Anthropic API.\"\n            raise ValueError(msg) from e\n\n        return output\n\n    def get_models(self, tool_model_enabled: bool | None = None) -> list[str]:\n        try:\n            import anthropic\n\n            client = anthropic.Anthropic(api_key=self.api_key)\n            models = client.models.list(limit=20).data\n            model_ids = ANTHROPIC_MODELS + [model.id for model in models]\n        except (ImportError, ValueError, requests.exceptions.RequestException) as e:\n            logger.exception(f\"Error getting model names: {e}\")\n            model_ids = ANTHROPIC_MODELS\n\n        if tool_model_enabled:\n            try:\n                from langchain_anthropic.chat_models import ChatAnthropic\n            except ImportError as e:\n                msg = \"langchain_anthropic is not installed. Please install it with `pip install langchain_anthropic`.\"\n                raise ImportError(msg) from e\n\n            # Create a new list instead of modifying while iterating\n            filtered_models = []\n            for model in model_ids:\n                if model in TOOL_CALLING_SUPPORTED_ANTHROPIC_MODELS:\n                    filtered_models.append(model)\n                    continue\n\n                model_with_tool = ChatAnthropic(\n                    model=model,  # Use the current model being checked\n                    anthropic_api_key=self.api_key,\n                    anthropic_api_url=cast(str, self.base_url) or DEFAULT_ANTHROPIC_API_URL,\n                )\n\n                if (\n                    not self.supports_tool_calling(model_with_tool)\n                    or model in TOOL_CALLING_UNSUPPORTED_ANTHROPIC_MODELS\n                ):\n                    continue\n\n                filtered_models.append(model)\n\n            return filtered_models\n\n        return model_ids\n\n    def _get_exception_message(self, exception: Exception) -> str | None:\n        \"\"\"Get a message from an Anthropic exception.\n\n        Args:\n            exception (Exception): The exception to get the message from.\n\n        Returns:\n            str: The message from the exception.\n        \"\"\"\n        try:\n            from anthropic import BadRequestError\n        except ImportError:\n            return None\n        if isinstance(exception, BadRequestError):\n            message = exception.body.get(\"error\", {}).get(\"message\")\n            if message:\n                return message\n        return None\n\n    def update_build_config(self, build_config: dotdict, field_value: Any, field_name: str | None = None):\n        if \"base_url\" in build_config and build_config[\"base_url\"][\"value\"] is None:\n            build_config[\"base_url\"][\"value\"] = DEFAULT_ANTHROPIC_API_URL\n            self.base_url = DEFAULT_ANTHROPIC_API_URL\n        if field_name in {\"base_url\", \"model_name\", \"tool_model_enabled\", \"api_key\"} and field_value:\n            try:\n                if len(self.api_key) == 0:\n                    ids = ANTHROPIC_MODELS\n                else:\n                    try:\n                        ids = self.get_models(tool_model_enabled=self.tool_model_enabled)\n                    except (ImportError, ValueError, requests.exceptions.RequestException) as e:\n                        logger.exception(f\"Error getting model names: {e}\")\n                        ids = ANTHROPIC_MODELS\n                build_config[\"model_name\"][\"options\"] = ids\n                build_config[\"model_name\"][\"value\"] = ids[0]\n                build_config[\"model_name\"][\"combobox\"] = True\n            except Exception as e:\n                msg = f\"Error getting model names: {e}\"\n                raise ValueError(msg) from e\n        return build_config\n"
              },
              "input_value": {
                "_input_type": "MessageInput",
                "advanced": false,
                "display_name": "Input",
                "dynamic": false,
                "info": "",
                "input_types": [
                  "Message"
                ],
                "list": false,
                "list_add_label": "Add More",
                "load_from_db": false,
                "name": "input_value",
                "placeholder": "",
                "required": false,
                "show": true,
                "title_case": false,
                "tool_mode": false,
                "trace_as_input": true,
                "trace_as_metadata": true,
                "type": "str",
                "value": ""
              },
              "max_tokens": {
                "_input_type": "IntInput",
                "advanced": true,
                "display_name": "Max Tokens",
                "dynamic": false,
                "info": "The maximum number of tokens to generate. Set to 0 for unlimited tokens.",
                "list": false,
                "list_add_label": "Add More",
                "name": "max_tokens",
                "placeholder": "",
                "required": false,
                "show": true,
                "title_case": false,
                "tool_mode": false,
                "trace_as_metadata": true,
                "type": "int",
                "value": 4096
              },
              "model_name": {
                "_input_type": "DropdownInput",
                "advanced": false,
                "combobox": true,
                "dialog_inputs": {},
                "display_name": "Model Name",
                "dynamic": false,
                "info": "",
                "name": "model_name",
                "options": [
                  "claude-opus-4-20250514",
                  "claude-sonnet-4-20250514",
                  "claude-3-7-sonnet-latest",
                  "claude-3-5-sonnet-latest",
                  "claude-3-5-haiku-latest",
                  "claude-3-opus-latest",
                  "claude-3-sonnet-20240229"
                ],
                "options_metadata": [],
                "placeholder": "",
                "refresh_button": true,
                "required": false,
                "show": true,
                "title_case": false,
                "tool_mode": false,
                "trace_as_metadata": true,
                "type": "str",
                "value": "claude-3-5-sonnet-20241022"
              },
              "prefill": {
                "_input_type": "MessageTextInput",
                "advanced": true,
                "display_name": "Prefill",
                "dynamic": false,
                "info": "Prefill text to guide the model's response.",
                "input_types": [
                  "Message"
                ],
                "list": false,
                "list_add_label": "Add More",
                "load_from_db": false,
                "name": "prefill",
                "placeholder": "",
                "required": false,
                "show": true,
                "title_case": false,
                "tool_mode": false,
                "trace_as_input": true,
                "trace_as_metadata": true,
                "type": "str",
                "value": ""
              },
              "stream": {
                "_input_type": "BoolInput",
                "advanced": true,
                "display_name": "Stream",
                "dynamic": false,
                "info": "Stream the response from the model. Streaming works only in Chat.",
                "list": false,
                "list_add_label": "Add More",
                "name": "stream",
                "placeholder": "",
                "required": false,
                "show": true,
                "title_case": false,
                "tool_mode": false,
                "trace_as_metadata": true,
                "type": "bool",
                "value": false
              },
              "system_message": {
                "_input_type": "MultilineInput",
                "advanced": false,
                "display_name": "System Message",
                "dynamic": false,
                "info": "System message to pass to the model.",
                "input_types": [
                  "Message"
                ],
                "list": false,
                "list_add_label": "Add More",
                "load_from_db": false,
                "multiline": true,
                "name": "system_message",
                "placeholder": "",
                "required": false,
                "show": true,
                "title_case": false,
                "tool_mode": false,
                "trace_as_input": true,
                "trace_as_metadata": true,
                "type": "str",
                "value": ""
              },
              "temperature": {
                "_input_type": "SliderInput",
                "advanced": true,
                "display_name": "Temperature",
                "dynamic": false,
                "info": "Run inference with this temperature. Must by in the closed interval [0.0, 1.0].",
                "max_label": "",
                "max_label_icon": "",
                "min_label": "",
                "min_label_icon": "",
                "name": "temperature",
                "placeholder": "",
                "range_spec": {
                  "max": 1,
                  "min": 0,
                  "step": 0.01,
                  "step_type": "float"
                },
                "required": false,
                "show": true,
                "slider_buttons": false,
                "slider_buttons_options": [],
                "slider_input": false,
                "title_case": false,
                "tool_mode": false,
                "type": "slider",
                "value": 0.1
              },
              "tool_model_enabled": {
                "_input_type": "BoolInput",
                "advanced": false,
                "display_name": "Enable Tool Models",
                "dynamic": false,
                "info": "Select if you want to use models that can work with tools. If yes, only those models will be shown.",
                "list": false,
                "list_add_label": "Add More",
                "name": "tool_model_enabled",
                "placeholder": "",
                "real_time_refresh": true,
                "required": false,
                "show": true,
                "title_case": false,
                "tool_mode": false,
                "trace_as_metadata": true,
                "type": "bool",
                "value": false
              }
            },
            "tool_mode": false
          },
          "showNode": true,
          "type": "AnthropicModel"
        },
        "dragging": false,
        "id": "AnthropicModel-fz6rd",
        "measured": {
          "height": 670,
          "width": 320
        },
        "position": {
          "x": 833.1645098419217,
          "y": -53.112118311795115
        },
        "selected": false,
        "type": "genericNode"
      },
      {
        "data": {
          "id": "AnthropicModel-tZx4n",
          "node": {
            "base_classes": [
              "LanguageModel",
              "Message"
            ],
            "beta": false,
            "category": "models",
            "conditional_paths": [],
            "custom_fields": {},
            "description": "Generate text using Anthropic Chat&Completion LLMs with prefill support.",
            "display_name": "Anthropic",
            "documentation": "",
            "edited": false,
            "field_order": [
              "input_value",
              "system_message",
              "stream",
              "max_tokens",
              "model_name",
              "api_key",
              "temperature",
              "base_url",
              "tool_model_enabled",
              "prefill"
            ],
            "frozen": false,
            "icon": "Anthropic",
            "key": "AnthropicModel",
            "legacy": false,
            "lf_version": "1.2.0",
            "metadata": {
              "keywords": [
                "model",
                "llm",
                "language model",
                "large language model"
              ]
            },
            "minimized": false,
            "output_types": [],
            "outputs": [
              {
                "allows_loop": false,
                "cache": true,
                "display_name": "Model Response",
                "group_outputs": false,
                "method": "text_response",
                "name": "text_output",
                "required_inputs": [],
                "selected": "Message",
                "tool_mode": true,
                "types": [
                  "Message"
                ],
                "value": "__UNDEFINED__"
              },
              {
                "allows_loop": false,
                "cache": true,
                "display_name": "Language Model",
                "group_outputs": false,
                "method": "build_model",
                "name": "model_output",
                "required_inputs": [
                  "api_key"
                ],
                "selected": "LanguageModel",
                "tool_mode": true,
                "types": [
                  "LanguageModel"
                ],
                "value": "__UNDEFINED__"
              }
            ],
            "pinned": false,
            "score": 0.0005851173668140926,
            "template": {
              "_type": "Component",
              "api_key": {
                "_input_type": "SecretStrInput",
                "advanced": false,
                "display_name": "Anthropic API Key",
                "dynamic": false,
                "info": "Your Anthropic API key.",
                "input_types": [],
                "load_from_db": true,
                "name": "api_key",
                "password": true,
                "placeholder": "",
                "real_time_refresh": true,
                "required": true,
                "show": true,
                "title_case": false,
                "type": "str",
                "value": "ANTHROPIC_API_KEY"
              },
              "base_url": {
                "_input_type": "MessageTextInput",
                "advanced": true,
                "display_name": "Anthropic API URL",
                "dynamic": false,
                "info": "Endpoint of the Anthropic API. Defaults to 'https://api.anthropic.com' if not specified.",
                "input_types": [
                  "Message"
                ],
                "list": false,
                "list_add_label": "Add More",
                "load_from_db": false,
                "name": "base_url",
                "placeholder": "",
                "real_time_refresh": true,
                "required": false,
                "show": true,
                "title_case": false,
                "tool_mode": false,
                "trace_as_input": true,
                "trace_as_metadata": true,
                "type": "str",
                "value": "https://api.anthropic.com"
              },
              "code": {
                "advanced": true,
                "dynamic": true,
                "fileTypes": [],
                "file_path": "",
                "info": "",
                "list": false,
                "load_from_db": false,
                "multiline": true,
                "name": "code",
                "password": false,
                "placeholder": "",
                "required": true,
                "show": true,
                "title_case": false,
                "type": "code",
                "value": "from typing import Any, cast\n\nimport requests\nfrom loguru import logger\nfrom pydantic import ValidationError\n\nfrom langflow.base.models.anthropic_constants import (\n    ANTHROPIC_MODELS,\n    DEFAULT_ANTHROPIC_API_URL,\n    TOOL_CALLING_SUPPORTED_ANTHROPIC_MODELS,\n    TOOL_CALLING_UNSUPPORTED_ANTHROPIC_MODELS,\n)\nfrom langflow.base.models.model import LCModelComponent\nfrom langflow.field_typing import LanguageModel\nfrom langflow.field_typing.range_spec import RangeSpec\nfrom langflow.io import BoolInput, DropdownInput, IntInput, MessageTextInput, SecretStrInput, SliderInput\nfrom langflow.schema.dotdict import dotdict\n\n\nclass AnthropicModelComponent(LCModelComponent):\n    display_name = \"Anthropic\"\n    description = \"Generate text using Anthropic Chat&Completion LLMs with prefill support.\"\n    icon = \"Anthropic\"\n    name = \"AnthropicModel\"\n\n    inputs = [\n        *LCModelComponent._base_inputs,\n        IntInput(\n            name=\"max_tokens\",\n            display_name=\"Max Tokens\",\n            advanced=True,\n            value=4096,\n            info=\"The maximum number of tokens to generate. Set to 0 for unlimited tokens.\",\n        ),\n        DropdownInput(\n            name=\"model_name\",\n            display_name=\"Model Name\",\n            options=ANTHROPIC_MODELS,\n            refresh_button=True,\n            value=ANTHROPIC_MODELS[0],\n            combobox=True,\n        ),\n        SecretStrInput(\n            name=\"api_key\",\n            display_name=\"Anthropic API Key\",\n            info=\"Your Anthropic API key.\",\n            value=None,\n            required=True,\n            real_time_refresh=True,\n        ),\n        SliderInput(\n            name=\"temperature\",\n            display_name=\"Temperature\",\n            value=0.1,\n            info=\"Run inference with this temperature. Must by in the closed interval [0.0, 1.0].\",\n            range_spec=RangeSpec(min=0, max=1, step=0.01),\n            advanced=True,\n        ),\n        MessageTextInput(\n            name=\"base_url\",\n            display_name=\"Anthropic API URL\",\n            info=\"Endpoint of the Anthropic API. Defaults to 'https://api.anthropic.com' if not specified.\",\n            value=DEFAULT_ANTHROPIC_API_URL,\n            real_time_refresh=True,\n            advanced=True,\n        ),\n        BoolInput(\n            name=\"tool_model_enabled\",\n            display_name=\"Enable Tool Models\",\n            info=(\n                \"Select if you want to use models that can work with tools. If yes, only those models will be shown.\"\n            ),\n            advanced=False,\n            value=False,\n            real_time_refresh=True,\n        ),\n        MessageTextInput(\n            name=\"prefill\", display_name=\"Prefill\", info=\"Prefill text to guide the model's response.\", advanced=True\n        ),\n    ]\n\n    def build_model(self) -> LanguageModel:  # type: ignore[type-var]\n        try:\n            from langchain_anthropic.chat_models import ChatAnthropic\n        except ImportError as e:\n            msg = \"langchain_anthropic is not installed. Please install it with `pip install langchain_anthropic`.\"\n            raise ImportError(msg) from e\n        try:\n            max_tokens_value = getattr(self, \"max_tokens\", \"\")\n            max_tokens_value = 4096 if max_tokens_value == \"\" else int(max_tokens_value)\n            output = ChatAnthropic(\n                model=self.model_name,\n                anthropic_api_key=self.api_key,\n                max_tokens=max_tokens_value,\n                temperature=self.temperature,\n                anthropic_api_url=self.base_url or DEFAULT_ANTHROPIC_API_URL,\n                streaming=self.stream,\n            )\n        except ValidationError:\n            raise\n        except Exception as e:\n            msg = \"Could not connect to Anthropic API.\"\n            raise ValueError(msg) from e\n\n        return output\n\n    def get_models(self, tool_model_enabled: bool | None = None) -> list[str]:\n        try:\n            import anthropic\n\n            client = anthropic.Anthropic(api_key=self.api_key)\n            models = client.models.list(limit=20).data\n            model_ids = ANTHROPIC_MODELS + [model.id for model in models]\n        except (ImportError, ValueError, requests.exceptions.RequestException) as e:\n            logger.exception(f\"Error getting model names: {e}\")\n            model_ids = ANTHROPIC_MODELS\n\n        if tool_model_enabled:\n            try:\n                from langchain_anthropic.chat_models import ChatAnthropic\n            except ImportError as e:\n                msg = \"langchain_anthropic is not installed. Please install it with `pip install langchain_anthropic`.\"\n                raise ImportError(msg) from e\n\n            # Create a new list instead of modifying while iterating\n            filtered_models = []\n            for model in model_ids:\n                if model in TOOL_CALLING_SUPPORTED_ANTHROPIC_MODELS:\n                    filtered_models.append(model)\n                    continue\n\n                model_with_tool = ChatAnthropic(\n                    model=model,  # Use the current model being checked\n                    anthropic_api_key=self.api_key,\n                    anthropic_api_url=cast(str, self.base_url) or DEFAULT_ANTHROPIC_API_URL,\n                )\n\n                if (\n                    not self.supports_tool_calling(model_with_tool)\n                    or model in TOOL_CALLING_UNSUPPORTED_ANTHROPIC_MODELS\n                ):\n                    continue\n\n                filtered_models.append(model)\n\n            return filtered_models\n\n        return model_ids\n\n    def _get_exception_message(self, exception: Exception) -> str | None:\n        \"\"\"Get a message from an Anthropic exception.\n\n        Args:\n            exception (Exception): The exception to get the message from.\n\n        Returns:\n            str: The message from the exception.\n        \"\"\"\n        try:\n            from anthropic import BadRequestError\n        except ImportError:\n            return None\n        if isinstance(exception, BadRequestError):\n            message = exception.body.get(\"error\", {}).get(\"message\")\n            if message:\n                return message\n        return None\n\n    def update_build_config(self, build_config: dotdict, field_value: Any, field_name: str | None = None):\n        if \"base_url\" in build_config and build_config[\"base_url\"][\"value\"] is None:\n            build_config[\"base_url\"][\"value\"] = DEFAULT_ANTHROPIC_API_URL\n            self.base_url = DEFAULT_ANTHROPIC_API_URL\n        if field_name in {\"base_url\", \"model_name\", \"tool_model_enabled\", \"api_key\"} and field_value:\n            try:\n                if len(self.api_key) == 0:\n                    ids = ANTHROPIC_MODELS\n                else:\n                    try:\n                        ids = self.get_models(tool_model_enabled=self.tool_model_enabled)\n                    except (ImportError, ValueError, requests.exceptions.RequestException) as e:\n                        logger.exception(f\"Error getting model names: {e}\")\n                        ids = ANTHROPIC_MODELS\n                build_config[\"model_name\"][\"options\"] = ids\n                build_config[\"model_name\"][\"value\"] = ids[0]\n                build_config[\"model_name\"][\"combobox\"] = True\n            except Exception as e:\n                msg = f\"Error getting model names: {e}\"\n                raise ValueError(msg) from e\n        return build_config\n"
              },
              "input_value": {
                "_input_type": "MessageInput",
                "advanced": false,
                "display_name": "Input",
                "dynamic": false,
                "info": "",
                "input_types": [
                  "Message"
                ],
                "list": false,
                "list_add_label": "Add More",
                "load_from_db": false,
                "name": "input_value",
                "placeholder": "",
                "required": false,
                "show": true,
                "title_case": false,
                "tool_mode": false,
                "trace_as_input": true,
                "trace_as_metadata": true,
                "type": "str",
                "value": ""
              },
              "max_tokens": {
                "_input_type": "IntInput",
                "advanced": true,
                "display_name": "Max Tokens",
                "dynamic": false,
                "info": "The maximum number of tokens to generate. Set to 0 for unlimited tokens.",
                "list": false,
                "list_add_label": "Add More",
                "name": "max_tokens",
                "placeholder": "",
                "required": false,
                "show": true,
                "title_case": false,
                "tool_mode": false,
                "trace_as_metadata": true,
                "type": "int",
                "value": 8192
              },
              "model_name": {
                "_input_type": "DropdownInput",
                "advanced": false,
                "combobox": true,
                "dialog_inputs": {},
                "display_name": "Model Name",
                "dynamic": false,
                "info": "",
                "name": "model_name",
                "options": [
                  "claude-opus-4-20250514",
                  "claude-sonnet-4-20250514",
                  "claude-3-7-sonnet-latest",
                  "claude-3-5-sonnet-latest",
                  "claude-3-5-haiku-latest",
                  "claude-3-opus-latest",
                  "claude-3-sonnet-20240229"
                ],
                "options_metadata": [],
                "placeholder": "",
                "refresh_button": true,
                "required": false,
                "show": true,
                "title_case": false,
                "tool_mode": false,
                "trace_as_metadata": true,
                "type": "str",
                "value": "claude-3-5-sonnet-20241022"
              },
              "prefill": {
                "_input_type": "MessageTextInput",
                "advanced": true,
                "display_name": "Prefill",
                "dynamic": false,
                "info": "Prefill text to guide the model's response.",
                "input_types": [
                  "Message"
                ],
                "list": false,
                "list_add_label": "Add More",
                "load_from_db": false,
                "name": "prefill",
                "placeholder": "",
                "required": false,
                "show": true,
                "title_case": false,
                "tool_mode": false,
                "trace_as_input": true,
                "trace_as_metadata": true,
                "type": "str",
                "value": ""
              },
              "stream": {
                "_input_type": "BoolInput",
                "advanced": true,
                "display_name": "Stream",
                "dynamic": false,
                "info": "Stream the response from the model. Streaming works only in Chat.",
                "list": false,
                "list_add_label": "Add More",
                "name": "stream",
                "placeholder": "",
                "required": false,
                "show": true,
                "title_case": false,
                "tool_mode": false,
                "trace_as_metadata": true,
                "type": "bool",
                "value": false
              },
              "system_message": {
                "_input_type": "MultilineInput",
                "advanced": false,
                "display_name": "System Message",
                "dynamic": false,
                "info": "System message to pass to the model.",
                "input_types": [
                  "Message"
                ],
                "list": false,
                "list_add_label": "Add More",
                "load_from_db": false,
                "multiline": true,
                "name": "system_message",
                "placeholder": "",
                "required": false,
                "show": true,
                "title_case": false,
                "tool_mode": false,
                "trace_as_input": true,
                "trace_as_metadata": true,
                "type": "str",
                "value": ""
              },
              "temperature": {
                "_input_type": "SliderInput",
                "advanced": true,
                "display_name": "Temperature",
                "dynamic": false,
                "info": "Run inference with this temperature. Must by in the closed interval [0.0, 1.0].",
                "max_label": "",
                "max_label_icon": "",
                "min_label": "",
                "min_label_icon": "",
                "name": "temperature",
                "placeholder": "",
                "range_spec": {
                  "max": 1,
                  "min": 0,
                  "step": 0.01,
                  "step_type": "float"
                },
                "required": false,
                "show": true,
                "slider_buttons": false,
                "slider_buttons_options": [],
                "slider_input": false,
                "title_case": false,
                "tool_mode": false,
                "type": "slider",
                "value": 0.1
              },
              "tool_model_enabled": {
                "_input_type": "BoolInput",
                "advanced": false,
                "display_name": "Enable Tool Models",
                "dynamic": false,
                "info": "Select if you want to use models that can work with tools. If yes, only those models will be shown.",
                "list": false,
                "list_add_label": "Add More",
                "name": "tool_model_enabled",
                "placeholder": "",
                "real_time_refresh": true,
                "required": false,
                "show": true,
                "title_case": false,
                "tool_mode": false,
                "trace_as_metadata": true,
                "type": "bool",
                "value": false
              }
            },
            "tool_mode": false
          },
          "showNode": true,
          "type": "AnthropicModel"
        },
        "dragging": false,
        "id": "AnthropicModel-tZx4n",
        "measured": {
          "height": 670,
          "width": 320
        },
        "position": {
          "x": 2310.3492481396656,
          "y": 257.7980880183202
        },
        "selected": false,
        "type": "genericNode"
      },
      {
        "data": {
          "id": "ChatOutput-iLekZ",
          "node": {
            "base_classes": [
              "Message"
            ],
            "beta": false,
            "category": "outputs",
            "conditional_paths": [],
            "custom_fields": {},
            "description": "Display a chat message in the Playground.",
            "display_name": "Chat Output",
            "documentation": "",
            "edited": false,
            "field_order": [
              "input_value",
              "should_store_message",
              "sender",
              "sender_name",
              "session_id",
              "data_template",
              "background_color",
              "chat_icon",
              "text_color"
            ],
            "frozen": false,
            "icon": "MessagesSquare",
            "key": "ChatOutput",
            "legacy": false,
            "lf_version": "1.2.0",
            "metadata": {},
            "minimized": true,
            "output_types": [],
            "outputs": [
              {
                "allows_loop": false,
                "cache": true,
                "display_name": "Output Message",
                "group_outputs": false,
                "method": "message_response",
                "name": "message",
                "selected": "Message",
                "tool_mode": true,
                "types": [
                  "Message"
                ],
                "value": "__UNDEFINED__"
              }
            ],
            "pinned": false,
            "score": 0.003169567463043492,
            "template": {
              "_type": "Component",
              "background_color": {
                "_input_type": "MessageTextInput",
                "advanced": true,
                "display_name": "Background Color",
                "dynamic": false,
                "info": "The background color of the icon.",
                "input_types": [
                  "Message"
                ],
                "list": false,
                "list_add_label": "Add More",
                "load_from_db": false,
                "name": "background_color",
                "placeholder": "",
                "required": false,
                "show": true,
                "title_case": false,
                "tool_mode": false,
                "trace_as_input": true,
                "trace_as_metadata": true,
                "type": "str",
                "value": ""
              },
              "chat_icon": {
                "_input_type": "MessageTextInput",
                "advanced": true,
                "display_name": "Icon",
                "dynamic": false,
                "info": "The icon of the message.",
                "input_types": [
                  "Message"
                ],
                "list": false,
                "list_add_label": "Add More",
                "load_from_db": false,
                "name": "chat_icon",
                "placeholder": "",
                "required": false,
                "show": true,
                "title_case": false,
                "tool_mode": false,
                "trace_as_input": true,
                "trace_as_metadata": true,
                "type": "str",
                "value": ""
              },
              "clean_data": {
                "_input_type": "BoolInput",
                "advanced": true,
                "display_name": "Basic Clean Data",
                "dynamic": false,
                "info": "Whether to clean the data",
                "list": false,
                "list_add_label": "Add More",
                "name": "clean_data",
                "placeholder": "",
                "required": false,
                "show": true,
                "title_case": false,
                "tool_mode": false,
                "trace_as_metadata": true,
                "type": "bool",
                "value": true
              },
              "code": {
                "advanced": true,
                "dynamic": true,
                "fileTypes": [],
                "file_path": "",
                "info": "",
                "list": false,
                "load_from_db": false,
                "multiline": true,
                "name": "code",
                "password": false,
                "placeholder": "",
                "required": true,
                "show": true,
                "title_case": false,
                "type": "code",
                "value": "from collections.abc import Generator\nfrom typing import Any\n\nimport orjson\nfrom fastapi.encoders import jsonable_encoder\n\nfrom langflow.base.io.chat import ChatComponent\nfrom langflow.helpers.data import safe_convert\nfrom langflow.inputs import BoolInput\nfrom langflow.inputs.inputs import HandleInput\nfrom langflow.io import DropdownInput, MessageTextInput, Output\nfrom langflow.schema.data import Data\nfrom langflow.schema.dataframe import DataFrame\nfrom langflow.schema.message import Message\nfrom langflow.schema.properties import Source\nfrom langflow.utils.constants import (\n    MESSAGE_SENDER_AI,\n    MESSAGE_SENDER_NAME_AI,\n    MESSAGE_SENDER_USER,\n)\n\n\nclass ChatOutput(ChatComponent):\n    display_name = \"Chat Output\"\n    description = \"Display a chat message in the Playground.\"\n    icon = \"MessagesSquare\"\n    name = \"ChatOutput\"\n    minimized = True\n\n    inputs = [\n        HandleInput(\n            name=\"input_value\",\n            display_name=\"Inputs\",\n            info=\"Message to be passed as output.\",\n            input_types=[\"Data\", \"DataFrame\", \"Message\"],\n            required=True,\n        ),\n        BoolInput(\n            name=\"should_store_message\",\n            display_name=\"Store Messages\",\n            info=\"Store the message in the history.\",\n            value=True,\n            advanced=True,\n        ),\n        DropdownInput(\n            name=\"sender\",\n            display_name=\"Sender Type\",\n            options=[MESSAGE_SENDER_AI, MESSAGE_SENDER_USER],\n            value=MESSAGE_SENDER_AI,\n            advanced=True,\n            info=\"Type of sender.\",\n        ),\n        MessageTextInput(\n            name=\"sender_name\",\n            display_name=\"Sender Name\",\n            info=\"Name of the sender.\",\n            value=MESSAGE_SENDER_NAME_AI,\n            advanced=True,\n        ),\n        MessageTextInput(\n            name=\"session_id\",\n            display_name=\"Session ID\",\n            info=\"The session ID of the chat. If empty, the current session ID parameter will be used.\",\n            advanced=True,\n        ),\n        MessageTextInput(\n            name=\"data_template\",\n            display_name=\"Data Template\",\n            value=\"{text}\",\n            advanced=True,\n            info=\"Template to convert Data to Text. If left empty, it will be dynamically set to the Data's text key.\",\n        ),\n        MessageTextInput(\n            name=\"background_color\",\n            display_name=\"Background Color\",\n            info=\"The background color of the icon.\",\n            advanced=True,\n        ),\n        MessageTextInput(\n            name=\"chat_icon\",\n            display_name=\"Icon\",\n            info=\"The icon of the message.\",\n            advanced=True,\n        ),\n        MessageTextInput(\n            name=\"text_color\",\n            display_name=\"Text Color\",\n            info=\"The text color of the name\",\n            advanced=True,\n        ),\n        BoolInput(\n            name=\"clean_data\",\n            display_name=\"Basic Clean Data\",\n            value=True,\n            info=\"Whether to clean the data\",\n            advanced=True,\n        ),\n    ]\n    outputs = [\n        Output(\n            display_name=\"Output Message\",\n            name=\"message\",\n            method=\"message_response\",\n        ),\n    ]\n\n    def _build_source(self, id_: str | None, display_name: str | None, source: str | None) -> Source:\n        source_dict = {}\n        if id_:\n            source_dict[\"id\"] = id_\n        if display_name:\n            source_dict[\"display_name\"] = display_name\n        if source:\n            # Handle case where source is a ChatOpenAI object\n            if hasattr(source, \"model_name\"):\n                source_dict[\"source\"] = source.model_name\n            elif hasattr(source, \"model\"):\n                source_dict[\"source\"] = str(source.model)\n            else:\n                source_dict[\"source\"] = str(source)\n        return Source(**source_dict)\n\n    async def message_response(self) -> Message:\n        # First convert the input to string if needed\n        text = self.convert_to_string()\n\n        # Get source properties\n        source, icon, display_name, source_id = self.get_properties_from_source_component()\n        background_color = self.background_color\n        text_color = self.text_color\n        if self.chat_icon:\n            icon = self.chat_icon\n\n        # Create or use existing Message object\n        if isinstance(self.input_value, Message):\n            message = self.input_value\n            # Update message properties\n            message.text = text\n        else:\n            message = Message(text=text)\n\n        # Set message properties\n        message.sender = self.sender\n        message.sender_name = self.sender_name\n        message.session_id = self.session_id\n        message.flow_id = self.graph.flow_id if hasattr(self, \"graph\") else None\n        message.properties.source = self._build_source(source_id, display_name, source)\n        message.properties.icon = icon\n        message.properties.background_color = background_color\n        message.properties.text_color = text_color\n\n        # Store message if needed\n        if self.session_id and self.should_store_message:\n            stored_message = await self.send_message(message)\n            self.message.value = stored_message\n            message = stored_message\n\n        self.status = message\n        return message\n\n    def _serialize_data(self, data: Data) -> str:\n        \"\"\"Serialize Data object to JSON string.\"\"\"\n        # Convert data.data to JSON-serializable format\n        serializable_data = jsonable_encoder(data.data)\n        # Serialize with orjson, enabling pretty printing with indentation\n        json_bytes = orjson.dumps(serializable_data, option=orjson.OPT_INDENT_2)\n        # Convert bytes to string and wrap in Markdown code blocks\n        return \"```json\\n\" + json_bytes.decode(\"utf-8\") + \"\\n```\"\n\n    def _validate_input(self) -> None:\n        \"\"\"Validate the input data and raise ValueError if invalid.\"\"\"\n        if self.input_value is None:\n            msg = \"Input data cannot be None\"\n            raise ValueError(msg)\n        if isinstance(self.input_value, list) and not all(\n            isinstance(item, Message | Data | DataFrame | str) for item in self.input_value\n        ):\n            invalid_types = [\n                type(item).__name__\n                for item in self.input_value\n                if not isinstance(item, Message | Data | DataFrame | str)\n            ]\n            msg = f\"Expected Data or DataFrame or Message or str, got {invalid_types}\"\n            raise TypeError(msg)\n        if not isinstance(\n            self.input_value,\n            Message | Data | DataFrame | str | list | Generator | type(None),\n        ):\n            type_name = type(self.input_value).__name__\n            msg = f\"Expected Data or DataFrame or Message or str, Generator or None, got {type_name}\"\n            raise TypeError(msg)\n\n    def convert_to_string(self) -> str | Generator[Any, None, None]:\n        \"\"\"Convert input data to string with proper error handling.\"\"\"\n        self._validate_input()\n        if isinstance(self.input_value, list):\n            return \"\\n\".join([safe_convert(item, clean_data=self.clean_data) for item in self.input_value])\n        if isinstance(self.input_value, Generator):\n            return self.input_value\n        return safe_convert(self.input_value)\n"
              },
              "data_template": {
                "_input_type": "MessageTextInput",
                "advanced": true,
                "display_name": "Data Template",
                "dynamic": false,
                "info": "Template to convert Data to Text. If left empty, it will be dynamically set to the Data's text key.",
                "input_types": [
                  "Message"
                ],
                "list": false,
                "list_add_label": "Add More",
                "load_from_db": false,
                "name": "data_template",
                "placeholder": "",
                "required": false,
                "show": true,
                "title_case": false,
                "tool_mode": false,
                "trace_as_input": true,
                "trace_as_metadata": true,
                "type": "str",
                "value": "{text}"
              },
              "input_value": {
                "_input_type": "MessageInput",
                "advanced": false,
                "display_name": "Inputs",
                "dynamic": false,
                "info": "Message to be passed as output.",
                "input_types": [
                  "Data",
                  "DataFrame",
                  "Message"
                ],
                "list": false,
                "list_add_label": "Add More",
                "load_from_db": false,
                "name": "input_value",
                "placeholder": "",
                "required": true,
                "show": true,
                "title_case": false,
                "tool_mode": false,
                "trace_as_input": true,
                "trace_as_metadata": true,
                "type": "str",
                "value": ""
              },
              "sender": {
                "_input_type": "DropdownInput",
                "advanced": true,
                "combobox": false,
                "dialog_inputs": {},
                "display_name": "Sender Type",
                "dynamic": false,
                "info": "Type of sender.",
                "name": "sender",
                "options": [
                  "Machine",
                  "User"
                ],
                "options_metadata": [],
                "placeholder": "",
                "required": false,
                "show": true,
                "title_case": false,
                "tool_mode": false,
                "trace_as_metadata": true,
                "type": "str",
                "value": "Machine"
              },
              "sender_name": {
                "_input_type": "MessageTextInput",
                "advanced": true,
                "display_name": "Sender Name",
                "dynamic": false,
                "info": "Name of the sender.",
                "input_types": [
                  "Message"
                ],
                "list": false,
                "list_add_label": "Add More",
                "load_from_db": false,
                "name": "sender_name",
                "placeholder": "",
                "required": false,
                "show": true,
                "title_case": false,
                "tool_mode": false,
                "trace_as_input": true,
                "trace_as_metadata": true,
                "type": "str",
                "value": "AI"
              },
              "session_id": {
                "_input_type": "MessageTextInput",
                "advanced": true,
                "display_name": "Session ID",
                "dynamic": false,
                "info": "The session ID of the chat. If empty, the current session ID parameter will be used.",
                "input_types": [
                  "Message"
                ],
                "list": false,
                "list_add_label": "Add More",
                "load_from_db": false,
                "name": "session_id",
                "placeholder": "",
                "required": false,
                "show": true,
                "title_case": false,
                "tool_mode": false,
                "trace_as_input": true,
                "trace_as_metadata": true,
                "type": "str",
                "value": ""
              },
              "should_store_message": {
                "_input_type": "BoolInput",
                "advanced": true,
                "display_name": "Store Messages",
                "dynamic": false,
                "info": "Store the message in the history.",
                "list": false,
                "list_add_label": "Add More",
                "name": "should_store_message",
                "placeholder": "",
                "required": false,
                "show": true,
                "title_case": false,
                "tool_mode": false,
                "trace_as_metadata": true,
                "type": "bool",
                "value": true
              },
              "text_color": {
                "_input_type": "MessageTextInput",
                "advanced": true,
                "display_name": "Text Color",
                "dynamic": false,
                "info": "The text color of the name",
                "input_types": [
                  "Message"
                ],
                "list": false,
                "list_add_label": "Add More",
                "load_from_db": false,
                "name": "text_color",
                "placeholder": "",
                "required": false,
                "show": true,
                "title_case": false,
                "tool_mode": false,
                "trace_as_input": true,
                "trace_as_metadata": true,
                "type": "str",
                "value": ""
              }
            },
            "tool_mode": false
          },
          "showNode": false,
          "type": "ChatOutput"
        },
        "dragging": false,
        "id": "ChatOutput-iLekZ",
        "measured": {
          "height": 66,
          "width": 192
        },
        "position": {
          "x": 2791.628210329036,
          "y": 590.4917809253919
        },
        "selected": false,
        "type": "genericNode"
      },
      {
        "data": {
          "id": "note-isxpR",
          "node": {
            "description": "### 💡 Upload your resume here",
            "display_name": "",
            "documentation": "",
            "template": {
              "backgroundColor": "transparent"
            }
          },
          "type": "note"
        },
        "dragging": false,
        "height": 358,
        "id": "note-isxpR",
        "measured": {
          "height": 358,
          "width": 345
        },
        "position": {
          "x": -114.57765784557182,
          "y": 483.643773301725
        },
        "resizing": false,
        "selected": false,
        "type": "noteNode",
        "width": 346
      },
      {
        "data": {
          "id": "note-zvgQE",
          "node": {
            "description": "## 📝 Portfolio Website Code Generator\n\nYour uploaded resume is parsed into a structured format, and output as HTML/CSS code for your own resume website!\n\n✅ **Accepted Formats:** PDF or TXT  \n✅ To ensure readability, provide clear headings, bullet points, and proper formatting. \n### 📌 Structured output fields:\n1. 🏷 **Full Name** - Candidate's full name  \n2. 📧 **Email** - A valid email address  \n3. 📞 **Phone Number** - Contact number  \n4. 🔗 **LinkedIn** - LinkedIn profile URL  \n5. 🖥 **GitHub** - GitHub profile URL (if applicable)  \n6. 🌐 **Portfolio** - Personal website or portfolio URL  \n7. 🛂 **Visa Status** - Work authorization details (if applicable)  \n8. 📝 **Summary** - A brief professional summary or objective statement  \n9. 💼 **Experience** - Work experience details (in dictionary format)  \n10. 🎓 **Education** - Education details (in dictionary format)  \n11. 🛠 **Skills** - Skills mentioned in the resume (comma-separated)  \n12. 🚀 **Projects** - Titles, descriptions, and details of projects.",
            "display_name": "",
            "documentation": "",
            "template": {}
          },
          "type": "note"
        },
        "dragging": false,
        "height": 324,
        "id": "note-zvgQE",
        "measured": {
          "height": 324,
          "width": 325
        },
        "position": {
          "x": -510.6692280684694,
          "y": 451.2228866325788
        },
        "resizing": false,
        "selected": false,
        "type": "noteNode",
        "width": 324
      },
      {
        "data": {
          "id": "note-smoRV",
          "node": {
            "description": "### 💡 Click **Open table** to view the schema",
            "display_name": "",
            "documentation": "",
            "template": {
              "backgroundColor": "transparent"
            }
          },
          "type": "note"
        },
        "dragging": false,
        "height": 438,
        "id": "note-smoRV",
        "measured": {
          "height": 438,
          "width": 358
        },
        "position": {
          "x": 1291.3796543651624,
          "y": 549.6773427834883
        },
        "resizing": false,
        "selected": false,
        "type": "noteNode",
        "width": 359
      },
      {
        "data": {
          "id": "note-opd23",
          "node": {
            "description": "### 💡 Add your Anthropic API key here",
            "display_name": "",
            "documentation": "",
            "template": {
              "backgroundColor": "transparent"
            }
          },
          "type": "note"
        },
        "dragging": false,
        "height": 324,
        "id": "note-opd23",
        "measured": {
          "height": 324,
          "width": 361
        },
        "position": {
          "x": 814.421927194915,
          "y": -106.9729752344411
        },
        "resizing": false,
        "selected": false,
        "type": "noteNode",
        "width": 362
      },
      {
        "data": {
          "id": "note-vBwkt",
          "node": {
            "description": "### 💡 Add your Anthropic API key here",
            "display_name": "",
            "documentation": "",
            "template": {
              "backgroundColor": "transparent"
            }
          },
          "type": "note"
        },
        "dragging": false,
        "height": 324,
        "id": "note-vBwkt",
        "measured": {
          "height": 324,
          "width": 343
        },
        "position": {
          "x": 2298.488837453492,
          "y": 201.45217675238473
        },
        "resizing": false,
        "selected": false,
        "type": "noteNode",
        "width": 344
      },
      {
        "data": {
          "id": "StructuredOutput-tWLRa",
          "node": {
            "base_classes": [
              "Data",
              "DataFrame"
            ],
            "beta": false,
            "conditional_paths": [],
            "custom_fields": {},
            "description": "Uses an LLM to generate structured data. Ideal for extraction and consistency.",
            "display_name": "Structured Output",
            "documentation": "",
            "edited": false,
            "field_order": [
              "llm",
              "input_value",
              "system_prompt",
              "schema_name",
              "output_schema",
              "multiple"
            ],
            "frozen": false,
            "icon": "braces",
            "legacy": false,
            "lf_version": "1.2.0",
            "metadata": {},
            "minimized": false,
            "output_types": [],
            "outputs": [
              {
                "allows_loop": false,
                "cache": true,
                "display_name": "Structured Output",
                "group_outputs": false,
                "method": "build_structured_output",
                "name": "structured_output",
                "selected": "Data",
                "tool_mode": true,
                "types": [
                  "Data"
                ],
                "value": "__UNDEFINED__"
<<<<<<< HEAD
=======
              },
              {
                "allows_loop": false,
                "cache": true,
                "display_name": "DataFrame",
                "group_outputs": false,
                "method": "as_dataframe",
                "name": "structured_output_dataframe",
                "selected": "DataFrame",
                "tool_mode": true,
                "types": [
                  "DataFrame"
                ],
                "value": "__UNDEFINED__"
>>>>>>> 7feba692
              }
            ],
            "pinned": false,
            "template": {
              "_type": "Component",
              "code": {
                "advanced": true,
                "dynamic": true,
                "fileTypes": [],
                "file_path": "",
                "info": "",
                "list": false,
                "load_from_db": false,
                "multiline": true,
                "name": "code",
                "password": false,
                "placeholder": "",
                "required": true,
                "show": true,
                "title_case": false,
                "type": "code",
                "value": "from pydantic import BaseModel, Field, create_model\nfrom trustcall import create_extractor\n\nfrom langflow.base.models.chat_result import get_chat_result\nfrom langflow.custom import Component\nfrom langflow.helpers.base_model import build_model_from_schema\nfrom langflow.io import (\n    HandleInput,\n    MessageTextInput,\n    MultilineInput,\n    Output,\n    TableInput,\n)\nfrom langflow.schema.data import Data\nfrom langflow.schema.table import EditMode\n\n\nclass StructuredOutputComponent(Component):\n    display_name = \"Structured Output\"\n    description = \"Uses an LLM to generate structured data. Ideal for extraction and consistency.\"\n    name = \"StructuredOutput\"\n    icon = \"braces\"\n\n    inputs = [\n        HandleInput(\n            name=\"llm\",\n            display_name=\"Language Model\",\n            info=\"The language model to use to generate the structured output.\",\n            input_types=[\"LanguageModel\"],\n            required=True,\n        ),\n        MessageTextInput(\n            name=\"input_value\",\n            display_name=\"Input Message\",\n            info=\"The input message to the language model.\",\n            tool_mode=True,\n            required=True,\n        ),\n        MultilineInput(\n            name=\"system_prompt\",\n            display_name=\"Format Instructions\",\n            info=\"The instructions to the language model for formatting the output.\",\n            value=(\n                \"You are an AI system designed to extract structured information from unstructured text.\"\n                \"Given the input_text, return a JSON object with predefined keys based on the expected structure.\"\n                \"Extract values accurately and format them according to the specified type \"\n                \"(e.g., string, integer, float, date).\"\n                \"If a value is missing or cannot be determined, return a default \"\n                \"(e.g., null, 0, or 'N/A').\"\n                \"If multiple instances of the expected structure exist within the input_text, \"\n                \"stream each as a separate JSON object.\"\n            ),\n            required=True,\n            advanced=True,\n        ),\n        MessageTextInput(\n            name=\"schema_name\",\n            display_name=\"Schema Name\",\n            info=\"Provide a name for the output data schema.\",\n            advanced=True,\n        ),\n        TableInput(\n            name=\"output_schema\",\n            display_name=\"Output Schema\",\n            info=\"Define the structure and data types for the model's output.\",\n            required=True,\n            # TODO: remove deault value\n            table_schema=[\n                {\n                    \"name\": \"name\",\n                    \"display_name\": \"Name\",\n                    \"type\": \"str\",\n                    \"description\": \"Specify the name of the output field.\",\n                    \"default\": \"field\",\n                    \"edit_mode\": EditMode.INLINE,\n                },\n                {\n                    \"name\": \"description\",\n                    \"display_name\": \"Description\",\n                    \"type\": \"str\",\n                    \"description\": \"Describe the purpose of the output field.\",\n                    \"default\": \"description of field\",\n                    \"edit_mode\": EditMode.POPOVER,\n                },\n                {\n                    \"name\": \"type\",\n                    \"display_name\": \"Type\",\n                    \"type\": \"str\",\n                    \"edit_mode\": EditMode.INLINE,\n                    \"description\": (\"Indicate the data type of the output field (e.g., str, int, float, bool, dict).\"),\n                    \"options\": [\"str\", \"int\", \"float\", \"bool\", \"dict\"],\n                    \"default\": \"str\",\n                },\n                {\n                    \"name\": \"multiple\",\n                    \"display_name\": \"As List\",\n                    \"type\": \"boolean\",\n                    \"description\": \"Set to True if this output field should be a list of the specified type.\",\n                    \"default\": \"False\",\n                    \"edit_mode\": EditMode.INLINE,\n                },\n            ],\n            value=[\n                {\n                    \"name\": \"field\",\n                    \"description\": \"description of field\",\n                    \"type\": \"str\",\n                    \"multiple\": \"False\",\n                }\n            ],\n        ),\n    ]\n\n    outputs = [\n        Output(\n            name=\"structured_output\",\n            display_name=\"Structured Output\",\n            method=\"build_structured_output\",\n        ),\n    ]\n\n    def build_structured_output_base(self) -> Data:\n        schema_name = self.schema_name or \"OutputModel\"\n\n        if not hasattr(self.llm, \"with_structured_output\"):\n            msg = \"Language model does not support structured output.\"\n            raise TypeError(msg)\n        if not self.output_schema:\n            msg = \"Output schema cannot be empty\"\n            raise ValueError(msg)\n\n        output_model_ = build_model_from_schema(self.output_schema)\n\n        output_model = create_model(\n            schema_name,\n            __doc__=f\"A list of {schema_name}.\",\n            objects=(list[output_model_], Field(description=f\"A list of {schema_name}.\")),  # type: ignore[valid-type]\n        )\n\n        try:\n            llm_with_structured_output = create_extractor(self.llm, tools=[output_model])\n        except NotImplementedError as exc:\n            msg = f\"{self.llm.__class__.__name__} does not support structured output.\"\n            raise TypeError(msg) from exc\n        config_dict = {\n            \"run_name\": self.display_name,\n            \"project_name\": self.get_project_name(),\n            \"callbacks\": self.get_langchain_callbacks(),\n        }\n        result = get_chat_result(\n            runnable=llm_with_structured_output,\n            system_message=self.system_prompt,\n            input_value=self.input_value,\n            config=config_dict,\n        )\n        if isinstance(result, BaseModel):\n            result = result.model_dump()\n        if responses := result.get(\"responses\"):\n            result = responses[0].model_dump()\n        if result and \"objects\" in result:\n            return result[\"objects\"]\n\n        return result\n\n    def build_structured_output(self) -> Data:\n        output = self.build_structured_output_base()\n\n        return Data(text_key=\"results\", data={\"results\": output})\n"
              },
              "input_value": {
                "_input_type": "MessageTextInput",
                "advanced": false,
                "display_name": "Input Message",
                "dynamic": false,
                "info": "The input message to the language model.",
                "input_types": [
                  "Message"
                ],
                "list": false,
                "list_add_label": "Add More",
                "load_from_db": false,
                "name": "input_value",
                "placeholder": "",
                "required": true,
                "show": true,
                "title_case": false,
                "tool_mode": true,
                "trace_as_input": true,
                "trace_as_metadata": true,
                "type": "str",
                "value": ""
              },
              "llm": {
                "_input_type": "HandleInput",
                "advanced": false,
                "display_name": "Language Model",
                "dynamic": false,
                "info": "The language model to use to generate the structured output.",
                "input_types": [
                  "LanguageModel"
                ],
                "list": false,
                "list_add_label": "Add More",
                "name": "llm",
                "placeholder": "",
                "required": true,
                "show": true,
                "title_case": false,
                "trace_as_metadata": true,
                "type": "other",
                "value": ""
              },
              "output_schema": {
                "_input_type": "TableInput",
                "advanced": false,
                "display_name": "Output Schema",
                "dynamic": false,
                "info": "Define the structure and data types for the model's output.",
                "is_list": true,
                "list_add_label": "Add More",
                "load_from_db": false,
                "name": "output_schema",
                "placeholder": "",
                "required": true,
                "show": true,
                "table_icon": "Table",
                "table_schema": {
                  "columns": [
                    {
                      "default": "field",
                      "description": "Specify the name of the output field.",
                      "disable_edit": false,
                      "display_name": "Name",
                      "edit_mode": "inline",
                      "filterable": true,
                      "formatter": "text",
                      "hidden": false,
                      "name": "name",
                      "sortable": true,
                      "type": "str"
                    },
                    {
                      "default": "description of field",
                      "description": "Describe the purpose of the output field.",
                      "disable_edit": false,
                      "display_name": "Description",
                      "edit_mode": "popover",
                      "filterable": true,
                      "formatter": "text",
                      "hidden": false,
                      "name": "description",
                      "sortable": true,
                      "type": "str"
                    },
                    {
                      "default": "str",
                      "description": "Indicate the data type of the output field (e.g., str, int, float, bool, list, dict).",
                      "disable_edit": false,
                      "display_name": "Type",
                      "edit_mode": "inline",
                      "filterable": true,
                      "formatter": "text",
                      "hidden": false,
                      "name": "type",
                      "options": [
                        "str",
                        "int",
                        "float",
                        "bool",
                        "list",
                        "dict"
                      ],
                      "sortable": true,
                      "type": "str"
                    },
                    {
                      "default": false,
                      "description": "Set to True if this output field should be a list of the specified type.",
                      "disable_edit": false,
                      "display_name": "Multiple",
                      "edit_mode": "inline",
                      "filterable": true,
                      "formatter": "boolean",
                      "hidden": false,
                      "name": "multiple",
                      "sortable": true,
                      "type": "boolean"
                    }
                  ]
                },
                "title_case": false,
                "tool_mode": false,
                "trace_as_metadata": true,
                "trigger_icon": "Table",
                "trigger_text": "Open table",
                "type": "table",
                "value": [
                  {
                    "description": "Full name of the candidate",
                    "multiple": "False",
                    "name": "full_name",
                    "type": "text"
                  },
                  {
                    "description": "Email ID",
                    "multiple": "False",
                    "name": "email",
                    "type": "text"
                  },
                  {
                    "description": "contact number",
                    "multiple": "False",
                    "name": "phone_number",
                    "type": "text"
                  },
                  {
                    "description": "LinkedIn URL",
                    "multiple": "False",
                    "name": "linkedin",
                    "type": "text"
                  },
                  {
                    "description": "GitHub profile URL (if applicable)",
                    "multiple": "False",
                    "name": "github",
                    "type": "text"
                  },
                  {
                    "description": "Personal website or portfolio URL",
                    "multiple": "False",
                    "name": "portfolio",
                    "type": "text"
                  },
                  {
                    "description": "Visa/work authorization details (if applicable)",
                    "multiple": "False",
                    "name": "visa_status",
                    "type": "text"
                  },
                  {
                    "description": "Short professional summary or objective statement",
                    "multiple": "False",
                    "name": "summary",
                    "type": "text"
                  },
                  {
                    "description": "dictionaries of experience details with following keys:\n    \"job_title\": Job position/title,\n\t\"company_name\": Employer or organization\n\t\"location\": Job location (remote/in-office)\n\t\"start_date\": Start date (YYYY-MM)\n\t\"end_date\": End date or \"Present\"\n\t\"responsibilities\": List of responsibilities and tasks\n\t\"achievements\": List of key achievements and contributions",
                    "multiple": "True",
                    "name": "experience",
                    "type": "dict"
                  },
                  {
                    "description": "dictionaries of Education details with following keys:\n\"degree\": Degree obtained (e.g., B.Sc., M.Sc., Ph.D.),\n\"field_of_study\": Major or specialization,\n\"institution\": University/college name,\n\"location\": Location of institution,\n\"start_date\": Start date (YYYY-MM),\n\"end_date\": Graduation/completion date (YYYY-MM),\n\"gpa\": GPA/grade (if available),\n\"relevant_courses\": List of relevant coursework (if applicable)",
                    "multiple": "True",
                    "name": "education",
                    "type": "dict"
                  },
                  {
                    "description": "skills mentioned in the resume.comma seperated.",
                    "multiple": "False",
                    "name": "skills",
                    "type": "list"
                  },
                  {
                    "description": "title and description and details of the project. Including the skills and technologies used.",
                    "multiple": "False",
                    "name": "projects",
                    "type": "text"
                  }
                ]
              },
              "schema_name": {
                "_input_type": "MessageTextInput",
                "advanced": true,
                "display_name": "Schema Name",
                "dynamic": false,
                "info": "Provide a name for the output data schema.",
                "input_types": [
                  "Message"
                ],
                "list": false,
                "list_add_label": "Add More",
                "load_from_db": false,
                "name": "schema_name",
                "placeholder": "",
                "required": false,
                "show": true,
                "title_case": false,
                "tool_mode": false,
                "trace_as_input": true,
                "trace_as_metadata": true,
                "type": "str",
                "value": ""
              },
              "system_prompt": {
                "_input_type": "MultilineInput",
                "advanced": true,
                "copy_field": false,
                "display_name": "Format Instructions",
                "dynamic": false,
                "info": "The instructions to the language model for formatting the output.",
                "input_types": [
                  "Message"
                ],
                "list": false,
                "list_add_label": "Add More",
                "load_from_db": false,
                "multiline": true,
                "name": "system_prompt",
                "placeholder": "",
                "required": true,
                "show": true,
                "title_case": false,
                "tool_mode": false,
                "trace_as_input": true,
                "trace_as_metadata": true,
                "type": "str",
                "value": "You are an AI system designed to extract structured information from unstructured text.Given the input_text, return a JSON object with predefined keys based on the expected structure.Extract values accurately and format them according to the specified type (e.g., string, integer, float, date).If a value is missing or cannot be determined, return a default (e.g., null, 0, or 'N/A').If multiple instances of the expected structure exist within the input_text, stream each as a separate JSON object."
              }
            },
            "tool_mode": false
          },
          "showNode": true,
          "type": "StructuredOutput"
        },
        "dragging": false,
        "id": "StructuredOutput-tWLRa",
        "measured": {
          "height": 447,
          "width": 320
        },
        "position": {
          "x": 1306.940204747624,
          "y": 645.3388247558626
        },
        "selected": false,
        "type": "genericNode"
      },
      {
        "data": {
          "id": "File-v8ouW",
          "node": {
            "base_classes": [
              "Data"
            ],
            "beta": false,
            "category": "data",
            "conditional_paths": [],
            "custom_fields": {},
            "description": "Loads content from one or more files as a DataFrame.",
            "display_name": "File",
            "documentation": "",
            "edited": false,
            "field_order": [
              "path",
              "file_path",
              "silent_errors",
              "delete_server_file_after_processing",
              "ignore_unsupported_extensions",
              "ignore_unspecified_files",
              "use_multithreading",
              "concurrency_multithreading"
            ],
            "frozen": false,
            "icon": "file-text",
            "key": "File",
            "legacy": false,
            "lf_version": "1.2.0",
            "metadata": {},
            "minimized": false,
            "output_types": [],
            "outputs": [
              {
                "allows_loop": false,
                "cache": true,
                "display_name": "Loaded Files",
                "group_outputs": false,
                "method": "load_dataframe",
                "name": "dataframe",
                "required_inputs": [],
                "selected": "DataFrame",
                "tool_mode": true,
                "types": [
                  "DataFrame"
                ],
                "value": "__UNDEFINED__"
              }
            ],
            "pinned": false,
            "score": 9.159206968830713e-17,
            "template": {
              "_type": "Component",
              "code": {
                "advanced": true,
                "dynamic": true,
                "fileTypes": [],
                "file_path": "",
                "info": "",
                "list": false,
                "load_from_db": false,
                "multiline": true,
                "name": "code",
                "password": false,
                "placeholder": "",
                "required": true,
                "show": true,
                "title_case": false,
                "type": "code",
                "value": "from langflow.base.data import BaseFileComponent\nfrom langflow.base.data.utils import TEXT_FILE_TYPES, parallel_load_data, parse_text_file_to_data\nfrom langflow.io import BoolInput, IntInput\nfrom langflow.schema import Data\n\n\nclass FileComponent(BaseFileComponent):\n    \"\"\"Handles loading and processing of individual or zipped text files.\n\n    This component supports processing multiple valid files within a zip archive,\n    resolving paths, validating file types, and optionally using multithreading for processing.\n    \"\"\"\n\n    display_name = \"File\"\n    description = \"Loads content from one or more files as a DataFrame.\"\n    icon = \"file-text\"\n    name = \"File\"\n\n    VALID_EXTENSIONS = TEXT_FILE_TYPES\n\n    inputs = [\n        *BaseFileComponent._base_inputs,\n        BoolInput(\n            name=\"use_multithreading\",\n            display_name=\"[Deprecated] Use Multithreading\",\n            advanced=True,\n            value=True,\n            info=\"Set 'Processing Concurrency' greater than 1 to enable multithreading.\",\n        ),\n        IntInput(\n            name=\"concurrency_multithreading\",\n            display_name=\"Processing Concurrency\",\n            advanced=True,\n            info=\"When multiple files are being processed, the number of files to process concurrently.\",\n            value=1,\n        ),\n    ]\n\n    outputs = [\n        *BaseFileComponent._base_outputs,\n    ]\n\n    def process_files(self, file_list: list[BaseFileComponent.BaseFile]) -> list[BaseFileComponent.BaseFile]:\n        \"\"\"Processes files either sequentially or in parallel, depending on concurrency settings.\n\n        Args:\n            file_list (list[BaseFileComponent.BaseFile]): List of files to process.\n\n        Returns:\n            list[BaseFileComponent.BaseFile]: Updated list of files with merged data.\n        \"\"\"\n\n        def process_file(file_path: str, *, silent_errors: bool = False) -> Data | None:\n            \"\"\"Processes a single file and returns its Data object.\"\"\"\n            try:\n                return parse_text_file_to_data(file_path, silent_errors=silent_errors)\n            except FileNotFoundError as e:\n                msg = f\"File not found: {file_path}. Error: {e}\"\n                self.log(msg)\n                if not silent_errors:\n                    raise\n                return None\n            except Exception as e:\n                msg = f\"Unexpected error processing {file_path}: {e}\"\n                self.log(msg)\n                if not silent_errors:\n                    raise\n                return None\n\n        if not file_list:\n            msg = \"No files to process.\"\n            raise ValueError(msg)\n\n        concurrency = 1 if not self.use_multithreading else max(1, self.concurrency_multithreading)\n        file_count = len(file_list)\n\n        parallel_processing_threshold = 2\n        if concurrency < parallel_processing_threshold or file_count < parallel_processing_threshold:\n            if file_count > 1:\n                self.log(f\"Processing {file_count} files sequentially.\")\n            processed_data = [process_file(str(file.path), silent_errors=self.silent_errors) for file in file_list]\n        else:\n            self.log(f\"Starting parallel processing of {file_count} files with concurrency: {concurrency}.\")\n            file_paths = [str(file.path) for file in file_list]\n            processed_data = parallel_load_data(\n                file_paths,\n                silent_errors=self.silent_errors,\n                load_function=process_file,\n                max_concurrency=concurrency,\n            )\n\n        # Use rollup_basefile_data to merge processed data with BaseFile objects\n        return self.rollup_data(file_list, processed_data)\n"
              },
              "concurrency_multithreading": {
                "_input_type": "IntInput",
                "advanced": true,
                "display_name": "Processing Concurrency",
                "dynamic": false,
                "info": "When multiple files are being processed, the number of files to process concurrently.",
                "list": false,
                "list_add_label": "Add More",
                "name": "concurrency_multithreading",
                "placeholder": "",
                "required": false,
                "show": true,
                "title_case": false,
                "tool_mode": false,
                "trace_as_metadata": true,
                "type": "int",
                "value": 1
              },
              "delete_server_file_after_processing": {
                "_input_type": "BoolInput",
                "advanced": true,
                "display_name": "Delete Server File After Processing",
                "dynamic": false,
                "info": "If true, the Server File Path will be deleted after processing.",
                "list": false,
                "list_add_label": "Add More",
                "name": "delete_server_file_after_processing",
                "placeholder": "",
                "required": false,
                "show": true,
                "title_case": false,
                "tool_mode": false,
                "trace_as_metadata": true,
                "type": "bool",
                "value": true
              },
              "file_path": {
                "_input_type": "HandleInput",
                "advanced": true,
                "display_name": "Server File Path",
                "dynamic": false,
                "info": "Data object with a 'file_path' property pointing to server file or a Message object with a path to the file. Supercedes 'Path' but supports same file types.",
                "input_types": [
                  "Data",
                  "Message"
                ],
                "list": true,
                "list_add_label": "Add More",
                "name": "file_path",
                "placeholder": "",
                "required": false,
                "show": true,
                "title_case": false,
                "trace_as_metadata": true,
                "type": "other",
                "value": ""
              },
              "ignore_unspecified_files": {
                "_input_type": "BoolInput",
                "advanced": true,
                "display_name": "Ignore Unspecified Files",
                "dynamic": false,
                "info": "If true, Data with no 'file_path' property will be ignored.",
                "list": false,
                "list_add_label": "Add More",
                "name": "ignore_unspecified_files",
                "placeholder": "",
                "required": false,
                "show": true,
                "title_case": false,
                "tool_mode": false,
                "trace_as_metadata": true,
                "type": "bool",
                "value": false
              },
              "ignore_unsupported_extensions": {
                "_input_type": "BoolInput",
                "advanced": true,
                "display_name": "Ignore Unsupported Extensions",
                "dynamic": false,
                "info": "If true, files with unsupported extensions will not be processed.",
                "list": false,
                "list_add_label": "Add More",
                "name": "ignore_unsupported_extensions",
                "placeholder": "",
                "required": false,
                "show": true,
                "title_case": false,
                "tool_mode": false,
                "trace_as_metadata": true,
                "type": "bool",
                "value": true
              },
              "path": {
                "_input_type": "FileInput",
                "advanced": false,
                "display_name": "Files",
                "dynamic": false,
                "fileTypes": [
                  "txt",
                  "md",
                  "mdx",
                  "csv",
                  "json",
                  "yaml",
                  "yml",
                  "xml",
                  "html",
                  "htm",
                  "pdf",
                  "docx",
                  "py",
                  "sh",
                  "sql",
                  "js",
                  "ts",
                  "tsx",
                  "zip",
                  "tar",
                  "tgz",
                  "bz2",
                  "gz"
                ],
                "file_path": [],
                "info": "Supported file extensions: txt, md, mdx, csv, json, yaml, yml, xml, html, htm, pdf, docx, py, sh, sql, js, ts, tsx; optionally bundled in file extensions: zip, tar, tgz, bz2, gz",
                "list": true,
                "list_add_label": "Add More",
                "name": "path",
                "placeholder": "",
                "required": false,
                "show": true,
                "temp_file": false,
                "title_case": false,
                "trace_as_metadata": true,
                "type": "file",
                "value": ""
              },
              "separator": {
                "_input_type": "StrInput",
                "advanced": true,
                "display_name": "Separator",
                "dynamic": false,
                "info": "Specify the separator to use between multiple outputs in Message format.",
                "list": false,
                "list_add_label": "Add More",
                "load_from_db": false,
                "name": "separator",
                "placeholder": "",
                "required": false,
                "show": true,
                "title_case": false,
                "tool_mode": false,
                "trace_as_metadata": true,
                "type": "str",
                "value": "\n\n"
              },
              "silent_errors": {
                "_input_type": "BoolInput",
                "advanced": true,
                "display_name": "Silent Errors",
                "dynamic": false,
                "info": "If true, errors will not raise an exception.",
                "list": false,
                "list_add_label": "Add More",
                "name": "silent_errors",
                "placeholder": "",
                "required": false,
                "show": true,
                "title_case": false,
                "tool_mode": false,
                "trace_as_metadata": true,
                "type": "bool",
                "value": false
              },
              "use_multithreading": {
                "_input_type": "BoolInput",
                "advanced": true,
                "display_name": "[Deprecated] Use Multithreading",
                "dynamic": false,
                "info": "Set 'Processing Concurrency' greater than 1 to enable multithreading.",
                "list": false,
                "list_add_label": "Add More",
                "name": "use_multithreading",
                "placeholder": "",
                "required": false,
                "show": true,
                "title_case": false,
                "tool_mode": false,
                "trace_as_metadata": true,
                "type": "bool",
                "value": true
              }
            },
            "tool_mode": false
          },
          "showNode": true,
          "type": "File"
        },
        "dragging": false,
        "id": "File-v8ouW",
        "measured": {
          "height": 336,
          "width": 320
        },
        "position": {
          "x": -103.41952640765028,
          "y": 527.2136756214662
        },
        "selected": false,
        "type": "genericNode"
      },
      {
        "data": {
          "id": "ParserComponent-wrPyP",
          "node": {
            "base_classes": [
              "Message"
            ],
            "beta": false,
            "category": "processing",
            "conditional_paths": [],
            "custom_fields": {},
            "description": "Extracts text using a template.",
            "display_name": "Parser",
            "documentation": "",
            "edited": false,
            "field_order": [
              "stringify",
              "template",
              "input_data",
              "sep"
            ],
            "frozen": false,
            "icon": "braces",
            "key": "ParserComponent",
            "legacy": false,
            "lf_version": "1.2.0",
            "metadata": {},
            "minimized": false,
            "output_types": [],
            "outputs": [
              {
                "allows_loop": false,
                "cache": true,
                "display_name": "Parsed Text",
                "group_outputs": false,
                "method": "parse_combined_text",
                "name": "parsed_text",
                "selected": "Message",
                "tool_mode": true,
                "types": [
                  "Message"
                ],
                "value": "__UNDEFINED__"
              }
            ],
            "pinned": false,
            "score": 0.001,
            "template": {
              "_type": "Component",
              "code": {
                "advanced": true,
                "dynamic": true,
                "fileTypes": [],
                "file_path": "",
                "info": "",
                "list": false,
                "load_from_db": false,
                "multiline": true,
                "name": "code",
                "password": false,
                "placeholder": "",
                "required": true,
                "show": true,
                "title_case": false,
                "type": "code",
                "value": "from langflow.custom import Component\nfrom langflow.helpers.data import safe_convert\nfrom langflow.io import (\n    BoolInput,\n    HandleInput,\n    MessageTextInput,\n    MultilineInput,\n    Output,\n    TabInput,\n)\nfrom langflow.schema import Data, DataFrame\nfrom langflow.schema.message import Message\n\n\nclass ParserComponent(Component):\n    display_name = \"Parser\"\n    description = \"Extracts text using a template.\"\n    icon = \"braces\"\n\n    inputs = [\n        HandleInput(\n            name=\"input_data\",\n            display_name=\"Data or DataFrame\",\n            input_types=[\"DataFrame\", \"Data\"],\n            info=\"Accepts either a DataFrame or a Data object.\",\n            required=True,\n        ),\n        TabInput(\n            name=\"mode\",\n            display_name=\"Mode\",\n            options=[\"Parser\", \"Stringify\"],\n            value=\"Parser\",\n            info=\"Convert into raw string instead of using a template.\",\n            real_time_refresh=True,\n        ),\n        MultilineInput(\n            name=\"pattern\",\n            display_name=\"Template\",\n            info=(\n                \"Use variables within curly brackets to extract column values for DataFrames \"\n                \"or key values for Data.\"\n                \"For example: `Name: {Name}, Age: {Age}, Country: {Country}`\"\n            ),\n            value=\"Text: {text}\",  # Example default\n            dynamic=True,\n            show=True,\n            required=True,\n        ),\n        MessageTextInput(\n            name=\"sep\",\n            display_name=\"Separator\",\n            advanced=True,\n            value=\"\\n\",\n            info=\"String used to separate rows/items.\",\n        ),\n    ]\n\n    outputs = [\n        Output(\n            display_name=\"Parsed Text\",\n            name=\"parsed_text\",\n            info=\"Formatted text output.\",\n            method=\"parse_combined_text\",\n        ),\n    ]\n\n    def update_build_config(self, build_config, field_value, field_name=None):\n        \"\"\"Dynamically hide/show `template` and enforce requirement based on `stringify`.\"\"\"\n        if field_name == \"mode\":\n            build_config[\"pattern\"][\"show\"] = self.mode == \"Parser\"\n            build_config[\"pattern\"][\"required\"] = self.mode == \"Parser\"\n            if field_value:\n                clean_data = BoolInput(\n                    name=\"clean_data\",\n                    display_name=\"Clean Data\",\n                    info=(\n                        \"Enable to clean the data by removing empty rows and lines \"\n                        \"in each cell of the DataFrame/ Data object.\"\n                    ),\n                    value=True,\n                    advanced=True,\n                    required=False,\n                )\n                build_config[\"clean_data\"] = clean_data.to_dict()\n            else:\n                build_config.pop(\"clean_data\", None)\n\n        return build_config\n\n    def _clean_args(self):\n        \"\"\"Prepare arguments based on input type.\"\"\"\n        input_data = self.input_data\n\n        match input_data:\n            case list() if all(isinstance(item, Data) for item in input_data):\n                msg = \"List of Data objects is not supported.\"\n                raise ValueError(msg)\n            case DataFrame():\n                return input_data, None\n            case Data():\n                return None, input_data\n            case dict() if \"data\" in input_data:\n                try:\n                    if \"columns\" in input_data:  # Likely a DataFrame\n                        return DataFrame.from_dict(input_data), None\n                    # Likely a Data object\n                    return None, Data(**input_data)\n                except (TypeError, ValueError, KeyError) as e:\n                    msg = f\"Invalid structured input provided: {e!s}\"\n                    raise ValueError(msg) from e\n            case _:\n                msg = f\"Unsupported input type: {type(input_data)}. Expected DataFrame or Data.\"\n                raise ValueError(msg)\n\n    def parse_combined_text(self) -> Message:\n        \"\"\"Parse all rows/items into a single text or convert input to string if `stringify` is enabled.\"\"\"\n        # Early return for stringify option\n        if self.mode == \"Stringify\":\n            return self.convert_to_string()\n\n        df, data = self._clean_args()\n\n        lines = []\n        if df is not None:\n            for _, row in df.iterrows():\n                formatted_text = self.pattern.format(**row.to_dict())\n                lines.append(formatted_text)\n        elif data is not None:\n            formatted_text = self.pattern.format(**data.data)\n            lines.append(formatted_text)\n\n        combined_text = self.sep.join(lines)\n        self.status = combined_text\n        return Message(text=combined_text)\n\n    def convert_to_string(self) -> Message:\n        \"\"\"Convert input data to string with proper error handling.\"\"\"\n        result = \"\"\n        if isinstance(self.input_data, list):\n            result = \"\\n\".join([safe_convert(item, clean_data=self.clean_data or False) for item in self.input_data])\n        else:\n            result = safe_convert(self.input_data or False)\n        self.log(f\"Converted to string with length: {len(result)}\")\n\n        message = Message(text=result)\n        self.status = message\n        return message\n"
              },
              "input_data": {
                "_input_type": "HandleInput",
                "advanced": false,
                "display_name": "Data or DataFrame",
                "dynamic": false,
                "info": "Accepts either a DataFrame or a Data object.",
                "input_types": [
                  "DataFrame",
                  "Data"
                ],
                "list": false,
                "list_add_label": "Add More",
                "name": "input_data",
                "placeholder": "",
                "required": true,
                "show": true,
                "title_case": false,
                "trace_as_metadata": true,
                "type": "other",
                "value": ""
              },
              "mode": {
                "_input_type": "TabInput",
                "advanced": false,
                "display_name": "Mode",
                "dynamic": false,
                "info": "Convert into raw string instead of using a template.",
                "name": "mode",
                "options": [
                  "Parser",
                  "Stringify"
                ],
                "placeholder": "",
                "real_time_refresh": true,
                "required": false,
                "show": true,
                "title_case": false,
                "tool_mode": false,
                "trace_as_metadata": true,
                "type": "tab",
                "value": "Parser"
              },
              "pattern": {
                "_input_type": "MultilineInput",
                "advanced": false,
                "copy_field": false,
                "display_name": "Template",
                "dynamic": true,
                "info": "Use variables within curly brackets to extract column values for DataFrames or key values for Data.For example: `Name: {Name}, Age: {Age}, Country: {Country}`",
                "input_types": [
                  "Message"
                ],
                "list": false,
                "list_add_label": "Add More",
                "load_from_db": false,
                "multiline": true,
                "name": "pattern",
                "placeholder": "",
                "required": true,
                "show": true,
                "title_case": false,
                "tool_mode": false,
                "trace_as_input": true,
                "trace_as_metadata": true,
                "type": "str",
                "value": "Text: {text}"
              },
              "sep": {
                "_input_type": "MessageTextInput",
                "advanced": true,
                "display_name": "Separator",
                "dynamic": false,
                "info": "String used to separate rows/items.",
                "input_types": [
                  "Message"
                ],
                "list": false,
                "list_add_label": "Add More",
                "load_from_db": false,
                "name": "sep",
                "placeholder": "",
                "required": false,
                "show": true,
                "title_case": false,
                "tool_mode": false,
                "trace_as_input": true,
                "trace_as_metadata": true,
                "type": "str",
                "value": "\n"
              }
            },
            "tool_mode": false
          },
          "showNode": true,
          "type": "ParserComponent"
        },
        "dragging": false,
        "id": "ParserComponent-wrPyP",
        "measured": {
          "height": 357,
          "width": 320
        },
        "position": {
          "x": 299.19957920557835,
          "y": 511.92640315784786
        },
        "selected": false,
        "type": "genericNode"
      },
      {
        "data": {
          "id": "parser-ifKFs",
          "node": {
            "base_classes": [
              "Message"
            ],
            "beta": false,
            "category": "processing",
            "conditional_paths": [],
            "custom_fields": {},
            "description": "Format a DataFrame or Data object into text using a template. Enable 'Stringify' to convert input into a readable string instead.",
            "display_name": "Parser",
            "documentation": "",
            "edited": false,
            "field_order": [
              "mode",
              "pattern",
              "input_data",
              "sep"
            ],
            "frozen": false,
            "icon": "braces",
            "key": "parser",
            "legacy": false,
            "lf_version": "1.2.0",
            "metadata": {},
            "minimized": false,
            "output_types": [],
            "outputs": [
              {
                "allows_loop": false,
                "cache": true,
                "display_name": "Parsed Text",
                "method": "parse_combined_text",
                "name": "parsed_text",
                "selected": "Message",
                "tool_mode": true,
                "types": [
                  "Message"
                ],
                "value": "__UNDEFINED__"
              }
            ],
            "pinned": false,
            "score": 2.220446049250313e-16,
            "template": {
              "_type": "Component",
              "code": {
                "advanced": true,
                "dynamic": true,
                "fileTypes": [],
                "file_path": "",
                "info": "",
                "list": false,
                "load_from_db": false,
                "multiline": true,
                "name": "code",
                "password": false,
                "placeholder": "",
                "required": true,
                "show": true,
                "title_case": false,
                "type": "code",
                "value": "import json\nfrom typing import Any\n\nfrom langflow.custom import Component\nfrom langflow.io import (\n    BoolInput,\n    HandleInput,\n    MessageTextInput,\n    MultilineInput,\n    Output,\n    TabInput,\n)\nfrom langflow.schema import Data, DataFrame\nfrom langflow.schema.message import Message\n\n\nclass ParserComponent(Component):\n    name = \"parser\"\n    display_name = \"Parser\"\n    description = (\n        \"Format a DataFrame or Data object into text using a template. \"\n        \"Enable 'Stringify' to convert input into a readable string instead.\"\n    )\n    icon = \"braces\"\n\n    inputs = [\n        TabInput(\n            name=\"mode\",\n            display_name=\"Mode\",\n            options=[\"Parser\", \"Stringify\"],\n            value=\"Parser\",\n            info=\"Convert into raw string instead of using a template.\",\n            real_time_refresh=True,\n        ),\n        MultilineInput(\n            name=\"pattern\",\n            display_name=\"Template\",\n            info=(\n                \"Use variables within curly brackets to extract column values for DataFrames \"\n                \"or key values for Data.\"\n                \"For example: `Name: {Name}, Age: {Age}, Country: {Country}`\"\n            ),\n            value=\"Text: {text}\",  # Example default\n            dynamic=True,\n            show=True,\n            required=True,\n        ),\n        HandleInput(\n            name=\"input_data\",\n            display_name=\"Data or DataFrame\",\n            input_types=[\"DataFrame\", \"Data\"],\n            info=\"Accepts either a DataFrame or a Data object.\",\n            required=True,\n        ),\n        MessageTextInput(\n            name=\"sep\",\n            display_name=\"Separator\",\n            advanced=True,\n            value=\"\\n\",\n            info=\"String used to separate rows/items.\",\n        ),\n    ]\n\n    outputs = [\n        Output(\n            display_name=\"Parsed Text\",\n            name=\"parsed_text\",\n            info=\"Formatted text output.\",\n            method=\"parse_combined_text\",\n        ),\n    ]\n\n    def update_build_config(self, build_config, field_value, field_name=None):\n        \"\"\"Dynamically hide/show `template` and enforce requirement based on `stringify`.\"\"\"\n        if field_name == \"mode\":\n            build_config[\"pattern\"][\"show\"] = self.mode == \"Parser\"\n            build_config[\"pattern\"][\"required\"] = self.mode == \"Parser\"\n            if field_value:\n                clean_data = BoolInput(\n                    name=\"clean_data\",\n                    display_name=\"Clean Data\",\n                    info=(\n                        \"Enable to clean the data by removing empty rows and lines \"\n                        \"in each cell of the DataFrame/ Data object.\"\n                    ),\n                    value=True,\n                    advanced=True,\n                    required=False,\n                )\n                build_config[\"clean_data\"] = clean_data.to_dict()\n            else:\n                build_config.pop(\"clean_data\", None)\n\n        return build_config\n\n    def _clean_args(self):\n        \"\"\"Prepare arguments based on input type.\"\"\"\n        input_data = self.input_data\n\n        match input_data:\n            case list() if all(isinstance(item, Data) for item in input_data):\n                msg = \"List of Data objects is not supported.\"\n                raise ValueError(msg)\n            case DataFrame():\n                return input_data, None\n            case Data():\n                return None, input_data\n            case dict() if \"data\" in input_data:\n                try:\n                    if \"columns\" in input_data:  # Likely a DataFrame\n                        return DataFrame.from_dict(input_data), None\n                    # Likely a Data object\n                    return None, Data(**input_data)\n                except (TypeError, ValueError, KeyError) as e:\n                    msg = f\"Invalid structured input provided: {e!s}\"\n                    raise ValueError(msg) from e\n            case _:\n                msg = f\"Unsupported input type: {type(input_data)}. Expected DataFrame or Data.\"\n                raise ValueError(msg)\n\n    def parse_combined_text(self) -> Message:\n        \"\"\"Parse all rows/items into a single text or convert input to string if `stringify` is enabled.\"\"\"\n        # Early return for stringify option\n        if self.mode == \"Stringify\":\n            return self.convert_to_string()\n\n        df, data = self._clean_args()\n\n        lines = []\n        if df is not None:\n            for _, row in df.iterrows():\n                formatted_text = self.pattern.format(**row.to_dict())\n                lines.append(formatted_text)\n        elif data is not None:\n            formatted_text = self.pattern.format(**data.data)\n            lines.append(formatted_text)\n\n        combined_text = self.sep.join(lines)\n        self.status = combined_text\n        return Message(text=combined_text)\n\n    def _safe_convert(self, data: Any) -> str:\n        \"\"\"Safely convert input data to string.\"\"\"\n        try:\n            if isinstance(data, str):\n                return data\n            if isinstance(data, Message):\n                return data.get_text()\n            if isinstance(data, Data):\n                return json.dumps(data.data)\n            if isinstance(data, DataFrame):\n                if hasattr(self, \"clean_data\") and self.clean_data:\n                    # Remove empty rows\n                    data = data.dropna(how=\"all\")\n                    # Remove empty lines in each cell\n                    data = data.replace(r\"^\\s*$\", \"\", regex=True)\n                    # Replace multiple newlines with a single newline\n                    data = data.replace(r\"\\n+\", \"\\n\", regex=True)\n                return data.to_markdown(index=False)\n            return str(data)\n        except (ValueError, TypeError, AttributeError) as e:\n            msg = f\"Error converting data: {e!s}\"\n            raise ValueError(msg) from e\n\n    def convert_to_string(self) -> Message:\n        \"\"\"Convert input data to string with proper error handling.\"\"\"\n        result = \"\"\n        if isinstance(self.input_data, list):\n            result = \"\\n\".join([self._safe_convert(item) for item in self.input_data])\n        else:\n            result = self._safe_convert(self.input_data)\n        self.log(f\"Converted to string with length: {len(result)}\")\n\n        message = Message(text=result)\n        self.status = message\n        return message\n"
              },
              "input_data": {
                "_input_type": "HandleInput",
                "advanced": false,
                "display_name": "Data or DataFrame",
                "dynamic": false,
                "info": "Accepts either a DataFrame or a Data object.",
                "input_types": [
                  "DataFrame",
                  "Data"
                ],
                "list": false,
                "list_add_label": "Add More",
                "name": "input_data",
                "placeholder": "",
                "required": true,
                "show": true,
                "title_case": false,
                "trace_as_metadata": true,
                "type": "other",
                "value": ""
              },
              "mode": {
                "_input_type": "TabInput",
                "advanced": false,
                "display_name": "Mode",
                "dynamic": false,
                "info": "Convert into raw string instead of using a template.",
                "name": "mode",
                "options": [
                  "Parser",
                  "Stringify"
                ],
                "placeholder": "",
                "real_time_refresh": true,
                "required": false,
                "show": true,
                "title_case": false,
                "tool_mode": false,
                "trace_as_metadata": true,
                "type": "tab",
                "value": "Stringify"
              },
              "pattern": {
                "_input_type": "MultilineInput",
                "advanced": false,
                "copy_field": false,
                "display_name": "Template",
                "dynamic": true,
                "info": "Use variables within curly brackets to extract column values for DataFrames or key values for Data.For example: `Name: {Name}, Age: {Age}, Country: {Country}`",
                "input_types": [
                  "Message"
                ],
                "list": false,
                "list_add_label": "Add More",
                "load_from_db": false,
                "multiline": true,
                "name": "pattern",
                "placeholder": "",
                "required": true,
                "show": false,
                "title_case": false,
                "tool_mode": false,
                "trace_as_input": true,
                "trace_as_metadata": true,
                "type": "str",
                "value": "Text: {text}"
              },
              "sep": {
                "_input_type": "MessageTextInput",
                "advanced": true,
                "display_name": "Separator",
                "dynamic": false,
                "info": "String used to separate rows/items.",
                "input_types": [
                  "Message"
                ],
                "list": false,
                "list_add_label": "Add More",
                "load_from_db": false,
                "name": "sep",
                "placeholder": "",
                "required": false,
                "show": true,
                "title_case": false,
                "tool_mode": false,
                "trace_as_input": true,
                "trace_as_metadata": true,
                "type": "str",
                "value": "\n"
              }
            },
            "tool_mode": false
          },
          "showNode": true,
          "type": "parser"
        },
        "dragging": false,
        "id": "parser-ifKFs",
        "measured": {
          "height": 312,
          "width": 320
        },
        "position": {
          "x": 1739.3994366258964,
          "y": 415.8221978438559
        },
        "selected": false,
        "type": "genericNode"
      }
    ],
    "viewport": {
      "x": 54.17007235163055,
      "y": 267.40142033867886,
      "zoom": 0.4655801942877969
    }
  },
  "description": "This template transforms PDF or TXT resume documents into structured JSON, generating a portfolio website HTML code from the structured data.",
  "endpoint_name": null,
  "id": "7e497e5b-3b0f-4b11-9cd5-8662efad990b",
  "is_component": false,
  "last_tested_version": "1.2.0",
  "name": "Portfolio Website Code Generator",
  "tags": [
    "chatbots",
    "coding"
  ]
}<|MERGE_RESOLUTION|>--- conflicted
+++ resolved
@@ -1492,23 +1492,6 @@
                   "Data"
                 ],
                 "value": "__UNDEFINED__"
-<<<<<<< HEAD
-=======
-              },
-              {
-                "allows_loop": false,
-                "cache": true,
-                "display_name": "DataFrame",
-                "group_outputs": false,
-                "method": "as_dataframe",
-                "name": "structured_output_dataframe",
-                "selected": "DataFrame",
-                "tool_mode": true,
-                "types": [
-                  "DataFrame"
-                ],
-                "value": "__UNDEFINED__"
->>>>>>> 7feba692
               }
             ],
             "pinned": false,

{
  "data": {
    "edges": [
      {
        "animated": false,
        "className": "",
        "data": {
          "sourceHandle": {
            "dataType": "parser",
            "id": "parser-Z6kPy",
            "name": "parsed_text",
            "output_types": [
              "Message"
            ]
          },
          "targetHandle": {
            "fieldName": "input_value",
            "id": "ChatOutput-mm3yo",
            "inputTypes": [
              "Data",
              "DataFrame",
              "Message"
            ],
            "type": "str"
          }
        },
        "id": "reactflow__edge-parser-Z6kPy{œdataTypeœ:œparserœ,œidœ:œparser-Z6kPyœ,œnameœ:œparsed_textœ,œoutput_typesœ:[œMessageœ]}-ChatOutput-mm3yo{œfieldNameœ:œinput_valueœ,œidœ:œChatOutput-mm3yoœ,œinputTypesœ:[œDataœ,œDataFrameœ,œMessageœ],œtypeœ:œstrœ}",
        "selected": false,
        "source": "parser-Z6kPy",
        "sourceHandle": "{œdataTypeœ: œparserœ, œidœ: œparser-Z6kPyœ, œnameœ: œparsed_textœ, œoutput_typesœ: [œMessageœ]}",
        "target": "ChatOutput-mm3yo",
        "targetHandle": "{œfieldNameœ: œinput_valueœ, œidœ: œChatOutput-mm3yoœ, œinputTypesœ: [œDataœ, œDataFrameœ, œMessageœ], œtypeœ: œstrœ}"
      },
      {
        "animated": false,
        "className": "",
        "data": {
          "sourceHandle": {
            "dataType": "StructuredOutput",
            "id": "StructuredOutput-93GZ3",
            "name": "structured_output",
            "output_types": [
              "Data"
            ]
          },
          "targetHandle": {
            "fieldName": "input_data",
            "id": "parser-Z6kPy",
            "inputTypes": [
              "DataFrame",
              "Data"
            ],
            "type": "other"
          }
        },
        "id": "reactflow__edge-StructuredOutput-93GZ3{œdataTypeœ:œStructuredOutputœ,œidœ:œStructuredOutput-93GZ3œ,œnameœ:œstructured_outputœ,œoutput_typesœ:[œDataœ]}-parser-Z6kPy{œfieldNameœ:œinput_dataœ,œidœ:œparser-Z6kPyœ,œinputTypesœ:[œDataFrameœ,œDataœ],œtypeœ:œotherœ}",
        "selected": false,
        "source": "StructuredOutput-93GZ3",
        "sourceHandle": "{œdataTypeœ: œStructuredOutputœ, œidœ: œStructuredOutput-93GZ3œ, œnameœ: œstructured_outputœ, œoutput_typesœ: [œDataœ]}",
        "target": "parser-Z6kPy",
        "targetHandle": "{œfieldNameœ: œinput_dataœ, œidœ: œparser-Z6kPyœ, œinputTypesœ: [œDataFrameœ, œDataœ], œtypeœ: œotherœ}"
      },
      {
        "animated": false,
        "className": "",
        "data": {
          "sourceHandle": {
            "dataType": "Prompt",
            "id": "Prompt-9gGBt",
            "name": "prompt",
            "output_types": [
              "Message"
            ]
          },
          "targetHandle": {
            "fieldName": "system_message",
            "id": "LanguageModelComponent-1KtUQ",
            "inputTypes": [
              "Message"
            ],
            "type": "str"
          }
        },
        "id": "reactflow__edge-Prompt-9gGBt{œdataTypeœ:œPromptœ,œidœ:œPrompt-9gGBtœ,œnameœ:œpromptœ,œoutput_typesœ:[œMessageœ]}-LanguageModelComponent-1KtUQ{œfieldNameœ:œsystem_messageœ,œidœ:œLanguageModelComponent-1KtUQœ,œinputTypesœ:[œMessageœ],œtypeœ:œstrœ}",
        "selected": false,
        "source": "Prompt-9gGBt",
        "sourceHandle": "{œdataTypeœ: œPromptœ, œidœ: œPrompt-9gGBtœ, œnameœ: œpromptœ, œoutput_typesœ: [œMessageœ]}",
        "target": "LanguageModelComponent-1KtUQ",
        "targetHandle": "{œfieldNameœ: œsystem_messageœ, œidœ: œLanguageModelComponent-1KtUQœ, œinputTypesœ: [œMessageœ], œtypeœ: œstrœ}"
      },
      {
        "animated": false,
        "className": "",
        "data": {
          "sourceHandle": {
            "dataType": "LanguageModelComponent",
            "id": "LanguageModelComponent-1KtUQ",
            "name": "text_output",
            "output_types": [
              "Message"
            ]
          },
          "targetHandle": {
            "fieldName": "input_value",
            "id": "StructuredOutput-93GZ3",
            "inputTypes": [
              "Message"
            ],
            "type": "str"
          }
        },
        "id": "reactflow__edge-LanguageModelComponent-1KtUQ{œdataTypeœ:œLanguageModelComponentœ,œidœ:œLanguageModelComponent-1KtUQœ,œnameœ:œtext_outputœ,œoutput_typesœ:[œMessageœ]}-StructuredOutput-93GZ3{œfieldNameœ:œinput_valueœ,œidœ:œStructuredOutput-93GZ3œ,œinputTypesœ:[œMessageœ],œtypeœ:œstrœ}",
        "selected": false,
        "source": "LanguageModelComponent-1KtUQ",
        "sourceHandle": "{œdataTypeœ: œLanguageModelComponentœ, œidœ: œLanguageModelComponent-1KtUQœ, œnameœ: œtext_outputœ, œoutput_typesœ: [œMessageœ]}",
        "target": "StructuredOutput-93GZ3",
        "targetHandle": "{œfieldNameœ: œinput_valueœ, œidœ: œStructuredOutput-93GZ3œ, œinputTypesœ: [œMessageœ], œtypeœ: œstrœ}"
      },
      {
        "animated": false,
        "className": "",
        "data": {
          "sourceHandle": {
            "dataType": "Prompt",
            "id": "Prompt-9gGBt",
            "name": "prompt",
            "output_types": [
              "Message"
            ]
          },
          "targetHandle": {
            "fieldName": "input_value",
            "id": "LanguageModelComponent-t4Dhl",
            "inputTypes": [
              "Message"
            ],
            "type": "str"
          }
        },
        "id": "xy-edge__Prompt-9gGBt{œdataTypeœ:œPromptœ,œidœ:œPrompt-9gGBtœ,œnameœ:œpromptœ,œoutput_typesœ:[œMessageœ]}-LanguageModelComponent-t4Dhl{œfieldNameœ:œinput_valueœ,œidœ:œLanguageModelComponent-t4Dhlœ,œinputTypesœ:[œMessageœ],œtypeœ:œstrœ}",
        "selected": false,
        "source": "Prompt-9gGBt",
        "sourceHandle": "{œdataTypeœ: œPromptœ, œidœ: œPrompt-9gGBtœ, œnameœ: œpromptœ, œoutput_typesœ: [œMessageœ]}",
        "target": "LanguageModelComponent-t4Dhl",
        "targetHandle": "{œfieldNameœ: œinput_valueœ, œidœ: œLanguageModelComponent-t4Dhlœ, œinputTypesœ: [œMessageœ], œtypeœ: œstrœ}"
      },
      {
        "animated": false,
        "className": "",
        "data": {
          "sourceHandle": {
            "dataType": "ChatInput",
            "id": "ChatInput-MmdjK",
            "name": "message",
            "output_types": [
              "Message"
            ]
          },
          "targetHandle": {
            "fieldName": "input_value",
            "id": "LanguageModelComponent-1KtUQ",
            "inputTypes": [
              "Message"
            ],
            "type": "str"
          }
        },
        "id": "xy-edge__ChatInput-MmdjK{œdataTypeœ:œChatInputœ,œidœ:œChatInput-MmdjKœ,œnameœ:œmessageœ,œoutput_typesœ:[œMessageœ]}-LanguageModelComponent-1KtUQ{œfieldNameœ:œinput_valueœ,œidœ:œLanguageModelComponent-1KtUQœ,œinputTypesœ:[œMessageœ],œtypeœ:œstrœ}",
        "selected": false,
        "source": "ChatInput-MmdjK",
        "sourceHandle": "{œdataTypeœ: œChatInputœ, œidœ: œChatInput-MmdjKœ, œnameœ: œmessageœ, œoutput_typesœ: [œMessageœ]}",
        "target": "LanguageModelComponent-1KtUQ",
        "targetHandle": "{œfieldNameœ: œinput_valueœ, œidœ: œLanguageModelComponent-1KtUQœ, œinputTypesœ: [œMessageœ], œtypeœ: œstrœ}"
      },
      {
        "animated": false,
        "className": "",
        "data": {
          "sourceHandle": {
            "dataType": "LanguageModelComponent",
            "id": "LanguageModelComponent-t4Dhl",
            "name": "model_output",
            "output_types": [
              "LanguageModel"
            ]
          },
          "targetHandle": {
            "fieldName": "llm",
            "id": "StructuredOutput-93GZ3",
            "inputTypes": [
              "LanguageModel"
            ],
            "type": "other"
          }
        },
        "id": "xy-edge__LanguageModelComponent-t4Dhl{œdataTypeœ:œLanguageModelComponentœ,œidœ:œLanguageModelComponent-t4Dhlœ,œnameœ:œmodel_outputœ,œoutput_typesœ:[œLanguageModelœ]}-StructuredOutput-93GZ3{œfieldNameœ:œllmœ,œidœ:œStructuredOutput-93GZ3œ,œinputTypesœ:[œLanguageModelœ],œtypeœ:œotherœ}",
        "selected": false,
        "source": "LanguageModelComponent-t4Dhl",
        "sourceHandle": "{œdataTypeœ: œLanguageModelComponentœ, œidœ: œLanguageModelComponent-t4Dhlœ, œnameœ: œmodel_outputœ, œoutput_typesœ: [œLanguageModelœ]}",
        "target": "StructuredOutput-93GZ3",
        "targetHandle": "{œfieldNameœ: œllmœ, œidœ: œStructuredOutput-93GZ3œ, œinputTypesœ: [œLanguageModelœ], œtypeœ: œotherœ}"
      }
    ],
    "nodes": [
      {
        "data": {
          "description": "Get chat inputs from the Playground.",
          "display_name": "Chat Input",
          "id": "ChatInput-MmdjK",
          "node": {
            "base_classes": [
              "Message"
            ],
            "beta": false,
            "conditional_paths": [],
            "custom_fields": {},
            "description": "Get chat inputs from the Playground.",
            "display_name": "Chat Input",
            "documentation": "",
            "edited": false,
            "field_order": [
              "input_value",
              "should_store_message",
              "sender",
              "sender_name",
              "session_id",
              "files",
              "background_color",
              "chat_icon",
              "text_color"
            ],
            "frozen": false,
            "icon": "MessagesSquare",
            "legacy": false,
            "lf_version": "1.4.3",
            "metadata": {},
            "output_types": [],
            "outputs": [
              {
                "allows_loop": false,
                "cache": true,
                "display_name": "Chat Message",
                "group_outputs": false,
                "method": "message_response",
                "name": "message",
                "selected": "Message",
                "tool_mode": true,
                "types": [
                  "Message"
                ],
                "value": "__UNDEFINED__"
              }
            ],
            "pinned": false,
            "template": {
              "_type": "Component",
              "background_color": {
                "_input_type": "MessageTextInput",
                "advanced": true,
                "display_name": "Background Color",
                "dynamic": false,
                "info": "The background color of the icon.",
                "input_types": [
                  "Message"
                ],
                "list": false,
                "load_from_db": false,
                "name": "background_color",
                "placeholder": "",
                "required": false,
                "show": true,
                "title_case": false,
                "tool_mode": false,
                "trace_as_input": true,
                "trace_as_metadata": true,
                "type": "str",
                "value": ""
              },
              "chat_icon": {
                "_input_type": "MessageTextInput",
                "advanced": true,
                "display_name": "Icon",
                "dynamic": false,
                "info": "The icon of the message.",
                "input_types": [
                  "Message"
                ],
                "list": false,
                "load_from_db": false,
                "name": "chat_icon",
                "placeholder": "",
                "required": false,
                "show": true,
                "title_case": false,
                "tool_mode": false,
                "trace_as_input": true,
                "trace_as_metadata": true,
                "type": "str",
                "value": ""
              },
              "code": {
                "advanced": true,
                "dynamic": true,
                "fileTypes": [],
                "file_path": "",
                "info": "",
                "list": false,
                "load_from_db": false,
                "multiline": true,
                "name": "code",
                "password": false,
                "placeholder": "",
                "required": true,
                "show": true,
                "title_case": false,
                "type": "code",
                "value": "from langflow.base.data.utils import IMG_FILE_TYPES, TEXT_FILE_TYPES\nfrom langflow.base.io.chat import ChatComponent\nfrom langflow.inputs.inputs import BoolInput\nfrom langflow.io import (\n    DropdownInput,\n    FileInput,\n    MessageTextInput,\n    MultilineInput,\n    Output,\n)\nfrom langflow.schema.message import Message\nfrom langflow.utils.constants import (\n    MESSAGE_SENDER_AI,\n    MESSAGE_SENDER_NAME_USER,\n    MESSAGE_SENDER_USER,\n)\n\n\nclass ChatInput(ChatComponent):\n    display_name = \"Chat Input\"\n    description = \"Get chat inputs from the Playground.\"\n    documentation: str = \"https://docs.langflow.org/components-io#chat-input\"\n    icon = \"MessagesSquare\"\n    name = \"ChatInput\"\n    minimized = True\n\n    inputs = [\n        MultilineInput(\n            name=\"input_value\",\n            display_name=\"Input Text\",\n            value=\"\",\n            info=\"Message to be passed as input.\",\n            input_types=[],\n        ),\n        BoolInput(\n            name=\"should_store_message\",\n            display_name=\"Store Messages\",\n            info=\"Store the message in the history.\",\n            value=True,\n            advanced=True,\n        ),\n        DropdownInput(\n            name=\"sender\",\n            display_name=\"Sender Type\",\n            options=[MESSAGE_SENDER_AI, MESSAGE_SENDER_USER],\n            value=MESSAGE_SENDER_USER,\n            info=\"Type of sender.\",\n            advanced=True,\n        ),\n        MessageTextInput(\n            name=\"sender_name\",\n            display_name=\"Sender Name\",\n            info=\"Name of the sender.\",\n            value=MESSAGE_SENDER_NAME_USER,\n            advanced=True,\n        ),\n        MessageTextInput(\n            name=\"session_id\",\n            display_name=\"Session ID\",\n            info=\"The session ID of the chat. If empty, the current session ID parameter will be used.\",\n            advanced=True,\n        ),\n        FileInput(\n            name=\"files\",\n            display_name=\"Files\",\n            file_types=TEXT_FILE_TYPES + IMG_FILE_TYPES,\n            info=\"Files to be sent with the message.\",\n            advanced=True,\n            is_list=True,\n            temp_file=True,\n        ),\n        MessageTextInput(\n            name=\"background_color\",\n            display_name=\"Background Color\",\n            info=\"The background color of the icon.\",\n            advanced=True,\n        ),\n        MessageTextInput(\n            name=\"chat_icon\",\n            display_name=\"Icon\",\n            info=\"The icon of the message.\",\n            advanced=True,\n        ),\n        MessageTextInput(\n            name=\"text_color\",\n            display_name=\"Text Color\",\n            info=\"The text color of the name\",\n            advanced=True,\n        ),\n    ]\n    outputs = [\n        Output(display_name=\"Chat Message\", name=\"message\", method=\"message_response\"),\n    ]\n\n    async def message_response(self) -> Message:\n        background_color = self.background_color\n        text_color = self.text_color\n        icon = self.chat_icon\n\n        message = await Message.create(\n            text=self.input_value,\n            sender=self.sender,\n            sender_name=self.sender_name,\n            session_id=self.session_id,\n            files=self.files,\n            properties={\n                \"background_color\": background_color,\n                \"text_color\": text_color,\n                \"icon\": icon,\n            },\n        )\n        if self.session_id and isinstance(message, Message) and self.should_store_message:\n            stored_message = await self.send_message(\n                message,\n            )\n            self.message.value = stored_message\n            message = stored_message\n\n        self.status = message\n        return message\n"
              },
              "files": {
                "_input_type": "FileInput",
                "advanced": true,
                "display_name": "Files",
                "dynamic": false,
                "fileTypes": [
                  "txt",
                  "md",
                  "mdx",
                  "csv",
                  "json",
                  "yaml",
                  "yml",
                  "xml",
                  "html",
                  "htm",
                  "pdf",
                  "docx",
                  "py",
                  "sh",
                  "sql",
                  "js",
                  "ts",
                  "tsx",
                  "jpg",
                  "jpeg",
                  "png",
                  "bmp",
                  "image"
                ],
                "file_path": "",
                "info": "Files to be sent with the message.",
                "list": true,
                "name": "files",
                "placeholder": "",
                "required": false,
                "show": true,
                "temp_file": true,
                "title_case": false,
                "trace_as_metadata": true,
                "type": "file",
                "value": ""
              },
              "input_value": {
                "_input_type": "MultilineInput",
                "advanced": false,
                "display_name": "Input Text",
                "dynamic": false,
                "info": "Message to be passed as input.",
                "input_types": [],
                "list": false,
                "load_from_db": false,
                "multiline": true,
                "name": "input_value",
                "placeholder": "",
                "required": false,
                "show": true,
                "title_case": false,
                "tool_mode": false,
                "trace_as_input": true,
                "trace_as_metadata": true,
                "type": "str",
                "value": ""
              },
              "sender": {
                "_input_type": "DropdownInput",
                "advanced": true,
                "combobox": false,
                "display_name": "Sender Type",
                "dynamic": false,
                "info": "Type of sender.",
                "name": "sender",
                "options": [
                  "Machine",
                  "User"
                ],
                "placeholder": "",
                "required": false,
                "show": true,
                "title_case": false,
                "tool_mode": false,
                "trace_as_metadata": true,
                "type": "str",
                "value": "User"
              },
              "sender_name": {
                "_input_type": "MessageTextInput",
                "advanced": true,
                "display_name": "Sender Name",
                "dynamic": false,
                "info": "Name of the sender.",
                "input_types": [
                  "Message"
                ],
                "list": false,
                "load_from_db": false,
                "name": "sender_name",
                "placeholder": "",
                "required": false,
                "show": true,
                "title_case": false,
                "tool_mode": false,
                "trace_as_input": true,
                "trace_as_metadata": true,
                "type": "str",
                "value": "User"
              },
              "session_id": {
                "_input_type": "MessageTextInput",
                "advanced": true,
                "display_name": "Session ID",
                "dynamic": false,
                "info": "The session ID of the chat. If empty, the current session ID parameter will be used.",
                "input_types": [
                  "Message"
                ],
                "list": false,
                "load_from_db": false,
                "name": "session_id",
                "placeholder": "",
                "required": false,
                "show": true,
                "title_case": false,
                "tool_mode": false,
                "trace_as_input": true,
                "trace_as_metadata": true,
                "type": "str",
                "value": ""
              },
              "should_store_message": {
                "_input_type": "BoolInput",
                "advanced": true,
                "display_name": "Store Messages",
                "dynamic": false,
                "info": "Store the message in the history.",
                "list": false,
                "name": "should_store_message",
                "placeholder": "",
                "required": false,
                "show": true,
                "title_case": false,
                "trace_as_metadata": true,
                "type": "bool",
                "value": true
              },
              "text_color": {
                "_input_type": "MessageTextInput",
                "advanced": true,
                "display_name": "Text Color",
                "dynamic": false,
                "info": "The text color of the name",
                "input_types": [
                  "Message"
                ],
                "list": false,
                "load_from_db": false,
                "name": "text_color",
                "placeholder": "",
                "required": false,
                "show": true,
                "title_case": false,
                "tool_mode": false,
                "trace_as_input": true,
                "trace_as_metadata": true,
                "type": "str",
                "value": ""
              }
            },
            "tool_mode": false
          },
          "type": "ChatInput"
        },
        "dragging": false,
        "height": 234,
        "id": "ChatInput-MmdjK",
        "measured": {
          "height": 234,
          "width": 320
        },
        "position": {
          "x": 1258.8272095125978,
          "y": 367.0048451335054
        },
        "positionAbsolute": {
          "x": 1258.8272095125978,
          "y": 367.0048451335054
        },
        "selected": false,
        "type": "genericNode",
        "width": 320
      },
      {
        "data": {
          "description": "Display a chat message in the Playground.",
          "display_name": "Chat Output",
          "id": "ChatOutput-mm3yo",
          "node": {
            "base_classes": [
              "Message"
            ],
            "beta": false,
            "conditional_paths": [],
            "custom_fields": {},
            "description": "Display a chat message in the Playground.",
            "display_name": "Chat Output",
            "documentation": "",
            "edited": false,
            "field_order": [
              "input_value",
              "should_store_message",
              "sender",
              "sender_name",
              "session_id",
              "data_template",
              "background_color",
              "chat_icon",
              "text_color"
            ],
            "frozen": false,
            "icon": "MessagesSquare",
            "legacy": false,
            "lf_version": "1.4.3",
            "metadata": {},
            "output_types": [],
            "outputs": [
              {
                "allows_loop": false,
                "cache": true,
                "display_name": "Output Message",
                "group_outputs": false,
                "method": "message_response",
                "name": "message",
                "selected": "Message",
                "tool_mode": true,
                "types": [
                  "Message"
                ],
                "value": "__UNDEFINED__"
              }
            ],
            "pinned": false,
            "template": {
              "_type": "Component",
              "background_color": {
                "_input_type": "MessageTextInput",
                "advanced": true,
                "display_name": "Background Color",
                "dynamic": false,
                "info": "The background color of the icon.",
                "input_types": [
                  "Message"
                ],
                "list": false,
                "load_from_db": false,
                "name": "background_color",
                "placeholder": "",
                "required": false,
                "show": true,
                "title_case": false,
                "tool_mode": false,
                "trace_as_input": true,
                "trace_as_metadata": true,
                "type": "str",
                "value": ""
              },
              "chat_icon": {
                "_input_type": "MessageTextInput",
                "advanced": true,
                "display_name": "Icon",
                "dynamic": false,
                "info": "The icon of the message.",
                "input_types": [
                  "Message"
                ],
                "list": false,
                "load_from_db": false,
                "name": "chat_icon",
                "placeholder": "",
                "required": false,
                "show": true,
                "title_case": false,
                "tool_mode": false,
                "trace_as_input": true,
                "trace_as_metadata": true,
                "type": "str",
                "value": ""
              },
              "clean_data": {
                "_input_type": "BoolInput",
                "advanced": true,
                "display_name": "Basic Clean Data",
                "dynamic": false,
                "info": "Whether to clean the data",
                "list": false,
                "list_add_label": "Add More",
                "name": "clean_data",
                "placeholder": "",
                "required": false,
                "show": true,
                "title_case": false,
                "tool_mode": false,
                "trace_as_metadata": true,
                "type": "bool",
                "value": true
              },
              "code": {
                "advanced": true,
                "dynamic": true,
                "fileTypes": [],
                "file_path": "",
                "info": "",
                "list": false,
                "load_from_db": false,
                "multiline": true,
                "name": "code",
                "password": false,
                "placeholder": "",
                "required": true,
                "show": true,
                "title_case": false,
                "type": "code",
                "value": "from collections.abc import Generator\nfrom typing import Any\n\nimport orjson\nfrom fastapi.encoders import jsonable_encoder\n\nfrom langflow.base.io.chat import ChatComponent\nfrom langflow.helpers.data import safe_convert\nfrom langflow.inputs.inputs import BoolInput, DropdownInput, HandleInput, MessageTextInput\nfrom langflow.schema.data import Data\nfrom langflow.schema.dataframe import DataFrame\nfrom langflow.schema.message import Message\nfrom langflow.schema.properties import Source\nfrom langflow.template.field.base import Output\nfrom langflow.utils.constants import (\n    MESSAGE_SENDER_AI,\n    MESSAGE_SENDER_NAME_AI,\n    MESSAGE_SENDER_USER,\n)\n\n\nclass ChatOutput(ChatComponent):\n    display_name = \"Chat Output\"\n    description = \"Display a chat message in the Playground.\"\n    documentation: str = \"https://docs.langflow.org/components-io#chat-output\"\n    icon = \"MessagesSquare\"\n    name = \"ChatOutput\"\n    minimized = True\n\n    inputs = [\n        HandleInput(\n            name=\"input_value\",\n            display_name=\"Inputs\",\n            info=\"Message to be passed as output.\",\n            input_types=[\"Data\", \"DataFrame\", \"Message\"],\n            required=True,\n        ),\n        BoolInput(\n            name=\"should_store_message\",\n            display_name=\"Store Messages\",\n            info=\"Store the message in the history.\",\n            value=True,\n            advanced=True,\n        ),\n        DropdownInput(\n            name=\"sender\",\n            display_name=\"Sender Type\",\n            options=[MESSAGE_SENDER_AI, MESSAGE_SENDER_USER],\n            value=MESSAGE_SENDER_AI,\n            advanced=True,\n            info=\"Type of sender.\",\n        ),\n        MessageTextInput(\n            name=\"sender_name\",\n            display_name=\"Sender Name\",\n            info=\"Name of the sender.\",\n            value=MESSAGE_SENDER_NAME_AI,\n            advanced=True,\n        ),\n        MessageTextInput(\n            name=\"session_id\",\n            display_name=\"Session ID\",\n            info=\"The session ID of the chat. If empty, the current session ID parameter will be used.\",\n            advanced=True,\n        ),\n        MessageTextInput(\n            name=\"data_template\",\n            display_name=\"Data Template\",\n            value=\"{text}\",\n            advanced=True,\n            info=\"Template to convert Data to Text. If left empty, it will be dynamically set to the Data's text key.\",\n        ),\n        MessageTextInput(\n            name=\"background_color\",\n            display_name=\"Background Color\",\n            info=\"The background color of the icon.\",\n            advanced=True,\n        ),\n        MessageTextInput(\n            name=\"chat_icon\",\n            display_name=\"Icon\",\n            info=\"The icon of the message.\",\n            advanced=True,\n        ),\n        MessageTextInput(\n            name=\"text_color\",\n            display_name=\"Text Color\",\n            info=\"The text color of the name\",\n            advanced=True,\n        ),\n        BoolInput(\n            name=\"clean_data\",\n            display_name=\"Basic Clean Data\",\n            value=True,\n            info=\"Whether to clean the data\",\n            advanced=True,\n        ),\n    ]\n    outputs = [\n        Output(\n            display_name=\"Output Message\",\n            name=\"message\",\n            method=\"message_response\",\n        ),\n    ]\n\n    def _build_source(self, id_: str | None, display_name: str | None, source: str | None) -> Source:\n        source_dict = {}\n        if id_:\n            source_dict[\"id\"] = id_\n        if display_name:\n            source_dict[\"display_name\"] = display_name\n        if source:\n            # Handle case where source is a ChatOpenAI object\n            if hasattr(source, \"model_name\"):\n                source_dict[\"source\"] = source.model_name\n            elif hasattr(source, \"model\"):\n                source_dict[\"source\"] = str(source.model)\n            else:\n                source_dict[\"source\"] = str(source)\n        return Source(**source_dict)\n\n    async def message_response(self) -> Message:\n        # First convert the input to string if needed\n        text = self.convert_to_string()\n\n        # Get source properties\n        source, icon, display_name, source_id = self.get_properties_from_source_component()\n        background_color = self.background_color\n        text_color = self.text_color\n        if self.chat_icon:\n            icon = self.chat_icon\n\n        # Create or use existing Message object\n        if isinstance(self.input_value, Message):\n            message = self.input_value\n            # Update message properties\n            message.text = text\n        else:\n            message = Message(text=text)\n\n        # Set message properties\n        message.sender = self.sender\n        message.sender_name = self.sender_name\n        message.session_id = self.session_id\n        message.flow_id = self.graph.flow_id if hasattr(self, \"graph\") else None\n        message.properties.source = self._build_source(source_id, display_name, source)\n        message.properties.icon = icon\n        message.properties.background_color = background_color\n        message.properties.text_color = text_color\n\n        # Store message if needed\n        if self.session_id and self.should_store_message:\n            stored_message = await self.send_message(message)\n            self.message.value = stored_message\n            message = stored_message\n\n        self.status = message\n        return message\n\n    def _serialize_data(self, data: Data) -> str:\n        \"\"\"Serialize Data object to JSON string.\"\"\"\n        # Convert data.data to JSON-serializable format\n        serializable_data = jsonable_encoder(data.data)\n        # Serialize with orjson, enabling pretty printing with indentation\n        json_bytes = orjson.dumps(serializable_data, option=orjson.OPT_INDENT_2)\n        # Convert bytes to string and wrap in Markdown code blocks\n        return \"```json\\n\" + json_bytes.decode(\"utf-8\") + \"\\n```\"\n\n    def _validate_input(self) -> None:\n        \"\"\"Validate the input data and raise ValueError if invalid.\"\"\"\n        if self.input_value is None:\n            msg = \"Input data cannot be None\"\n            raise ValueError(msg)\n        if isinstance(self.input_value, list) and not all(\n            isinstance(item, Message | Data | DataFrame | str) for item in self.input_value\n        ):\n            invalid_types = [\n                type(item).__name__\n                for item in self.input_value\n                if not isinstance(item, Message | Data | DataFrame | str)\n            ]\n            msg = f\"Expected Data or DataFrame or Message or str, got {invalid_types}\"\n            raise TypeError(msg)\n        if not isinstance(\n            self.input_value,\n            Message | Data | DataFrame | str | list | Generator | type(None),\n        ):\n            type_name = type(self.input_value).__name__\n            msg = f\"Expected Data or DataFrame or Message or str, Generator or None, got {type_name}\"\n            raise TypeError(msg)\n\n    def convert_to_string(self) -> str | Generator[Any, None, None]:\n        \"\"\"Convert input data to string with proper error handling.\"\"\"\n        self._validate_input()\n        if isinstance(self.input_value, list):\n            return \"\\n\".join([safe_convert(item, clean_data=self.clean_data) for item in self.input_value])\n        if isinstance(self.input_value, Generator):\n            return self.input_value\n        return safe_convert(self.input_value)\n"
              },
              "data_template": {
                "_input_type": "MessageTextInput",
                "advanced": true,
                "display_name": "Data Template",
                "dynamic": false,
                "info": "Template to convert Data to Text. If left empty, it will be dynamically set to the Data's text key.",
                "input_types": [
                  "Message"
                ],
                "list": false,
                "load_from_db": false,
                "name": "data_template",
                "placeholder": "",
                "required": false,
                "show": true,
                "title_case": false,
                "tool_mode": false,
                "trace_as_input": true,
                "trace_as_metadata": true,
                "type": "str",
                "value": "{text}"
              },
              "input_value": {
                "_input_type": "MessageInput",
                "advanced": false,
                "display_name": "Inputs",
                "dynamic": false,
                "info": "Message to be passed as output.",
                "input_types": [
                  "Data",
                  "DataFrame",
                  "Message"
                ],
                "list": false,
                "load_from_db": false,
                "name": "input_value",
                "placeholder": "",
                "required": true,
                "show": true,
                "title_case": false,
                "trace_as_input": true,
                "trace_as_metadata": true,
                "type": "str",
                "value": ""
              },
              "sender": {
                "_input_type": "DropdownInput",
                "advanced": true,
                "combobox": false,
                "display_name": "Sender Type",
                "dynamic": false,
                "info": "Type of sender.",
                "name": "sender",
                "options": [
                  "Machine",
                  "User"
                ],
                "placeholder": "",
                "required": false,
                "show": true,
                "title_case": false,
                "tool_mode": false,
                "trace_as_metadata": true,
                "type": "str",
                "value": "Machine"
              },
              "sender_name": {
                "_input_type": "MessageTextInput",
                "advanced": true,
                "display_name": "Sender Name",
                "dynamic": false,
                "info": "Name of the sender.",
                "input_types": [
                  "Message"
                ],
                "list": false,
                "load_from_db": false,
                "name": "sender_name",
                "placeholder": "",
                "required": false,
                "show": true,
                "title_case": false,
                "tool_mode": false,
                "trace_as_input": true,
                "trace_as_metadata": true,
                "type": "str",
                "value": "AI"
              },
              "session_id": {
                "_input_type": "MessageTextInput",
                "advanced": true,
                "display_name": "Session ID",
                "dynamic": false,
                "info": "The session ID of the chat. If empty, the current session ID parameter will be used.",
                "input_types": [
                  "Message"
                ],
                "list": false,
                "load_from_db": false,
                "name": "session_id",
                "placeholder": "",
                "required": false,
                "show": true,
                "title_case": false,
                "tool_mode": false,
                "trace_as_input": true,
                "trace_as_metadata": true,
                "type": "str",
                "value": ""
              },
              "should_store_message": {
                "_input_type": "BoolInput",
                "advanced": true,
                "display_name": "Store Messages",
                "dynamic": false,
                "info": "Store the message in the history.",
                "list": false,
                "name": "should_store_message",
                "placeholder": "",
                "required": false,
                "show": true,
                "title_case": false,
                "trace_as_metadata": true,
                "type": "bool",
                "value": true
              },
              "text_color": {
                "_input_type": "MessageTextInput",
                "advanced": true,
                "display_name": "Text Color",
                "dynamic": false,
                "info": "The text color of the name",
                "input_types": [
                  "Message"
                ],
                "list": false,
                "load_from_db": false,
                "name": "text_color",
                "placeholder": "",
                "required": false,
                "show": true,
                "title_case": false,
                "tool_mode": false,
                "trace_as_input": true,
                "trace_as_metadata": true,
                "type": "str",
                "value": ""
              }
            },
            "tool_mode": false
          },
          "type": "ChatOutput"
        },
        "dragging": false,
        "height": 234,
        "id": "ChatOutput-mm3yo",
        "measured": {
          "height": 234,
          "width": 320
        },
        "position": {
          "x": 2742.72534045604,
          "y": 681.9098282545469
        },
        "positionAbsolute": {
          "x": 2742.72534045604,
          "y": 681.9098282545469
        },
        "selected": false,
        "type": "genericNode",
        "width": 320
      },
      {
        "data": {
          "id": "note-tC1fr",
          "node": {
            "description": "# Image Sentiment Analysis\nClassify images uploaded to the Playground by sentiment.\n\n## Prerequisites\n\n* [OpenAI API Key](https://platform.openai.com/)\n\n## Quickstart\n\n1. In the **Language Model** component, add your OpenAI API key.\n\n2. Open the **Playground**, and then submit an image to the chat. \n\nThe LLM analyzes the image. The sentiment is output into a structured table according to the **Structured Output** component's Output Schema, and then parsed into a message for the Playground to display.",
            "display_name": "",
            "documentation": "",
            "template": {}
          },
          "type": "note"
        },
        "dragging": false,
        "height": 583,
        "id": "note-tC1fr",
        "measured": {
          "height": 583,
          "width": 391
        },
        "position": {
          "x": 636.4409835338676,
          "y": 119.16831706772064
        },
        "positionAbsolute": {
          "x": 791.7294511578832,
          "y": 340.1333942936967
        },
        "resizing": false,
        "selected": false,
        "style": {
          "height": 583,
          "width": 324
        },
        "type": "noteNode",
        "width": 391
      },
      {
        "data": {
          "description": "Create a prompt template with dynamic variables.",
          "display_name": "Prompt",
          "id": "Prompt-9gGBt",
          "node": {
            "base_classes": [
              "Message"
            ],
            "beta": false,
            "conditional_paths": [],
            "custom_fields": {
              "template": []
            },
            "description": "Create a prompt template with dynamic variables.",
            "display_name": "Prompt",
            "documentation": "",
            "edited": false,
            "field_order": [
              "template"
            ],
            "frozen": false,
            "icon": "braces",
            "legacy": false,
            "lf_version": "1.4.3",
            "metadata": {},
            "output_types": [],
            "outputs": [
              {
                "allows_loop": false,
                "cache": true,
                "display_name": "Prompt",
                "group_outputs": false,
                "method": "build_prompt",
                "name": "prompt",
                "selected": "Message",
                "tool_mode": true,
                "types": [
                  "Message"
                ],
                "value": "__UNDEFINED__"
              }
            ],
            "pinned": false,
            "template": {
              "_type": "Component",
              "code": {
                "advanced": true,
                "dynamic": true,
                "fileTypes": [],
                "file_path": "",
                "info": "",
                "list": false,
                "load_from_db": false,
                "multiline": true,
                "name": "code",
                "password": false,
                "placeholder": "",
                "required": true,
                "show": true,
                "title_case": false,
                "type": "code",
                "value": "from langflow.base.prompts.api_utils import process_prompt_template\nfrom langflow.custom.custom_component.component import Component\nfrom langflow.inputs.inputs import DefaultPromptField\nfrom langflow.io import MessageTextInput, Output, PromptInput\nfrom langflow.schema.message import Message\nfrom langflow.template.utils import update_template_values\n\n\nclass PromptComponent(Component):\n    display_name: str = \"Prompt\"\n    description: str = \"Create a prompt template with dynamic variables.\"\n    icon = \"braces\"\n    trace_type = \"prompt\"\n    name = \"Prompt\"\n\n    inputs = [\n        PromptInput(name=\"template\", display_name=\"Template\"),\n        MessageTextInput(\n            name=\"tool_placeholder\",\n            display_name=\"Tool Placeholder\",\n            tool_mode=True,\n            advanced=True,\n            info=\"A placeholder input for tool mode.\",\n        ),\n    ]\n\n    outputs = [\n        Output(display_name=\"Prompt\", name=\"prompt\", method=\"build_prompt\"),\n    ]\n\n    async def build_prompt(self) -> Message:\n        prompt = Message.from_template(**self._attributes)\n        self.status = prompt.text\n        return prompt\n\n    def _update_template(self, frontend_node: dict):\n        prompt_template = frontend_node[\"template\"][\"template\"][\"value\"]\n        custom_fields = frontend_node[\"custom_fields\"]\n        frontend_node_template = frontend_node[\"template\"]\n        _ = process_prompt_template(\n            template=prompt_template,\n            name=\"template\",\n            custom_fields=custom_fields,\n            frontend_node_template=frontend_node_template,\n        )\n        return frontend_node\n\n    async def update_frontend_node(self, new_frontend_node: dict, current_frontend_node: dict):\n        \"\"\"This function is called after the code validation is done.\"\"\"\n        frontend_node = await super().update_frontend_node(new_frontend_node, current_frontend_node)\n        template = frontend_node[\"template\"][\"template\"][\"value\"]\n        # Kept it duplicated for backwards compatibility\n        _ = process_prompt_template(\n            template=template,\n            name=\"template\",\n            custom_fields=frontend_node[\"custom_fields\"],\n            frontend_node_template=frontend_node[\"template\"],\n        )\n        # Now that template is updated, we need to grab any values that were set in the current_frontend_node\n        # and update the frontend_node with those values\n        update_template_values(new_template=frontend_node, previous_template=current_frontend_node[\"template\"])\n        return frontend_node\n\n    def _get_fallback_input(self, **kwargs):\n        return DefaultPromptField(**kwargs)\n"
              },
              "template": {
                "_input_type": "PromptInput",
                "advanced": false,
                "display_name": "Template",
                "dynamic": false,
                "info": "",
                "list": false,
                "load_from_db": false,
                "name": "template",
                "placeholder": "",
                "required": false,
                "show": true,
                "title_case": false,
                "tool_mode": false,
                "trace_as_input": true,
                "type": "prompt",
                "value": "Classify the image into neutral, negative or positive. "
              },
              "tool_placeholder": {
                "_input_type": "MessageTextInput",
                "advanced": true,
                "display_name": "Tool Placeholder",
                "dynamic": false,
                "info": "A placeholder input for tool mode.",
                "input_types": [
                  "Message"
                ],
                "list": false,
                "load_from_db": false,
                "name": "tool_placeholder",
                "placeholder": "",
                "required": false,
                "show": true,
                "title_case": false,
                "tool_mode": true,
                "trace_as_input": true,
                "trace_as_metadata": true,
                "type": "str",
                "value": ""
              }
            },
            "tool_mode": false
          },
          "type": "Prompt"
        },
        "dragging": false,
        "height": 260,
        "id": "Prompt-9gGBt",
        "measured": {
          "height": 260,
          "width": 320
        },
        "position": {
          "x": 1262.0179832573751,
          "y": 632.1360181124842
        },
        "positionAbsolute": {
          "x": 1262.0179832573751,
          "y": 632.1360181124842
        },
        "selected": false,
        "type": "genericNode",
        "width": 320
      },
      {
        "data": {
          "id": "StructuredOutput-93GZ3",
          "node": {
            "base_classes": [
              "Data"
            ],
            "beta": false,
            "conditional_paths": [],
            "custom_fields": {},
            "description": "Uses an LLM to generate structured data. Ideal for extraction and consistency.",
            "display_name": "Structured Output",
            "documentation": "",
            "edited": false,
            "field_order": [
              "llm",
              "input_value",
              "system_prompt",
              "schema_name",
              "output_schema"
            ],
            "frozen": false,
            "icon": "braces",
            "legacy": false,
            "lf_version": "1.4.3",
            "metadata": {},
            "minimized": false,
            "output_types": [],
            "outputs": [
              {
                "allows_loop": false,
                "cache": true,
                "display_name": "Structured Output",
                "group_outputs": false,
                "method": "build_structured_output",
                "name": "structured_output",
                "selected": "Data",
                "tool_mode": true,
                "types": [
                  "Data"
                ],
                "value": "__UNDEFINED__"
              }
            ],
            "pinned": false,
            "template": {
              "_type": "Component",
              "code": {
                "advanced": true,
                "dynamic": true,
                "fileTypes": [],
                "file_path": "",
                "info": "",
                "list": false,
                "load_from_db": false,
                "multiline": true,
                "name": "code",
                "password": false,
                "placeholder": "",
                "required": true,
                "show": true,
                "title_case": false,
                "type": "code",
<<<<<<< HEAD
                "value": "from pydantic import BaseModel, Field, create_model\nfrom trustcall import create_extractor\n\nfrom langflow.base.models.chat_result import get_chat_result\nfrom langflow.custom.custom_component.component import Component\nfrom langflow.helpers.base_model import build_model_from_schema\nfrom langflow.io import (\n    HandleInput,\n    MessageTextInput,\n    MultilineInput,\n    Output,\n    TableInput,\n)\nfrom langflow.schema.data import Data\nfrom langflow.schema.table import EditMode\n\n\nclass StructuredOutputComponent(Component):\n    display_name = \"Structured Output\"\n    description = \"Uses an LLM to generate structured data. Ideal for extraction and consistency.\"\n    name = \"StructuredOutput\"\n    icon = \"braces\"\n\n    inputs = [\n        HandleInput(\n            name=\"llm\",\n            display_name=\"Language Model\",\n            info=\"The language model to use to generate the structured output.\",\n            input_types=[\"LanguageModel\"],\n            required=True,\n        ),\n        MultilineInput(\n            name=\"input_value\",\n            display_name=\"Input Message\",\n            info=\"The input message to the language model.\",\n            tool_mode=True,\n            required=True,\n        ),\n        MultilineInput(\n            name=\"system_prompt\",\n            display_name=\"Format Instructions\",\n            info=\"The instructions to the language model for formatting the output.\",\n            value=(\n                \"Extract data from input_text and return only a JSON array matching the provided schema. \"\n                \"First check relevance: if the text lacks information for any schema field \"\n                \"(e.g., it is purely conversational), output a single object with defaults only. \"\n                \"Otherwise, emit one object per entity found. \"\n                \"Include every key in schema order, enforce types, and replace missing or \"\n                \"unparseable values with defaults (string N/A, integer 0, float 0.0, date null). \"\n                \"Produce nothing beyond the JSON.\"\n            ),\n            required=True,\n            advanced=True,\n        ),\n        MessageTextInput(\n            name=\"schema_name\",\n            display_name=\"Schema Name\",\n            info=\"Provide a name for the output data schema.\",\n            advanced=True,\n        ),\n        TableInput(\n            name=\"output_schema\",\n            display_name=\"Output Schema\",\n            info=\"Define the structure and data types for the model's output.\",\n            required=True,\n            # TODO: remove deault value\n            table_schema=[\n                {\n                    \"name\": \"name\",\n                    \"display_name\": \"Name\",\n                    \"type\": \"str\",\n                    \"description\": \"Specify the name of the output field.\",\n                    \"default\": \"field\",\n                    \"edit_mode\": EditMode.INLINE,\n                },\n                {\n                    \"name\": \"description\",\n                    \"display_name\": \"Description\",\n                    \"type\": \"str\",\n                    \"description\": \"Describe the purpose of the output field.\",\n                    \"default\": \"description of field\",\n                    \"edit_mode\": EditMode.POPOVER,\n                },\n                {\n                    \"name\": \"type\",\n                    \"display_name\": \"Type\",\n                    \"type\": \"str\",\n                    \"edit_mode\": EditMode.INLINE,\n                    \"description\": (\"Indicate the data type of the output field (e.g., str, int, float, bool, dict).\"),\n                    \"options\": [\"str\", \"int\", \"float\", \"bool\", \"dict\"],\n                    \"default\": \"str\",\n                },\n                {\n                    \"name\": \"multiple\",\n                    \"display_name\": \"As List\",\n                    \"type\": \"boolean\",\n                    \"description\": \"Set to True if this output field should be a list of the specified type.\",\n                    \"default\": \"False\",\n                    \"edit_mode\": EditMode.INLINE,\n                },\n            ],\n            value=[\n                {\n                    \"name\": \"field\",\n                    \"description\": \"description of field\",\n                    \"type\": \"str\",\n                    \"multiple\": \"False\",\n                }\n            ],\n        ),\n    ]\n\n    outputs = [\n        Output(\n            name=\"structured_output\",\n            display_name=\"Structured Output\",\n            method=\"build_structured_output\",\n        ),\n    ]\n\n    def build_structured_output_base(self):\n        schema_name = self.schema_name or \"OutputModel\"\n\n        if not hasattr(self.llm, \"with_structured_output\"):\n            msg = \"Language model does not support structured output.\"\n            raise TypeError(msg)\n        if not self.output_schema:\n            msg = \"Output schema cannot be empty\"\n            raise ValueError(msg)\n\n        output_model_ = build_model_from_schema(self.output_schema)\n\n        output_model = create_model(\n            schema_name,\n            __doc__=f\"A list of {schema_name}.\",\n            objects=(list[output_model_], Field(description=f\"A list of {schema_name}.\")),  # type: ignore[valid-type]\n        )\n\n        try:\n            llm_with_structured_output = create_extractor(self.llm, tools=[output_model])\n        except NotImplementedError as exc:\n            msg = f\"{self.llm.__class__.__name__} does not support structured output.\"\n            raise TypeError(msg) from exc\n\n        config_dict = {\n            \"run_name\": self.display_name,\n            \"project_name\": self.get_project_name(),\n            \"callbacks\": self.get_langchain_callbacks(),\n        }\n        result = get_chat_result(\n            runnable=llm_with_structured_output,\n            system_message=self.system_prompt,\n            input_value=self.input_value,\n            config=config_dict,\n        )\n\n        # OPTIMIZATION NOTE: Simplified processing based on trustcall response structure\n        # Handle non-dict responses (shouldn't happen with trustcall, but defensive)\n        if not isinstance(result, dict):\n            return result\n\n        # Extract first response and convert BaseModel to dict\n        responses = result.get(\"responses\", [])\n        if not responses:\n            return result\n\n        # Convert BaseModel to dict (creates the \"objects\" key)\n        first_response = responses[0]\n        structured_data = first_response.model_dump() if isinstance(first_response, BaseModel) else first_response\n\n        # Extract the objects array (guaranteed to exist due to our Pydantic model structure)\n        return structured_data.get(\"objects\", structured_data)\n\n    def build_structured_output(self) -> Data:\n        output = self.build_structured_output_base()\n\n        if not isinstance(output, list) or not output:\n            # handle empty or unexpected type case\n            msg = (\n                \"No structured output was returned.\"\n                \"Please review your input or update the system message to obtain a better result.\"\n            )\n            raise ValueError(msg)\n        if len(output) != 1:\n            msg = \"Multiple structured outputs returned\"\n            raise ValueError(msg)\n        return Data(data=output[0])\n"
=======
                "value": "from pydantic import BaseModel, Field, create_model\nfrom trustcall import create_extractor\n\nfrom langflow.base.models.chat_result import get_chat_result\nfrom langflow.custom.custom_component.component import Component\nfrom langflow.helpers.base_model import build_model_from_schema\nfrom langflow.io import (\n    HandleInput,\n    MessageTextInput,\n    MultilineInput,\n    Output,\n    TableInput,\n)\nfrom langflow.schema.data import Data\nfrom langflow.schema.table import EditMode\n\n\nclass StructuredOutputComponent(Component):\n    display_name = \"Structured Output\"\n    description = \"Uses an LLM to generate structured data. Ideal for extraction and consistency.\"\n    documentation: str = \"https://docs.langflow.org/components-processing#structured-output\"\n    name = \"StructuredOutput\"\n    icon = \"braces\"\n\n    inputs = [\n        HandleInput(\n            name=\"llm\",\n            display_name=\"Language Model\",\n            info=\"The language model to use to generate the structured output.\",\n            input_types=[\"LanguageModel\"],\n            required=True,\n        ),\n        MultilineInput(\n            name=\"input_value\",\n            display_name=\"Input Message\",\n            info=\"The input message to the language model.\",\n            tool_mode=True,\n            required=True,\n        ),\n        MultilineInput(\n            name=\"system_prompt\",\n            display_name=\"Format Instructions\",\n            info=\"The instructions to the language model for formatting the output.\",\n            value=(\n                \"You are an AI that extracts one structured JSON object from unstructured text. \"\n                \"Use a predefined schema with expected types (str, int, float, bool, dict). \"\n                \"If multiple structures exist, extract only the first most complete one. \"\n                \"Fill missing or ambiguous values with defaults: null for missing values. \"\n                \"Ignore duplicates and partial repeats. \"\n                \"Always return one valid JSON, never throw errors or return multiple objects.\"\n                \"Output: A single well-formed JSON object, and nothing else.\"\n            ),\n            required=True,\n            advanced=True,\n        ),\n        MessageTextInput(\n            name=\"schema_name\",\n            display_name=\"Schema Name\",\n            info=\"Provide a name for the output data schema.\",\n            advanced=True,\n        ),\n        TableInput(\n            name=\"output_schema\",\n            display_name=\"Output Schema\",\n            info=\"Define the structure and data types for the model's output.\",\n            required=True,\n            # TODO: remove deault value\n            table_schema=[\n                {\n                    \"name\": \"name\",\n                    \"display_name\": \"Name\",\n                    \"type\": \"str\",\n                    \"description\": \"Specify the name of the output field.\",\n                    \"default\": \"field\",\n                    \"edit_mode\": EditMode.INLINE,\n                },\n                {\n                    \"name\": \"description\",\n                    \"display_name\": \"Description\",\n                    \"type\": \"str\",\n                    \"description\": \"Describe the purpose of the output field.\",\n                    \"default\": \"description of field\",\n                    \"edit_mode\": EditMode.POPOVER,\n                },\n                {\n                    \"name\": \"type\",\n                    \"display_name\": \"Type\",\n                    \"type\": \"str\",\n                    \"edit_mode\": EditMode.INLINE,\n                    \"description\": (\"Indicate the data type of the output field (e.g., str, int, float, bool, dict).\"),\n                    \"options\": [\"str\", \"int\", \"float\", \"bool\", \"dict\"],\n                    \"default\": \"str\",\n                },\n                {\n                    \"name\": \"multiple\",\n                    \"display_name\": \"As List\",\n                    \"type\": \"boolean\",\n                    \"description\": \"Set to True if this output field should be a list of the specified type.\",\n                    \"default\": \"False\",\n                    \"edit_mode\": EditMode.INLINE,\n                },\n            ],\n            value=[\n                {\n                    \"name\": \"field\",\n                    \"description\": \"description of field\",\n                    \"type\": \"str\",\n                    \"multiple\": \"False\",\n                }\n            ],\n        ),\n    ]\n\n    outputs = [\n        Output(\n            name=\"structured_output\",\n            display_name=\"Structured Output\",\n            method=\"build_structured_output\",\n        ),\n    ]\n\n    def build_structured_output_base(self):\n        schema_name = self.schema_name or \"OutputModel\"\n\n        if not hasattr(self.llm, \"with_structured_output\"):\n            msg = \"Language model does not support structured output.\"\n            raise TypeError(msg)\n        if not self.output_schema:\n            msg = \"Output schema cannot be empty\"\n            raise ValueError(msg)\n\n        output_model_ = build_model_from_schema(self.output_schema)\n\n        output_model = create_model(\n            schema_name,\n            __doc__=f\"A list of {schema_name}.\",\n            objects=(list[output_model_], Field(description=f\"A list of {schema_name}.\")),  # type: ignore[valid-type]\n        )\n\n        try:\n            llm_with_structured_output = create_extractor(self.llm, tools=[output_model])\n        except NotImplementedError as exc:\n            msg = f\"{self.llm.__class__.__name__} does not support structured output.\"\n            raise TypeError(msg) from exc\n\n        config_dict = {\n            \"run_name\": self.display_name,\n            \"project_name\": self.get_project_name(),\n            \"callbacks\": self.get_langchain_callbacks(),\n        }\n        result = get_chat_result(\n            runnable=llm_with_structured_output,\n            system_message=self.system_prompt,\n            input_value=self.input_value,\n            config=config_dict,\n        )\n\n        # OPTIMIZATION NOTE: Simplified processing based on trustcall response structure\n        # Handle non-dict responses (shouldn't happen with trustcall, but defensive)\n        if not isinstance(result, dict):\n            return result\n\n        # Extract first response and convert BaseModel to dict\n        responses = result.get(\"responses\", [])\n        if not responses:\n            return result\n\n        # Convert BaseModel to dict (creates the \"objects\" key)\n        first_response = responses[0]\n        structured_data = first_response.model_dump() if isinstance(first_response, BaseModel) else first_response\n\n        # Extract the objects array (guaranteed to exist due to our Pydantic model structure)\n        return structured_data.get(\"objects\", structured_data)\n\n    def build_structured_output(self) -> Data:\n        output = self.build_structured_output_base()\n        if not isinstance(output, list) or not output:\n            # handle empty or unexpected type case\n            msg = \"No structured output returned\"\n            raise ValueError(msg)\n        if len(output) != 1:\n            msg = \"Multiple structured outputs returned\"\n            raise ValueError(msg)\n        return Data(data=output[0])\n"
>>>>>>> 98c4e6ec
              },
              "input_value": {
                "_input_type": "MessageTextInput",
                "advanced": false,
                "display_name": "Input Message",
                "dynamic": false,
                "info": "The input message to the language model.",
                "input_types": [
                  "Message"
                ],
                "list": false,
                "list_add_label": "Add More",
                "load_from_db": false,
                "name": "input_value",
                "placeholder": "",
                "required": true,
                "show": true,
                "title_case": false,
                "tool_mode": true,
                "trace_as_input": true,
                "trace_as_metadata": true,
                "type": "str",
                "value": ""
              },
              "llm": {
                "_input_type": "HandleInput",
                "advanced": false,
                "display_name": "Language Model",
                "dynamic": false,
                "info": "The language model to use to generate the structured output.",
                "input_types": [
                  "LanguageModel"
                ],
                "list": false,
                "list_add_label": "Add More",
                "name": "llm",
                "placeholder": "",
                "required": true,
                "show": true,
                "title_case": false,
                "trace_as_metadata": true,
                "type": "other",
                "value": ""
              },
              "output_schema": {
                "_input_type": "TableInput",
                "advanced": false,
                "display_name": "Output Schema",
                "dynamic": false,
                "info": "Define the structure and data types for the model's output.",
                "is_list": true,
                "list_add_label": "Add More",
                "load_from_db": false,
                "name": "output_schema",
                "placeholder": "",
                "required": true,
                "show": true,
                "table_icon": "Table",
                "table_schema": {
                  "columns": [
                    {
                      "default": "field",
                      "description": "Specify the name of the output field.",
                      "disable_edit": false,
                      "display_name": "Name",
                      "edit_mode": "inline",
                      "filterable": true,
                      "formatter": "text",
                      "hidden": false,
                      "name": "name",
                      "sortable": true,
                      "type": "str"
                    },
                    {
                      "default": "description of field",
                      "description": "Describe the purpose of the output field.",
                      "disable_edit": false,
                      "display_name": "Description",
                      "edit_mode": "popover",
                      "filterable": true,
                      "formatter": "text",
                      "hidden": false,
                      "name": "description",
                      "sortable": true,
                      "type": "str"
                    },
                    {
                      "default": "str",
                      "description": "Indicate the data type of the output field (e.g., str, int, float, bool, dict).",
                      "disable_edit": false,
                      "display_name": "Type",
                      "edit_mode": "inline",
                      "filterable": true,
                      "formatter": "text",
                      "hidden": false,
                      "name": "type",
                      "options": [
                        "str",
                        "int",
                        "float",
                        "bool",
                        "dict"
                      ],
                      "sortable": true,
                      "type": "str"
                    },
                    {
                      "default": false,
                      "description": "Set to True if this output field should be a list of the specified type.",
                      "disable_edit": false,
                      "display_name": "As List",
                      "edit_mode": "inline",
                      "filterable": true,
                      "formatter": "boolean",
                      "hidden": false,
                      "name": "multiple",
                      "sortable": true,
                      "type": "boolean"
                    }
                  ]
                },
                "title_case": false,
                "tool_mode": false,
                "trace_as_metadata": true,
                "trigger_icon": "Table",
                "trigger_text": "Open table",
                "type": "table",
                "value": [
                  {
                    "description": "A Positive|Negative value that represents the image.",
                    "multiple": "False",
                    "name": "sentiment",
                    "type": "str"
                  },
                  {
                    "description": "Brief Description of the image",
                    "multiple": false,
                    "name": "description",
                    "type": "str"
                  }
                ]
              },
              "schema_name": {
                "_input_type": "MessageTextInput",
                "advanced": true,
                "display_name": "Schema Name",
                "dynamic": false,
                "info": "Provide a name for the output data schema.",
                "input_types": [
                  "Message"
                ],
                "list": false,
                "list_add_label": "Add More",
                "load_from_db": false,
                "name": "schema_name",
                "placeholder": "",
                "required": false,
                "show": true,
                "title_case": false,
                "tool_mode": false,
                "trace_as_input": true,
                "trace_as_metadata": true,
                "type": "str",
                "value": ""
              },
              "system_prompt": {
                "_input_type": "MultilineInput",
                "advanced": true,
                "copy_field": false,
                "display_name": "Format Instructions",
                "dynamic": false,
                "info": "The instructions to the language model for formatting the output.",
                "input_types": [
                  "Message"
                ],
                "list": false,
                "list_add_label": "Add More",
                "load_from_db": false,
                "multiline": true,
                "name": "system_prompt",
                "placeholder": "",
                "required": true,
                "show": true,
                "title_case": false,
                "tool_mode": false,
                "trace_as_input": true,
                "trace_as_metadata": true,
                "type": "str",
                "value": "You are an AI system designed to extract structured information from unstructured text.Given the input_text, return a JSON object with predefined keys based on the expected structure.Extract values accurately and format them according to the specified type (e.g., string, integer, float, date).If a value is missing or cannot be determined, return a default (e.g., null, 0, or 'N/A').If multiple instances of the expected structure exist within the input_text, stream each as a separate JSON object."
              }
            },
            "tool_mode": false
          },
          "showNode": true,
          "type": "StructuredOutput"
        },
        "dragging": false,
        "id": "StructuredOutput-93GZ3",
        "measured": {
          "height": 348,
          "width": 320
        },
        "position": {
          "x": 2021.6355491355362,
          "y": 373.20069656111025
        },
        "selected": false,
        "type": "genericNode"
      },
      {
        "data": {
          "id": "parser-Z6kPy",
          "node": {
            "base_classes": [
              "Message"
            ],
            "beta": false,
            "category": "processing",
            "conditional_paths": [],
            "custom_fields": {},
            "description": "Format a DataFrame or Data object into text using a template. Enable 'Stringify' to convert input into a readable string instead.",
            "display_name": "Parser",
            "documentation": "",
            "edited": false,
            "field_order": [
              "mode",
              "pattern",
              "input_data",
              "sep"
            ],
            "frozen": false,
            "icon": "braces",
            "key": "parser",
            "legacy": false,
            "lf_version": "1.4.3",
            "metadata": {},
            "minimized": false,
            "output_types": [],
            "outputs": [
              {
                "allows_loop": false,
                "cache": true,
                "display_name": "Parsed Text",
                "method": "parse_combined_text",
                "name": "parsed_text",
                "selected": "Message",
                "tool_mode": true,
                "types": [
                  "Message"
                ],
                "value": "__UNDEFINED__"
              }
            ],
            "pinned": false,
            "score": 2.220446049250313e-16,
            "template": {
              "_type": "Component",
              "code": {
                "advanced": true,
                "dynamic": true,
                "fileTypes": [],
                "file_path": "",
                "info": "",
                "list": false,
                "load_from_db": false,
                "multiline": true,
                "name": "code",
                "password": false,
                "placeholder": "",
                "required": true,
                "show": true,
                "title_case": false,
                "type": "code",
                "value": "import json\nfrom typing import Any\n\nfrom langflow.custom import Component\nfrom langflow.io import (\n    BoolInput,\n    HandleInput,\n    MessageTextInput,\n    MultilineInput,\n    Output,\n    TabInput,\n)\nfrom langflow.schema import Data, DataFrame\nfrom langflow.schema.message import Message\n\n\nclass ParserComponent(Component):\n    name = \"parser\"\n    display_name = \"Parser\"\n    description = (\n        \"Format a DataFrame or Data object into text using a template. \"\n        \"Enable 'Stringify' to convert input into a readable string instead.\"\n    )\n    icon = \"braces\"\n\n    inputs = [\n        TabInput(\n            name=\"mode\",\n            display_name=\"Mode\",\n            options=[\"Parser\", \"Stringify\"],\n            value=\"Parser\",\n            info=\"Convert into raw string instead of using a template.\",\n            real_time_refresh=True,\n        ),\n        MultilineInput(\n            name=\"pattern\",\n            display_name=\"Template\",\n            info=(\n                \"Use variables within curly brackets to extract column values for DataFrames \"\n                \"or key values for Data.\"\n                \"For example: `Name: {Name}, Age: {Age}, Country: {Country}`\"\n            ),\n            value=\"Text: {text}\",  # Example default\n            dynamic=True,\n            show=True,\n            required=True,\n        ),\n        HandleInput(\n            name=\"input_data\",\n            display_name=\"Data or DataFrame\",\n            input_types=[\"DataFrame\", \"Data\"],\n            info=\"Accepts either a DataFrame or a Data object.\",\n            required=True,\n        ),\n        MessageTextInput(\n            name=\"sep\",\n            display_name=\"Separator\",\n            advanced=True,\n            value=\"\\n\",\n            info=\"String used to separate rows/items.\",\n        ),\n    ]\n\n    outputs = [\n        Output(\n            display_name=\"Parsed Text\",\n            name=\"parsed_text\",\n            info=\"Formatted text output.\",\n            method=\"parse_combined_text\",\n        ),\n    ]\n\n    def update_build_config(self, build_config, field_value, field_name=None):\n        \"\"\"Dynamically hide/show `template` and enforce requirement based on `stringify`.\"\"\"\n        if field_name == \"mode\":\n            build_config[\"pattern\"][\"show\"] = self.mode == \"Parser\"\n            build_config[\"pattern\"][\"required\"] = self.mode == \"Parser\"\n            if field_value:\n                clean_data = BoolInput(\n                    name=\"clean_data\",\n                    display_name=\"Clean Data\",\n                    info=(\n                        \"Enable to clean the data by removing empty rows and lines \"\n                        \"in each cell of the DataFrame/ Data object.\"\n                    ),\n                    value=True,\n                    advanced=True,\n                    required=False,\n                )\n                build_config[\"clean_data\"] = clean_data.to_dict()\n            else:\n                build_config.pop(\"clean_data\", None)\n\n        return build_config\n\n    def _clean_args(self):\n        \"\"\"Prepare arguments based on input type.\"\"\"\n        input_data = self.input_data\n\n        match input_data:\n            case list() if all(isinstance(item, Data) for item in input_data):\n                msg = \"List of Data objects is not supported.\"\n                raise ValueError(msg)\n            case DataFrame():\n                return input_data, None\n            case Data():\n                return None, input_data\n            case dict() if \"data\" in input_data:\n                try:\n                    if \"columns\" in input_data:  # Likely a DataFrame\n                        return DataFrame.from_dict(input_data), None\n                    # Likely a Data object\n                    return None, Data(**input_data)\n                except (TypeError, ValueError, KeyError) as e:\n                    msg = f\"Invalid structured input provided: {e!s}\"\n                    raise ValueError(msg) from e\n            case _:\n                msg = f\"Unsupported input type: {type(input_data)}. Expected DataFrame or Data.\"\n                raise ValueError(msg)\n\n    def parse_combined_text(self) -> Message:\n        \"\"\"Parse all rows/items into a single text or convert input to string if `stringify` is enabled.\"\"\"\n        # Early return for stringify option\n        if self.mode == \"Stringify\":\n            return self.convert_to_string()\n\n        df, data = self._clean_args()\n\n        lines = []\n        if df is not None:\n            for _, row in df.iterrows():\n                formatted_text = self.pattern.format(**row.to_dict())\n                lines.append(formatted_text)\n        elif data is not None:\n            formatted_text = self.pattern.format(**data.data)\n            lines.append(formatted_text)\n\n        combined_text = self.sep.join(lines)\n        self.status = combined_text\n        return Message(text=combined_text)\n\n    def _safe_convert(self, data: Any) -> str:\n        \"\"\"Safely convert input data to string.\"\"\"\n        try:\n            if isinstance(data, str):\n                return data\n            if isinstance(data, Message):\n                return data.get_text()\n            if isinstance(data, Data):\n                return json.dumps(data.data)\n            if isinstance(data, DataFrame):\n                if hasattr(self, \"clean_data\") and self.clean_data:\n                    # Remove empty rows\n                    data = data.dropna(how=\"all\")\n                    # Remove empty lines in each cell\n                    data = data.replace(r\"^\\s*$\", \"\", regex=True)\n                    # Replace multiple newlines with a single newline\n                    data = data.replace(r\"\\n+\", \"\\n\", regex=True)\n                return data.to_markdown(index=False)\n            return str(data)\n        except (ValueError, TypeError, AttributeError) as e:\n            msg = f\"Error converting data: {e!s}\"\n            raise ValueError(msg) from e\n\n    def convert_to_string(self) -> Message:\n        \"\"\"Convert input data to string with proper error handling.\"\"\"\n        result = \"\"\n        if isinstance(self.input_data, list):\n            result = \"\\n\".join([self._safe_convert(item) for item in self.input_data])\n        else:\n            result = self._safe_convert(self.input_data)\n        self.log(f\"Converted to string with length: {len(result)}\")\n\n        message = Message(text=result)\n        self.status = message\n        return message\n"
              },
              "input_data": {
                "_input_type": "HandleInput",
                "advanced": false,
                "display_name": "Data or DataFrame",
                "dynamic": false,
                "info": "Accepts either a DataFrame or a Data object.",
                "input_types": [
                  "DataFrame",
                  "Data"
                ],
                "list": false,
                "list_add_label": "Add More",
                "name": "input_data",
                "placeholder": "",
                "required": true,
                "show": true,
                "title_case": false,
                "trace_as_metadata": true,
                "type": "other",
                "value": ""
              },
              "mode": {
                "_input_type": "TabInput",
                "advanced": false,
                "display_name": "Mode",
                "dynamic": false,
                "info": "Convert into raw string instead of using a template.",
                "name": "mode",
                "options": [
                  "Parser",
                  "Stringify"
                ],
                "placeholder": "",
                "real_time_refresh": true,
                "required": false,
                "show": true,
                "title_case": false,
                "tool_mode": false,
                "trace_as_metadata": true,
                "type": "tab",
                "value": "Parser"
              },
              "pattern": {
                "_input_type": "MultilineInput",
                "advanced": false,
                "copy_field": false,
                "display_name": "Template",
                "dynamic": true,
                "info": "Use variables within curly brackets to extract column values for DataFrames or key values for Data.For example: `Name: {Name}, Age: {Age}, Country: {Country}`",
                "input_types": [
                  "Message"
                ],
                "list": false,
                "list_add_label": "Add More",
                "load_from_db": false,
                "multiline": true,
                "name": "pattern",
                "placeholder": "",
                "required": true,
                "show": true,
                "title_case": false,
                "tool_mode": false,
                "trace_as_input": true,
                "trace_as_metadata": true,
                "type": "str",
                "value": "Sentiment: {sentiment}, Description: {description}"
              },
              "sep": {
                "_input_type": "MessageTextInput",
                "advanced": true,
                "display_name": "Separator",
                "dynamic": false,
                "info": "String used to separate rows/items.",
                "input_types": [
                  "Message"
                ],
                "list": false,
                "list_add_label": "Add More",
                "load_from_db": false,
                "name": "sep",
                "placeholder": "",
                "required": false,
                "show": true,
                "title_case": false,
                "tool_mode": false,
                "trace_as_input": true,
                "trace_as_metadata": true,
                "type": "str",
                "value": "\n"
              }
            },
            "tool_mode": false
          },
          "showNode": true,
          "type": "parser"
        },
        "dragging": false,
        "id": "parser-Z6kPy",
        "measured": {
          "height": 360,
          "width": 320
        },
        "position": {
          "x": 2381.0436064002697,
          "y": 353.98212620918343
        },
        "selected": false,
        "type": "genericNode"
      },
      {
        "data": {
          "id": "LanguageModelComponent-t4Dhl",
          "node": {
            "base_classes": [
              "LanguageModel",
              "Message"
            ],
            "beta": false,
            "conditional_paths": [],
            "custom_fields": {},
            "description": "Runs a language model given a specified provider. ",
            "display_name": "Language Model",
            "documentation": "",
            "edited": false,
            "field_order": [
              "provider",
              "model_name",
              "api_key",
              "input_value",
              "system_message",
              "stream",
              "temperature"
            ],
            "frozen": false,
            "icon": "brain-circuit",
            "legacy": false,
            "lf_version": "1.4.3",
            "metadata": {
              "keywords": [
                "model",
                "llm",
                "language model",
                "large language model"
              ]
            },
            "minimized": false,
            "output_types": [],
            "outputs": [
              {
                "allows_loop": false,
                "cache": true,
                "display_name": "Model Response",
                "group_outputs": false,
                "method": "text_response",
                "name": "text_output",
                "selected": "Message",
                "tool_mode": true,
                "types": [
                  "Message"
                ],
                "value": "__UNDEFINED__"
              },
              {
                "allows_loop": false,
                "cache": true,
                "display_name": "Language Model",
                "group_outputs": false,
                "method": "build_model",
                "name": "model_output",
                "selected": "LanguageModel",
                "tool_mode": true,
                "types": [
                  "LanguageModel"
                ],
                "value": "__UNDEFINED__"
              }
            ],
            "pinned": false,
            "priority": 0,
            "template": {
              "_type": "Component",
              "api_key": {
                "_input_type": "SecretStrInput",
                "advanced": false,
                "display_name": "OpenAI API Key",
                "dynamic": false,
                "info": "Model Provider API key",
                "input_types": [],
                "load_from_db": true,
                "name": "api_key",
                "password": true,
                "placeholder": "",
                "real_time_refresh": true,
                "required": false,
                "show": true,
                "title_case": false,
                "type": "str",
                "value": "OPENAI_API_KEY"
              },
              "code": {
                "advanced": true,
                "dynamic": true,
                "fileTypes": [],
                "file_path": "",
                "info": "",
                "list": false,
                "load_from_db": false,
                "multiline": true,
                "name": "code",
                "password": false,
                "placeholder": "",
                "required": true,
                "show": true,
                "title_case": false,
                "type": "code",
                "value": "from typing import Any\n\nfrom langchain_anthropic import ChatAnthropic\nfrom langchain_google_genai import ChatGoogleGenerativeAI\nfrom langchain_openai import ChatOpenAI\n\nfrom langflow.base.models.anthropic_constants import ANTHROPIC_MODELS\nfrom langflow.base.models.google_generative_ai_constants import GOOGLE_GENERATIVE_AI_MODELS\nfrom langflow.base.models.model import LCModelComponent\nfrom langflow.base.models.openai_constants import OPENAI_MODEL_NAMES\nfrom langflow.field_typing import LanguageModel\nfrom langflow.field_typing.range_spec import RangeSpec\nfrom langflow.inputs.inputs import BoolInput\nfrom langflow.io import DropdownInput, MessageInput, MultilineInput, SecretStrInput, SliderInput\nfrom langflow.schema.dotdict import dotdict\n\n\nclass LanguageModelComponent(LCModelComponent):\n    display_name = \"Language Model\"\n    description = \"Runs a language model given a specified provider.\"\n    documentation: str = \"https://docs.langflow.org/components-models\"\n    icon = \"brain-circuit\"\n    category = \"models\"\n    priority = 0  # Set priority to 0 to make it appear first\n\n    inputs = [\n        DropdownInput(\n            name=\"provider\",\n            display_name=\"Model Provider\",\n            options=[\"OpenAI\", \"Anthropic\", \"Google\"],\n            value=\"OpenAI\",\n            info=\"Select the model provider\",\n            real_time_refresh=True,\n            options_metadata=[{\"icon\": \"OpenAI\"}, {\"icon\": \"Anthropic\"}, {\"icon\": \"GoogleGenerativeAI\"}],\n        ),\n        DropdownInput(\n            name=\"model_name\",\n            display_name=\"Model Name\",\n            options=OPENAI_MODEL_NAMES,\n            value=OPENAI_MODEL_NAMES[0],\n            info=\"Select the model to use\",\n        ),\n        SecretStrInput(\n            name=\"api_key\",\n            display_name=\"OpenAI API Key\",\n            info=\"Model Provider API key\",\n            required=False,\n            show=True,\n            real_time_refresh=True,\n        ),\n        MessageInput(\n            name=\"input_value\",\n            display_name=\"Input\",\n            info=\"The input text to send to the model\",\n        ),\n        MultilineInput(\n            name=\"system_message\",\n            display_name=\"System Message\",\n            info=\"A system message that helps set the behavior of the assistant\",\n            advanced=True,\n        ),\n        BoolInput(\n            name=\"stream\",\n            display_name=\"Stream\",\n            info=\"Whether to stream the response\",\n            value=False,\n            advanced=True,\n        ),\n        SliderInput(\n            name=\"temperature\",\n            display_name=\"Temperature\",\n            value=0.1,\n            info=\"Controls randomness in responses\",\n            range_spec=RangeSpec(min=0, max=1, step=0.01),\n            advanced=True,\n        ),\n    ]\n\n    def build_model(self) -> LanguageModel:\n        provider = self.provider\n        model_name = self.model_name\n        temperature = self.temperature\n        stream = self.stream\n\n        if provider == \"OpenAI\":\n            if not self.api_key:\n                msg = \"OpenAI API key is required when using OpenAI provider\"\n                raise ValueError(msg)\n            return ChatOpenAI(\n                model_name=model_name,\n                temperature=temperature,\n                streaming=stream,\n                openai_api_key=self.api_key,\n            )\n        if provider == \"Anthropic\":\n            if not self.api_key:\n                msg = \"Anthropic API key is required when using Anthropic provider\"\n                raise ValueError(msg)\n            return ChatAnthropic(\n                model=model_name,\n                temperature=temperature,\n                streaming=stream,\n                anthropic_api_key=self.api_key,\n            )\n        if provider == \"Google\":\n            if not self.api_key:\n                msg = \"Google API key is required when using Google provider\"\n                raise ValueError(msg)\n            return ChatGoogleGenerativeAI(\n                model=model_name,\n                temperature=temperature,\n                streaming=stream,\n                google_api_key=self.api_key,\n            )\n        msg = f\"Unknown provider: {provider}\"\n        raise ValueError(msg)\n\n    def update_build_config(self, build_config: dotdict, field_value: Any, field_name: str | None = None) -> dotdict:\n        if field_name == \"provider\":\n            if field_value == \"OpenAI\":\n                build_config[\"model_name\"][\"options\"] = OPENAI_MODEL_NAMES\n                build_config[\"model_name\"][\"value\"] = OPENAI_MODEL_NAMES[0]\n                build_config[\"api_key\"][\"display_name\"] = \"OpenAI API Key\"\n            elif field_value == \"Anthropic\":\n                build_config[\"model_name\"][\"options\"] = ANTHROPIC_MODELS\n                build_config[\"model_name\"][\"value\"] = ANTHROPIC_MODELS[0]\n                build_config[\"api_key\"][\"display_name\"] = \"Anthropic API Key\"\n            elif field_value == \"Google\":\n                build_config[\"model_name\"][\"options\"] = GOOGLE_GENERATIVE_AI_MODELS\n                build_config[\"model_name\"][\"value\"] = GOOGLE_GENERATIVE_AI_MODELS[0]\n                build_config[\"api_key\"][\"display_name\"] = \"Google API Key\"\n        return build_config\n"
              },
              "input_value": {
                "_input_type": "MessageTextInput",
                "advanced": false,
                "display_name": "Input",
                "dynamic": false,
                "info": "The input text to send to the model",
                "input_types": [
                  "Message"
                ],
                "list": false,
                "list_add_label": "Add More",
                "load_from_db": false,
                "name": "input_value",
                "placeholder": "",
                "required": false,
                "show": true,
                "title_case": false,
                "tool_mode": false,
                "trace_as_input": true,
                "trace_as_metadata": true,
                "type": "str",
                "value": ""
              },
              "model_name": {
                "_input_type": "DropdownInput",
                "advanced": false,
                "combobox": false,
                "dialog_inputs": {},
                "display_name": "Model Name",
                "dynamic": false,
                "info": "Select the model to use",
                "name": "model_name",
                "options": [
                  "gpt-4o-mini",
                  "gpt-4o",
                  "gpt-4.1",
                  "gpt-4.1-mini",
                  "gpt-4.1-nano",
                  "gpt-4.5-preview",
                  "gpt-4-turbo",
                  "gpt-4-turbo-preview",
                  "gpt-4",
                  "gpt-3.5-turbo"
                ],
                "options_metadata": [],
                "placeholder": "",
                "required": false,
                "show": true,
                "title_case": false,
                "toggle": false,
                "tool_mode": false,
                "trace_as_metadata": true,
                "type": "str",
                "value": "gpt-4o-mini"
              },
              "provider": {
                "_input_type": "DropdownInput",
                "advanced": false,
                "combobox": false,
                "dialog_inputs": {},
                "display_name": "Model Provider",
                "dynamic": false,
                "info": "Select the model provider",
                "name": "provider",
                "options": [
                  "OpenAI",
                  "Anthropic",
                  "Google"
                ],
                "options_metadata": [
                  {
                    "icon": "OpenAI"
                  },
                  {
                    "icon": "Anthropic"
                  },
                  {
                    "icon": "Google"
                  }
                ],
                "placeholder": "",
                "real_time_refresh": true,
                "required": false,
                "show": true,
                "title_case": false,
                "toggle": false,
                "tool_mode": false,
                "trace_as_metadata": true,
                "type": "str",
                "value": "OpenAI"
              },
              "stream": {
                "_input_type": "BoolInput",
                "advanced": true,
                "display_name": "Stream",
                "dynamic": false,
                "info": "Whether to stream the response",
                "list": false,
                "list_add_label": "Add More",
                "name": "stream",
                "placeholder": "",
                "required": false,
                "show": true,
                "title_case": false,
                "tool_mode": false,
                "trace_as_metadata": true,
                "type": "bool",
                "value": false
              },
              "system_message": {
                "_input_type": "MessageTextInput",
                "advanced": true,
                "display_name": "System Message",
                "dynamic": false,
                "info": "A system message that helps set the behavior of the assistant",
                "input_types": [
                  "Message"
                ],
                "list": false,
                "list_add_label": "Add More",
                "load_from_db": false,
                "name": "system_message",
                "placeholder": "",
                "required": false,
                "show": true,
                "title_case": false,
                "tool_mode": false,
                "trace_as_input": true,
                "trace_as_metadata": true,
                "type": "str",
                "value": ""
              },
              "temperature": {
                "_input_type": "SliderInput",
                "advanced": true,
                "display_name": "Temperature",
                "dynamic": false,
                "info": "Controls randomness in responses",
                "max_label": "",
                "max_label_icon": "",
                "min_label": "",
                "min_label_icon": "",
                "name": "temperature",
                "placeholder": "",
                "range_spec": {
                  "max": 1,
                  "min": 0,
                  "step": 0.01,
                  "step_type": "float"
                },
                "required": false,
                "show": true,
                "slider_buttons": false,
                "slider_buttons_options": [],
                "slider_input": false,
                "title_case": false,
                "tool_mode": false,
                "type": "slider",
                "value": 0.1
              }
            },
            "tool_mode": false
          },
          "selected_output": "model_output",
          "showNode": true,
          "type": "LanguageModelComponent"
        },
        "dragging": false,
        "id": "LanguageModelComponent-t4Dhl",
        "measured": {
          "height": 450,
          "width": 320
        },
        "position": {
          "x": 1645.4600361504665,
          "y": 292.02587622395924
        },
        "selected": false,
        "type": "genericNode"
      },
      {
        "data": {
          "id": "LanguageModelComponent-1KtUQ",
          "node": {
            "base_classes": [
              "LanguageModel",
              "Message"
            ],
            "beta": false,
            "conditional_paths": [],
            "custom_fields": {},
            "description": "Runs a language model given a specified provider. ",
            "display_name": "Language Model",
            "documentation": "",
            "edited": false,
            "field_order": [
              "provider",
              "model_name",
              "api_key",
              "input_value",
              "system_message",
              "stream",
              "temperature"
            ],
            "frozen": false,
            "icon": "brain-circuit",
            "legacy": false,
            "lf_version": "1.4.3",
            "metadata": {
              "keywords": [
                "model",
                "llm",
                "language model",
                "large language model"
              ]
            },
            "minimized": false,
            "output_types": [],
            "outputs": [
              {
                "allows_loop": false,
                "cache": true,
                "display_name": "Model Response",
                "group_outputs": false,
                "method": "text_response",
                "name": "text_output",
                "selected": "Message",
                "tool_mode": true,
                "types": [
                  "Message"
                ],
                "value": "__UNDEFINED__"
              },
              {
                "allows_loop": false,
                "cache": true,
                "display_name": "Language Model",
                "group_outputs": false,
                "method": "build_model",
                "name": "model_output",
                "selected": "LanguageModel",
                "tool_mode": true,
                "types": [
                  "LanguageModel"
                ],
                "value": "__UNDEFINED__"
              }
            ],
            "pinned": false,
            "priority": 0,
            "template": {
              "_type": "Component",
              "api_key": {
                "_input_type": "SecretStrInput",
                "advanced": false,
                "display_name": "OpenAI API Key",
                "dynamic": false,
                "info": "Model Provider API key",
                "input_types": [],
                "load_from_db": true,
                "name": "api_key",
                "password": true,
                "placeholder": "",
                "real_time_refresh": true,
                "required": false,
                "show": true,
                "title_case": false,
                "type": "str",
                "value": "OPENAI_API_KEY"
              },
              "code": {
                "advanced": true,
                "dynamic": true,
                "fileTypes": [],
                "file_path": "",
                "info": "",
                "list": false,
                "load_from_db": false,
                "multiline": true,
                "name": "code",
                "password": false,
                "placeholder": "",
                "required": true,
                "show": true,
                "title_case": false,
                "type": "code",
                "value": "from typing import Any\n\nfrom langchain_anthropic import ChatAnthropic\nfrom langchain_google_genai import ChatGoogleGenerativeAI\nfrom langchain_openai import ChatOpenAI\n\nfrom langflow.base.models.anthropic_constants import ANTHROPIC_MODELS\nfrom langflow.base.models.google_generative_ai_constants import GOOGLE_GENERATIVE_AI_MODELS\nfrom langflow.base.models.model import LCModelComponent\nfrom langflow.base.models.openai_constants import OPENAI_MODEL_NAMES\nfrom langflow.field_typing import LanguageModel\nfrom langflow.field_typing.range_spec import RangeSpec\nfrom langflow.inputs.inputs import BoolInput\nfrom langflow.io import DropdownInput, MessageInput, MultilineInput, SecretStrInput, SliderInput\nfrom langflow.schema.dotdict import dotdict\n\n\nclass LanguageModelComponent(LCModelComponent):\n    display_name = \"Language Model\"\n    description = \"Runs a language model given a specified provider.\"\n    documentation: str = \"https://docs.langflow.org/components-models\"\n    icon = \"brain-circuit\"\n    category = \"models\"\n    priority = 0  # Set priority to 0 to make it appear first\n\n    inputs = [\n        DropdownInput(\n            name=\"provider\",\n            display_name=\"Model Provider\",\n            options=[\"OpenAI\", \"Anthropic\", \"Google\"],\n            value=\"OpenAI\",\n            info=\"Select the model provider\",\n            real_time_refresh=True,\n            options_metadata=[{\"icon\": \"OpenAI\"}, {\"icon\": \"Anthropic\"}, {\"icon\": \"GoogleGenerativeAI\"}],\n        ),\n        DropdownInput(\n            name=\"model_name\",\n            display_name=\"Model Name\",\n            options=OPENAI_MODEL_NAMES,\n            value=OPENAI_MODEL_NAMES[0],\n            info=\"Select the model to use\",\n        ),\n        SecretStrInput(\n            name=\"api_key\",\n            display_name=\"OpenAI API Key\",\n            info=\"Model Provider API key\",\n            required=False,\n            show=True,\n            real_time_refresh=True,\n        ),\n        MessageInput(\n            name=\"input_value\",\n            display_name=\"Input\",\n            info=\"The input text to send to the model\",\n        ),\n        MultilineInput(\n            name=\"system_message\",\n            display_name=\"System Message\",\n            info=\"A system message that helps set the behavior of the assistant\",\n            advanced=True,\n        ),\n        BoolInput(\n            name=\"stream\",\n            display_name=\"Stream\",\n            info=\"Whether to stream the response\",\n            value=False,\n            advanced=True,\n        ),\n        SliderInput(\n            name=\"temperature\",\n            display_name=\"Temperature\",\n            value=0.1,\n            info=\"Controls randomness in responses\",\n            range_spec=RangeSpec(min=0, max=1, step=0.01),\n            advanced=True,\n        ),\n    ]\n\n    def build_model(self) -> LanguageModel:\n        provider = self.provider\n        model_name = self.model_name\n        temperature = self.temperature\n        stream = self.stream\n\n        if provider == \"OpenAI\":\n            if not self.api_key:\n                msg = \"OpenAI API key is required when using OpenAI provider\"\n                raise ValueError(msg)\n            return ChatOpenAI(\n                model_name=model_name,\n                temperature=temperature,\n                streaming=stream,\n                openai_api_key=self.api_key,\n            )\n        if provider == \"Anthropic\":\n            if not self.api_key:\n                msg = \"Anthropic API key is required when using Anthropic provider\"\n                raise ValueError(msg)\n            return ChatAnthropic(\n                model=model_name,\n                temperature=temperature,\n                streaming=stream,\n                anthropic_api_key=self.api_key,\n            )\n        if provider == \"Google\":\n            if not self.api_key:\n                msg = \"Google API key is required when using Google provider\"\n                raise ValueError(msg)\n            return ChatGoogleGenerativeAI(\n                model=model_name,\n                temperature=temperature,\n                streaming=stream,\n                google_api_key=self.api_key,\n            )\n        msg = f\"Unknown provider: {provider}\"\n        raise ValueError(msg)\n\n    def update_build_config(self, build_config: dotdict, field_value: Any, field_name: str | None = None) -> dotdict:\n        if field_name == \"provider\":\n            if field_value == \"OpenAI\":\n                build_config[\"model_name\"][\"options\"] = OPENAI_MODEL_NAMES\n                build_config[\"model_name\"][\"value\"] = OPENAI_MODEL_NAMES[0]\n                build_config[\"api_key\"][\"display_name\"] = \"OpenAI API Key\"\n            elif field_value == \"Anthropic\":\n                build_config[\"model_name\"][\"options\"] = ANTHROPIC_MODELS\n                build_config[\"model_name\"][\"value\"] = ANTHROPIC_MODELS[0]\n                build_config[\"api_key\"][\"display_name\"] = \"Anthropic API Key\"\n            elif field_value == \"Google\":\n                build_config[\"model_name\"][\"options\"] = GOOGLE_GENERATIVE_AI_MODELS\n                build_config[\"model_name\"][\"value\"] = GOOGLE_GENERATIVE_AI_MODELS[0]\n                build_config[\"api_key\"][\"display_name\"] = \"Google API Key\"\n        return build_config\n"
              },
              "input_value": {
                "_input_type": "MessageTextInput",
                "advanced": false,
                "display_name": "Input",
                "dynamic": false,
                "info": "The input text to send to the model",
                "input_types": [
                  "Message"
                ],
                "list": false,
                "list_add_label": "Add More",
                "load_from_db": false,
                "name": "input_value",
                "placeholder": "",
                "required": false,
                "show": true,
                "title_case": false,
                "tool_mode": false,
                "trace_as_input": true,
                "trace_as_metadata": true,
                "type": "str",
                "value": ""
              },
              "model_name": {
                "_input_type": "DropdownInput",
                "advanced": false,
                "combobox": false,
                "dialog_inputs": {},
                "display_name": "Model Name",
                "dynamic": false,
                "info": "Select the model to use",
                "name": "model_name",
                "options": [
                  "gpt-4o-mini",
                  "gpt-4o",
                  "gpt-4.1",
                  "gpt-4.1-mini",
                  "gpt-4.1-nano",
                  "gpt-4.5-preview",
                  "gpt-4-turbo",
                  "gpt-4-turbo-preview",
                  "gpt-4",
                  "gpt-3.5-turbo"
                ],
                "options_metadata": [],
                "placeholder": "",
                "required": false,
                "show": true,
                "title_case": false,
                "toggle": false,
                "tool_mode": false,
                "trace_as_metadata": true,
                "type": "str",
                "value": "gpt-4o-mini"
              },
              "provider": {
                "_input_type": "DropdownInput",
                "advanced": false,
                "combobox": false,
                "dialog_inputs": {},
                "display_name": "Model Provider",
                "dynamic": false,
                "info": "Select the model provider",
                "name": "provider",
                "options": [
                  "OpenAI",
                  "Anthropic",
                  "Google"
                ],
                "options_metadata": [
                  {
                    "icon": "OpenAI"
                  },
                  {
                    "icon": "Anthropic"
                  },
                  {
                    "icon": "Google"
                  }
                ],
                "placeholder": "",
                "real_time_refresh": true,
                "required": false,
                "show": true,
                "title_case": false,
                "toggle": false,
                "tool_mode": false,
                "trace_as_metadata": true,
                "type": "str",
                "value": "OpenAI"
              },
              "stream": {
                "_input_type": "BoolInput",
                "advanced": true,
                "display_name": "Stream",
                "dynamic": false,
                "info": "Whether to stream the response",
                "list": false,
                "list_add_label": "Add More",
                "name": "stream",
                "placeholder": "",
                "required": false,
                "show": true,
                "title_case": false,
                "tool_mode": false,
                "trace_as_metadata": true,
                "type": "bool",
                "value": false
              },
              "system_message": {
                "_input_type": "MessageTextInput",
                "advanced": true,
                "display_name": "System Message",
                "dynamic": false,
                "info": "A system message that helps set the behavior of the assistant",
                "input_types": [
                  "Message"
                ],
                "list": false,
                "list_add_label": "Add More",
                "load_from_db": false,
                "name": "system_message",
                "placeholder": "",
                "required": false,
                "show": true,
                "title_case": false,
                "tool_mode": false,
                "trace_as_input": true,
                "trace_as_metadata": true,
                "type": "str",
                "value": ""
              },
              "temperature": {
                "_input_type": "SliderInput",
                "advanced": true,
                "display_name": "Temperature",
                "dynamic": false,
                "info": "Controls randomness in responses",
                "max_label": "",
                "max_label_icon": "",
                "min_label": "",
                "min_label_icon": "",
                "name": "temperature",
                "placeholder": "",
                "range_spec": {
                  "max": 1,
                  "min": 0,
                  "step": 0.01,
                  "step_type": "float"
                },
                "required": false,
                "show": true,
                "slider_buttons": false,
                "slider_buttons_options": [],
                "slider_input": false,
                "title_case": false,
                "tool_mode": false,
                "type": "slider",
                "value": 0.1
              }
            },
            "tool_mode": false
          },
          "selected_output": "text_output",
          "showNode": true,
          "type": "LanguageModelComponent"
        },
        "dragging": false,
        "id": "LanguageModelComponent-1KtUQ",
        "measured": {
          "height": 450,
          "width": 320
        },
        "position": {
          "x": 1632.2008343481689,
          "y": -201.15856374270624
        },
        "selected": false,
        "type": "genericNode"
      }
    ],
    "viewport": {
      "x": -287.7429081989603,
      "y": 200.72301072909082,
      "zoom": 0.5605278689284416
    }
  },
  "description": "Analyzes images and categorizes them as positive, negative, or neutral using zero-shot learning.",
  "endpoint_name": null,
  "id": "bf5000cf-7400-4fe1-87f8-c4ddf91fbddf",
  "is_component": false,
  "last_tested_version": "1.4.3",
  "name": "Image Sentiment Analysis",
  "tags": [
    "classification"
  ]
}<|MERGE_RESOLUTION|>--- conflicted
+++ resolved
@@ -7,7 +7,7 @@
         "data": {
           "sourceHandle": {
             "dataType": "parser",
-            "id": "parser-Z6kPy",
+            "id": "parser-CqiIR",
             "name": "parsed_text",
             "output_types": [
               "Message"
@@ -15,7 +15,7 @@
           },
           "targetHandle": {
             "fieldName": "input_value",
-            "id": "ChatOutput-mm3yo",
+            "id": "ChatOutput-RitkP",
             "inputTypes": [
               "Data",
               "DataFrame",
@@ -24,20 +24,156 @@
             "type": "str"
           }
         },
-        "id": "reactflow__edge-parser-Z6kPy{œdataTypeœ:œparserœ,œidœ:œparser-Z6kPyœ,œnameœ:œparsed_textœ,œoutput_typesœ:[œMessageœ]}-ChatOutput-mm3yo{œfieldNameœ:œinput_valueœ,œidœ:œChatOutput-mm3yoœ,œinputTypesœ:[œDataœ,œDataFrameœ,œMessageœ],œtypeœ:œstrœ}",
+        "id": "reactflow__edge-parser-CqiIR{œdataTypeœ:œparserœ,œidœ:œparser-CqiIRœ,œnameœ:œparsed_textœ,œoutput_typesœ:[œMessageœ]}-ChatOutput-RitkP{œfieldNameœ:œinput_valueœ,œidœ:œChatOutput-RitkPœ,œinputTypesœ:[œDataœ,œDataFrameœ,œMessageœ],œtypeœ:œstrœ}",
         "selected": false,
-        "source": "parser-Z6kPy",
-        "sourceHandle": "{œdataTypeœ: œparserœ, œidœ: œparser-Z6kPyœ, œnameœ: œparsed_textœ, œoutput_typesœ: [œMessageœ]}",
-        "target": "ChatOutput-mm3yo",
-        "targetHandle": "{œfieldNameœ: œinput_valueœ, œidœ: œChatOutput-mm3yoœ, œinputTypesœ: [œDataœ, œDataFrameœ, œMessageœ], œtypeœ: œstrœ}"
+        "source": "parser-CqiIR",
+        "sourceHandle": "{œdataTypeœ: œparserœ, œidœ: œparser-CqiIRœ, œnameœ: œparsed_textœ, œoutput_typesœ: [œMessageœ]}",
+        "target": "ChatOutput-RitkP",
+        "targetHandle": "{œfieldNameœ: œinput_valueœ, œidœ: œChatOutput-RitkPœ, œinputTypesœ: [œDataœ, œDataFrameœ, œMessageœ], œtypeœ: œstrœ}"
       },
       {
         "animated": false,
         "className": "",
         "data": {
           "sourceHandle": {
+            "dataType": "Prompt",
+            "id": "Prompt-YJuTl",
+            "name": "prompt",
+            "output_types": [
+              "Message"
+            ]
+          },
+          "targetHandle": {
+            "fieldName": "system_message",
+            "id": "LanguageModelComponent-13Nbi",
+            "inputTypes": [
+              "Message"
+            ],
+            "type": "str"
+          }
+        },
+        "id": "reactflow__edge-Prompt-YJuTl{œdataTypeœ:œPromptœ,œidœ:œPrompt-YJuTlœ,œnameœ:œpromptœ,œoutput_typesœ:[œMessageœ]}-LanguageModelComponent-13Nbi{œfieldNameœ:œsystem_messageœ,œidœ:œLanguageModelComponent-13Nbiœ,œinputTypesœ:[œMessageœ],œtypeœ:œstrœ}",
+        "selected": false,
+        "source": "Prompt-YJuTl",
+        "sourceHandle": "{œdataTypeœ: œPromptœ, œidœ: œPrompt-YJuTlœ, œnameœ: œpromptœ, œoutput_typesœ: [œMessageœ]}",
+        "target": "LanguageModelComponent-13Nbi",
+        "targetHandle": "{œfieldNameœ: œsystem_messageœ, œidœ: œLanguageModelComponent-13Nbiœ, œinputTypesœ: [œMessageœ], œtypeœ: œstrœ}"
+      },
+      {
+        "animated": false,
+        "className": "",
+        "data": {
+          "sourceHandle": {
+            "dataType": "Prompt",
+            "id": "Prompt-YJuTl",
+            "name": "prompt",
+            "output_types": [
+              "Message"
+            ]
+          },
+          "targetHandle": {
+            "fieldName": "input_value",
+            "id": "LanguageModelComponent-tHtEu",
+            "inputTypes": [
+              "Message"
+            ],
+            "type": "str"
+          }
+        },
+        "id": "reactflow__edge-Prompt-YJuTl{œdataTypeœ:œPromptœ,œidœ:œPrompt-YJuTlœ,œnameœ:œpromptœ,œoutput_typesœ:[œMessageœ]}-LanguageModelComponent-tHtEu{œfieldNameœ:œinput_valueœ,œidœ:œLanguageModelComponent-tHtEuœ,œinputTypesœ:[œMessageœ],œtypeœ:œstrœ}",
+        "selected": false,
+        "source": "Prompt-YJuTl",
+        "sourceHandle": "{œdataTypeœ: œPromptœ, œidœ: œPrompt-YJuTlœ, œnameœ: œpromptœ, œoutput_typesœ: [œMessageœ]}",
+        "target": "LanguageModelComponent-tHtEu",
+        "targetHandle": "{œfieldNameœ: œinput_valueœ, œidœ: œLanguageModelComponent-tHtEuœ, œinputTypesœ: [œMessageœ], œtypeœ: œstrœ}"
+      },
+      {
+        "animated": false,
+        "className": "",
+        "data": {
+          "sourceHandle": {
+            "dataType": "ChatInput",
+            "id": "ChatInput-uFZIZ",
+            "name": "message",
+            "output_types": [
+              "Message"
+            ]
+          },
+          "targetHandle": {
+            "fieldName": "input_value",
+            "id": "LanguageModelComponent-13Nbi",
+            "inputTypes": [
+              "Message"
+            ],
+            "type": "str"
+          }
+        },
+        "id": "reactflow__edge-ChatInput-uFZIZ{œdataTypeœ:œChatInputœ,œidœ:œChatInput-uFZIZœ,œnameœ:œmessageœ,œoutput_typesœ:[œMessageœ]}-LanguageModelComponent-13Nbi{œfieldNameœ:œinput_valueœ,œidœ:œLanguageModelComponent-13Nbiœ,œinputTypesœ:[œMessageœ],œtypeœ:œstrœ}",
+        "selected": false,
+        "source": "ChatInput-uFZIZ",
+        "sourceHandle": "{œdataTypeœ: œChatInputœ, œidœ: œChatInput-uFZIZœ, œnameœ: œmessageœ, œoutput_typesœ: [œMessageœ]}",
+        "target": "LanguageModelComponent-13Nbi",
+        "targetHandle": "{œfieldNameœ: œinput_valueœ, œidœ: œLanguageModelComponent-13Nbiœ, œinputTypesœ: [œMessageœ], œtypeœ: œstrœ}"
+      },
+      {
+        "animated": false,
+        "data": {
+          "sourceHandle": {
+            "dataType": "LanguageModelComponent",
+            "id": "LanguageModelComponent-tHtEu",
+            "name": "model_output",
+            "output_types": [
+              "LanguageModel"
+            ]
+          },
+          "targetHandle": {
+            "fieldName": "llm",
+            "id": "StructuredOutput-RUsel",
+            "inputTypes": [
+              "LanguageModel"
+            ],
+            "type": "other"
+          }
+        },
+        "id": "xy-edge__LanguageModelComponent-tHtEu{œdataTypeœ:œLanguageModelComponentœ,œidœ:œLanguageModelComponent-tHtEuœ,œnameœ:œmodel_outputœ,œoutput_typesœ:[œLanguageModelœ]}-StructuredOutput-RUsel{œfieldNameœ:œllmœ,œidœ:œStructuredOutput-RUselœ,œinputTypesœ:[œLanguageModelœ],œtypeœ:œotherœ}",
+        "selected": false,
+        "source": "LanguageModelComponent-tHtEu",
+        "sourceHandle": "{œdataTypeœ: œLanguageModelComponentœ, œidœ: œLanguageModelComponent-tHtEuœ, œnameœ: œmodel_outputœ, œoutput_typesœ: [œLanguageModelœ]}",
+        "target": "StructuredOutput-RUsel",
+        "targetHandle": "{œfieldNameœ: œllmœ, œidœ: œStructuredOutput-RUselœ, œinputTypesœ: [œLanguageModelœ], œtypeœ: œotherœ}"
+      },
+      {
+        "animated": false,
+        "data": {
+          "sourceHandle": {
+            "dataType": "LanguageModelComponent",
+            "id": "LanguageModelComponent-13Nbi",
+            "name": "text_output",
+            "output_types": [
+              "Message"
+            ]
+          },
+          "targetHandle": {
+            "fieldName": "input_value",
+            "id": "StructuredOutput-RUsel",
+            "inputTypes": [
+              "Message"
+            ],
+            "type": "str"
+          }
+        },
+        "id": "xy-edge__LanguageModelComponent-13Nbi{œdataTypeœ:œLanguageModelComponentœ,œidœ:œLanguageModelComponent-13Nbiœ,œnameœ:œtext_outputœ,œoutput_typesœ:[œMessageœ]}-StructuredOutput-RUsel{œfieldNameœ:œinput_valueœ,œidœ:œStructuredOutput-RUselœ,œinputTypesœ:[œMessageœ],œtypeœ:œstrœ}",
+        "selected": false,
+        "source": "LanguageModelComponent-13Nbi",
+        "sourceHandle": "{œdataTypeœ: œLanguageModelComponentœ, œidœ: œLanguageModelComponent-13Nbiœ, œnameœ: œtext_outputœ, œoutput_typesœ: [œMessageœ]}",
+        "target": "StructuredOutput-RUsel",
+        "targetHandle": "{œfieldNameœ: œinput_valueœ, œidœ: œStructuredOutput-RUselœ, œinputTypesœ: [œMessageœ], œtypeœ: œstrœ}"
+      },
+      {
+        "data": {
+          "sourceHandle": {
             "dataType": "StructuredOutput",
-            "id": "StructuredOutput-93GZ3",
+            "id": "StructuredOutput-RUsel",
             "name": "structured_output",
             "output_types": [
               "Data"
@@ -45,7 +181,7 @@
           },
           "targetHandle": {
             "fieldName": "input_data",
-            "id": "parser-Z6kPy",
+            "id": "parser-CqiIR",
             "inputTypes": [
               "DataFrame",
               "Data"
@@ -53,152 +189,11 @@
             "type": "other"
           }
         },
-        "id": "reactflow__edge-StructuredOutput-93GZ3{œdataTypeœ:œStructuredOutputœ,œidœ:œStructuredOutput-93GZ3œ,œnameœ:œstructured_outputœ,œoutput_typesœ:[œDataœ]}-parser-Z6kPy{œfieldNameœ:œinput_dataœ,œidœ:œparser-Z6kPyœ,œinputTypesœ:[œDataFrameœ,œDataœ],œtypeœ:œotherœ}",
-        "selected": false,
-        "source": "StructuredOutput-93GZ3",
-        "sourceHandle": "{œdataTypeœ: œStructuredOutputœ, œidœ: œStructuredOutput-93GZ3œ, œnameœ: œstructured_outputœ, œoutput_typesœ: [œDataœ]}",
-        "target": "parser-Z6kPy",
-        "targetHandle": "{œfieldNameœ: œinput_dataœ, œidœ: œparser-Z6kPyœ, œinputTypesœ: [œDataFrameœ, œDataœ], œtypeœ: œotherœ}"
-      },
-      {
-        "animated": false,
-        "className": "",
-        "data": {
-          "sourceHandle": {
-            "dataType": "Prompt",
-            "id": "Prompt-9gGBt",
-            "name": "prompt",
-            "output_types": [
-              "Message"
-            ]
-          },
-          "targetHandle": {
-            "fieldName": "system_message",
-            "id": "LanguageModelComponent-1KtUQ",
-            "inputTypes": [
-              "Message"
-            ],
-            "type": "str"
-          }
-        },
-        "id": "reactflow__edge-Prompt-9gGBt{œdataTypeœ:œPromptœ,œidœ:œPrompt-9gGBtœ,œnameœ:œpromptœ,œoutput_typesœ:[œMessageœ]}-LanguageModelComponent-1KtUQ{œfieldNameœ:œsystem_messageœ,œidœ:œLanguageModelComponent-1KtUQœ,œinputTypesœ:[œMessageœ],œtypeœ:œstrœ}",
-        "selected": false,
-        "source": "Prompt-9gGBt",
-        "sourceHandle": "{œdataTypeœ: œPromptœ, œidœ: œPrompt-9gGBtœ, œnameœ: œpromptœ, œoutput_typesœ: [œMessageœ]}",
-        "target": "LanguageModelComponent-1KtUQ",
-        "targetHandle": "{œfieldNameœ: œsystem_messageœ, œidœ: œLanguageModelComponent-1KtUQœ, œinputTypesœ: [œMessageœ], œtypeœ: œstrœ}"
-      },
-      {
-        "animated": false,
-        "className": "",
-        "data": {
-          "sourceHandle": {
-            "dataType": "LanguageModelComponent",
-            "id": "LanguageModelComponent-1KtUQ",
-            "name": "text_output",
-            "output_types": [
-              "Message"
-            ]
-          },
-          "targetHandle": {
-            "fieldName": "input_value",
-            "id": "StructuredOutput-93GZ3",
-            "inputTypes": [
-              "Message"
-            ],
-            "type": "str"
-          }
-        },
-        "id": "reactflow__edge-LanguageModelComponent-1KtUQ{œdataTypeœ:œLanguageModelComponentœ,œidœ:œLanguageModelComponent-1KtUQœ,œnameœ:œtext_outputœ,œoutput_typesœ:[œMessageœ]}-StructuredOutput-93GZ3{œfieldNameœ:œinput_valueœ,œidœ:œStructuredOutput-93GZ3œ,œinputTypesœ:[œMessageœ],œtypeœ:œstrœ}",
-        "selected": false,
-        "source": "LanguageModelComponent-1KtUQ",
-        "sourceHandle": "{œdataTypeœ: œLanguageModelComponentœ, œidœ: œLanguageModelComponent-1KtUQœ, œnameœ: œtext_outputœ, œoutput_typesœ: [œMessageœ]}",
-        "target": "StructuredOutput-93GZ3",
-        "targetHandle": "{œfieldNameœ: œinput_valueœ, œidœ: œStructuredOutput-93GZ3œ, œinputTypesœ: [œMessageœ], œtypeœ: œstrœ}"
-      },
-      {
-        "animated": false,
-        "className": "",
-        "data": {
-          "sourceHandle": {
-            "dataType": "Prompt",
-            "id": "Prompt-9gGBt",
-            "name": "prompt",
-            "output_types": [
-              "Message"
-            ]
-          },
-          "targetHandle": {
-            "fieldName": "input_value",
-            "id": "LanguageModelComponent-t4Dhl",
-            "inputTypes": [
-              "Message"
-            ],
-            "type": "str"
-          }
-        },
-        "id": "xy-edge__Prompt-9gGBt{œdataTypeœ:œPromptœ,œidœ:œPrompt-9gGBtœ,œnameœ:œpromptœ,œoutput_typesœ:[œMessageœ]}-LanguageModelComponent-t4Dhl{œfieldNameœ:œinput_valueœ,œidœ:œLanguageModelComponent-t4Dhlœ,œinputTypesœ:[œMessageœ],œtypeœ:œstrœ}",
-        "selected": false,
-        "source": "Prompt-9gGBt",
-        "sourceHandle": "{œdataTypeœ: œPromptœ, œidœ: œPrompt-9gGBtœ, œnameœ: œpromptœ, œoutput_typesœ: [œMessageœ]}",
-        "target": "LanguageModelComponent-t4Dhl",
-        "targetHandle": "{œfieldNameœ: œinput_valueœ, œidœ: œLanguageModelComponent-t4Dhlœ, œinputTypesœ: [œMessageœ], œtypeœ: œstrœ}"
-      },
-      {
-        "animated": false,
-        "className": "",
-        "data": {
-          "sourceHandle": {
-            "dataType": "ChatInput",
-            "id": "ChatInput-MmdjK",
-            "name": "message",
-            "output_types": [
-              "Message"
-            ]
-          },
-          "targetHandle": {
-            "fieldName": "input_value",
-            "id": "LanguageModelComponent-1KtUQ",
-            "inputTypes": [
-              "Message"
-            ],
-            "type": "str"
-          }
-        },
-        "id": "xy-edge__ChatInput-MmdjK{œdataTypeœ:œChatInputœ,œidœ:œChatInput-MmdjKœ,œnameœ:œmessageœ,œoutput_typesœ:[œMessageœ]}-LanguageModelComponent-1KtUQ{œfieldNameœ:œinput_valueœ,œidœ:œLanguageModelComponent-1KtUQœ,œinputTypesœ:[œMessageœ],œtypeœ:œstrœ}",
-        "selected": false,
-        "source": "ChatInput-MmdjK",
-        "sourceHandle": "{œdataTypeœ: œChatInputœ, œidœ: œChatInput-MmdjKœ, œnameœ: œmessageœ, œoutput_typesœ: [œMessageœ]}",
-        "target": "LanguageModelComponent-1KtUQ",
-        "targetHandle": "{œfieldNameœ: œinput_valueœ, œidœ: œLanguageModelComponent-1KtUQœ, œinputTypesœ: [œMessageœ], œtypeœ: œstrœ}"
-      },
-      {
-        "animated": false,
-        "className": "",
-        "data": {
-          "sourceHandle": {
-            "dataType": "LanguageModelComponent",
-            "id": "LanguageModelComponent-t4Dhl",
-            "name": "model_output",
-            "output_types": [
-              "LanguageModel"
-            ]
-          },
-          "targetHandle": {
-            "fieldName": "llm",
-            "id": "StructuredOutput-93GZ3",
-            "inputTypes": [
-              "LanguageModel"
-            ],
-            "type": "other"
-          }
-        },
-        "id": "xy-edge__LanguageModelComponent-t4Dhl{œdataTypeœ:œLanguageModelComponentœ,œidœ:œLanguageModelComponent-t4Dhlœ,œnameœ:œmodel_outputœ,œoutput_typesœ:[œLanguageModelœ]}-StructuredOutput-93GZ3{œfieldNameœ:œllmœ,œidœ:œStructuredOutput-93GZ3œ,œinputTypesœ:[œLanguageModelœ],œtypeœ:œotherœ}",
-        "selected": false,
-        "source": "LanguageModelComponent-t4Dhl",
-        "sourceHandle": "{œdataTypeœ: œLanguageModelComponentœ, œidœ: œLanguageModelComponent-t4Dhlœ, œnameœ: œmodel_outputœ, œoutput_typesœ: [œLanguageModelœ]}",
-        "target": "StructuredOutput-93GZ3",
-        "targetHandle": "{œfieldNameœ: œllmœ, œidœ: œStructuredOutput-93GZ3œ, œinputTypesœ: [œLanguageModelœ], œtypeœ: œotherœ}"
+        "id": "xy-edge__StructuredOutput-RUsel{œdataTypeœ:œStructuredOutputœ,œidœ:œStructuredOutput-RUselœ,œnameœ:œstructured_outputœ,œoutput_typesœ:[œDataœ]}-parser-CqiIR{œfieldNameœ:œinput_dataœ,œidœ:œparser-CqiIRœ,œinputTypesœ:[œDataFrameœ,œDataœ],œtypeœ:œotherœ}",
+        "source": "StructuredOutput-RUsel",
+        "sourceHandle": "{œdataTypeœ: œStructuredOutputœ, œidœ: œStructuredOutput-RUselœ, œnameœ: œstructured_outputœ, œoutput_typesœ: [œDataœ]}",
+        "target": "parser-CqiIR",
+        "targetHandle": "{œfieldNameœ: œinput_dataœ, œidœ: œparser-CqiIRœ, œinputTypesœ: [œDataFrameœ, œDataœ], œtypeœ: œotherœ}"
       }
     ],
     "nodes": [
@@ -206,7 +201,7 @@
         "data": {
           "description": "Get chat inputs from the Playground.",
           "display_name": "Chat Input",
-          "id": "ChatInput-MmdjK",
+          "id": "ChatInput-uFZIZ",
           "node": {
             "base_classes": [
               "Message"
@@ -490,7 +485,7 @@
         },
         "dragging": false,
         "height": 234,
-        "id": "ChatInput-MmdjK",
+        "id": "ChatInput-uFZIZ",
         "measured": {
           "height": 234,
           "width": 320
@@ -511,7 +506,7 @@
         "data": {
           "description": "Display a chat message in the Playground.",
           "display_name": "Chat Output",
-          "id": "ChatOutput-mm3yo",
+          "id": "ChatOutput-RitkP",
           "node": {
             "base_classes": [
               "Message"
@@ -794,7 +789,7 @@
         },
         "dragging": false,
         "height": 234,
-        "id": "ChatOutput-mm3yo",
+        "id": "ChatOutput-RitkP",
         "measured": {
           "height": 234,
           "width": 320
@@ -813,7 +808,7 @@
       },
       {
         "data": {
-          "id": "note-tC1fr",
+          "id": "note-dRhl4",
           "node": {
             "description": "# Image Sentiment Analysis\nClassify images uploaded to the Playground by sentiment.\n\n## Prerequisites\n\n* [OpenAI API Key](https://platform.openai.com/)\n\n## Quickstart\n\n1. In the **Language Model** component, add your OpenAI API key.\n\n2. Open the **Playground**, and then submit an image to the chat. \n\nThe LLM analyzes the image. The sentiment is output into a structured table according to the **Structured Output** component's Output Schema, and then parsed into a message for the Playground to display.",
             "display_name": "",
@@ -824,7 +819,7 @@
         },
         "dragging": false,
         "height": 583,
-        "id": "note-tC1fr",
+        "id": "note-dRhl4",
         "measured": {
           "height": 583,
           "width": 391
@@ -850,7 +845,7 @@
         "data": {
           "description": "Create a prompt template with dynamic variables.",
           "display_name": "Prompt",
-          "id": "Prompt-9gGBt",
+          "id": "Prompt-YJuTl",
           "node": {
             "base_classes": [
               "Message"
@@ -957,7 +952,7 @@
         },
         "dragging": false,
         "height": 260,
-        "id": "Prompt-9gGBt",
+        "id": "Prompt-YJuTl",
         "measured": {
           "height": 260,
           "width": 320
@@ -976,12 +971,774 @@
       },
       {
         "data": {
-          "id": "StructuredOutput-93GZ3",
+          "id": "parser-CqiIR",
+          "node": {
+            "base_classes": [
+              "Message"
+            ],
+            "beta": false,
+            "category": "processing",
+            "conditional_paths": [],
+            "custom_fields": {},
+            "description": "Format a DataFrame or Data object into text using a template. Enable 'Stringify' to convert input into a readable string instead.",
+            "display_name": "Parser",
+            "documentation": "",
+            "edited": false,
+            "field_order": [
+              "mode",
+              "pattern",
+              "input_data",
+              "sep"
+            ],
+            "frozen": false,
+            "icon": "braces",
+            "key": "parser",
+            "legacy": false,
+            "lf_version": "1.4.3",
+            "metadata": {},
+            "minimized": false,
+            "output_types": [],
+            "outputs": [
+              {
+                "allows_loop": false,
+                "cache": true,
+                "display_name": "Parsed Text",
+                "method": "parse_combined_text",
+                "name": "parsed_text",
+                "selected": "Message",
+                "tool_mode": true,
+                "types": [
+                  "Message"
+                ],
+                "value": "__UNDEFINED__"
+              }
+            ],
+            "pinned": false,
+            "score": 2.220446049250313e-16,
+            "template": {
+              "_type": "Component",
+              "code": {
+                "advanced": true,
+                "dynamic": true,
+                "fileTypes": [],
+                "file_path": "",
+                "info": "",
+                "list": false,
+                "load_from_db": false,
+                "multiline": true,
+                "name": "code",
+                "password": false,
+                "placeholder": "",
+                "required": true,
+                "show": true,
+                "title_case": false,
+                "type": "code",
+                "value": "import json\nfrom typing import Any\n\nfrom langflow.custom import Component\nfrom langflow.io import (\n    BoolInput,\n    HandleInput,\n    MessageTextInput,\n    MultilineInput,\n    Output,\n    TabInput,\n)\nfrom langflow.schema import Data, DataFrame\nfrom langflow.schema.message import Message\n\n\nclass ParserComponent(Component):\n    name = \"parser\"\n    display_name = \"Parser\"\n    description = (\n        \"Format a DataFrame or Data object into text using a template. \"\n        \"Enable 'Stringify' to convert input into a readable string instead.\"\n    )\n    icon = \"braces\"\n\n    inputs = [\n        TabInput(\n            name=\"mode\",\n            display_name=\"Mode\",\n            options=[\"Parser\", \"Stringify\"],\n            value=\"Parser\",\n            info=\"Convert into raw string instead of using a template.\",\n            real_time_refresh=True,\n        ),\n        MultilineInput(\n            name=\"pattern\",\n            display_name=\"Template\",\n            info=(\n                \"Use variables within curly brackets to extract column values for DataFrames \"\n                \"or key values for Data.\"\n                \"For example: `Name: {Name}, Age: {Age}, Country: {Country}`\"\n            ),\n            value=\"Text: {text}\",  # Example default\n            dynamic=True,\n            show=True,\n            required=True,\n        ),\n        HandleInput(\n            name=\"input_data\",\n            display_name=\"Data or DataFrame\",\n            input_types=[\"DataFrame\", \"Data\"],\n            info=\"Accepts either a DataFrame or a Data object.\",\n            required=True,\n        ),\n        MessageTextInput(\n            name=\"sep\",\n            display_name=\"Separator\",\n            advanced=True,\n            value=\"\\n\",\n            info=\"String used to separate rows/items.\",\n        ),\n    ]\n\n    outputs = [\n        Output(\n            display_name=\"Parsed Text\",\n            name=\"parsed_text\",\n            info=\"Formatted text output.\",\n            method=\"parse_combined_text\",\n        ),\n    ]\n\n    def update_build_config(self, build_config, field_value, field_name=None):\n        \"\"\"Dynamically hide/show `template` and enforce requirement based on `stringify`.\"\"\"\n        if field_name == \"mode\":\n            build_config[\"pattern\"][\"show\"] = self.mode == \"Parser\"\n            build_config[\"pattern\"][\"required\"] = self.mode == \"Parser\"\n            if field_value:\n                clean_data = BoolInput(\n                    name=\"clean_data\",\n                    display_name=\"Clean Data\",\n                    info=(\n                        \"Enable to clean the data by removing empty rows and lines \"\n                        \"in each cell of the DataFrame/ Data object.\"\n                    ),\n                    value=True,\n                    advanced=True,\n                    required=False,\n                )\n                build_config[\"clean_data\"] = clean_data.to_dict()\n            else:\n                build_config.pop(\"clean_data\", None)\n\n        return build_config\n\n    def _clean_args(self):\n        \"\"\"Prepare arguments based on input type.\"\"\"\n        input_data = self.input_data\n\n        match input_data:\n            case list() if all(isinstance(item, Data) for item in input_data):\n                msg = \"List of Data objects is not supported.\"\n                raise ValueError(msg)\n            case DataFrame():\n                return input_data, None\n            case Data():\n                return None, input_data\n            case dict() if \"data\" in input_data:\n                try:\n                    if \"columns\" in input_data:  # Likely a DataFrame\n                        return DataFrame.from_dict(input_data), None\n                    # Likely a Data object\n                    return None, Data(**input_data)\n                except (TypeError, ValueError, KeyError) as e:\n                    msg = f\"Invalid structured input provided: {e!s}\"\n                    raise ValueError(msg) from e\n            case _:\n                msg = f\"Unsupported input type: {type(input_data)}. Expected DataFrame or Data.\"\n                raise ValueError(msg)\n\n    def parse_combined_text(self) -> Message:\n        \"\"\"Parse all rows/items into a single text or convert input to string if `stringify` is enabled.\"\"\"\n        # Early return for stringify option\n        if self.mode == \"Stringify\":\n            return self.convert_to_string()\n\n        df, data = self._clean_args()\n\n        lines = []\n        if df is not None:\n            for _, row in df.iterrows():\n                formatted_text = self.pattern.format(**row.to_dict())\n                lines.append(formatted_text)\n        elif data is not None:\n            formatted_text = self.pattern.format(**data.data)\n            lines.append(formatted_text)\n\n        combined_text = self.sep.join(lines)\n        self.status = combined_text\n        return Message(text=combined_text)\n\n    def _safe_convert(self, data: Any) -> str:\n        \"\"\"Safely convert input data to string.\"\"\"\n        try:\n            if isinstance(data, str):\n                return data\n            if isinstance(data, Message):\n                return data.get_text()\n            if isinstance(data, Data):\n                return json.dumps(data.data)\n            if isinstance(data, DataFrame):\n                if hasattr(self, \"clean_data\") and self.clean_data:\n                    # Remove empty rows\n                    data = data.dropna(how=\"all\")\n                    # Remove empty lines in each cell\n                    data = data.replace(r\"^\\s*$\", \"\", regex=True)\n                    # Replace multiple newlines with a single newline\n                    data = data.replace(r\"\\n+\", \"\\n\", regex=True)\n                return data.to_markdown(index=False)\n            return str(data)\n        except (ValueError, TypeError, AttributeError) as e:\n            msg = f\"Error converting data: {e!s}\"\n            raise ValueError(msg) from e\n\n    def convert_to_string(self) -> Message:\n        \"\"\"Convert input data to string with proper error handling.\"\"\"\n        result = \"\"\n        if isinstance(self.input_data, list):\n            result = \"\\n\".join([self._safe_convert(item) for item in self.input_data])\n        else:\n            result = self._safe_convert(self.input_data)\n        self.log(f\"Converted to string with length: {len(result)}\")\n\n        message = Message(text=result)\n        self.status = message\n        return message\n"
+              },
+              "input_data": {
+                "_input_type": "HandleInput",
+                "advanced": false,
+                "display_name": "Data or DataFrame",
+                "dynamic": false,
+                "info": "Accepts either a DataFrame or a Data object.",
+                "input_types": [
+                  "DataFrame",
+                  "Data"
+                ],
+                "list": false,
+                "list_add_label": "Add More",
+                "name": "input_data",
+                "placeholder": "",
+                "required": true,
+                "show": true,
+                "title_case": false,
+                "trace_as_metadata": true,
+                "type": "other",
+                "value": ""
+              },
+              "mode": {
+                "_input_type": "TabInput",
+                "advanced": false,
+                "display_name": "Mode",
+                "dynamic": false,
+                "info": "Convert into raw string instead of using a template.",
+                "name": "mode",
+                "options": [
+                  "Parser",
+                  "Stringify"
+                ],
+                "placeholder": "",
+                "real_time_refresh": true,
+                "required": false,
+                "show": true,
+                "title_case": false,
+                "tool_mode": false,
+                "trace_as_metadata": true,
+                "type": "tab",
+                "value": "Parser"
+              },
+              "pattern": {
+                "_input_type": "MultilineInput",
+                "advanced": false,
+                "copy_field": false,
+                "display_name": "Template",
+                "dynamic": true,
+                "info": "Use variables within curly brackets to extract column values for DataFrames or key values for Data.For example: `Name: {Name}, Age: {Age}, Country: {Country}`",
+                "input_types": [
+                  "Message"
+                ],
+                "list": false,
+                "list_add_label": "Add More",
+                "load_from_db": false,
+                "multiline": true,
+                "name": "pattern",
+                "placeholder": "",
+                "required": true,
+                "show": true,
+                "title_case": false,
+                "tool_mode": false,
+                "trace_as_input": true,
+                "trace_as_metadata": true,
+                "type": "str",
+                "value": "Sentiment: {sentiment}, Description: {description}"
+              },
+              "sep": {
+                "_input_type": "MessageTextInput",
+                "advanced": true,
+                "display_name": "Separator",
+                "dynamic": false,
+                "info": "String used to separate rows/items.",
+                "input_types": [
+                  "Message"
+                ],
+                "list": false,
+                "list_add_label": "Add More",
+                "load_from_db": false,
+                "name": "sep",
+                "placeholder": "",
+                "required": false,
+                "show": true,
+                "title_case": false,
+                "tool_mode": false,
+                "trace_as_input": true,
+                "trace_as_metadata": true,
+                "type": "str",
+                "value": "\n"
+              }
+            },
+            "tool_mode": false
+          },
+          "showNode": true,
+          "type": "parser"
+        },
+        "dragging": false,
+        "id": "parser-CqiIR",
+        "measured": {
+          "height": 361,
+          "width": 320
+        },
+        "position": {
+          "x": 2381.0436064002697,
+          "y": 353.98212620918343
+        },
+        "selected": false,
+        "type": "genericNode"
+      },
+      {
+        "data": {
+          "id": "LanguageModelComponent-tHtEu",
+          "node": {
+            "base_classes": [
+              "LanguageModel",
+              "Message"
+            ],
+            "beta": false,
+            "conditional_paths": [],
+            "custom_fields": {},
+            "description": "Runs a language model given a specified provider. ",
+            "display_name": "Language Model",
+            "documentation": "",
+            "edited": false,
+            "field_order": [
+              "provider",
+              "model_name",
+              "api_key",
+              "input_value",
+              "system_message",
+              "stream",
+              "temperature"
+            ],
+            "frozen": false,
+            "icon": "brain-circuit",
+            "last_updated": "2025-07-04T18:20:43.940Z",
+            "legacy": false,
+            "lf_version": "1.4.3",
+            "metadata": {
+              "keywords": [
+                "model",
+                "llm",
+                "language model",
+                "large language model"
+              ]
+            },
+            "minimized": false,
+            "output_types": [],
+            "outputs": [
+              {
+                "allows_loop": false,
+                "cache": true,
+                "display_name": "Model Response",
+                "group_outputs": false,
+                "method": "text_response",
+                "name": "text_output",
+                "options": null,
+                "required_inputs": null,
+                "selected": "Message",
+                "tool_mode": true,
+                "types": [
+                  "Message"
+                ],
+                "value": "__UNDEFINED__"
+              },
+              {
+                "allows_loop": false,
+                "cache": true,
+                "display_name": "Language Model",
+                "group_outputs": false,
+                "method": "build_model",
+                "name": "model_output",
+                "options": null,
+                "required_inputs": null,
+                "selected": "LanguageModel",
+                "tool_mode": true,
+                "types": [
+                  "LanguageModel"
+                ],
+                "value": "__UNDEFINED__"
+              }
+            ],
+            "pinned": false,
+            "priority": 0,
+            "template": {
+              "_type": "Component",
+              "api_key": {
+                "_input_type": "SecretStrInput",
+                "advanced": false,
+                "display_name": "OpenAI API Key",
+                "dynamic": false,
+                "info": "Model Provider API key",
+                "input_types": [],
+                "load_from_db": true,
+                "name": "api_key",
+                "password": true,
+                "placeholder": "",
+                "real_time_refresh": true,
+                "required": false,
+                "show": true,
+                "title_case": false,
+                "type": "str",
+                "value": "OPENAI_API_KEY"
+              },
+              "code": {
+                "advanced": true,
+                "dynamic": true,
+                "fileTypes": [],
+                "file_path": "",
+                "info": "",
+                "list": false,
+                "load_from_db": false,
+                "multiline": true,
+                "name": "code",
+                "password": false,
+                "placeholder": "",
+                "required": true,
+                "show": true,
+                "title_case": false,
+                "type": "code",
+                "value": "from typing import Any\n\nfrom langchain_anthropic import ChatAnthropic\nfrom langchain_google_genai import ChatGoogleGenerativeAI\nfrom langchain_openai import ChatOpenAI\n\nfrom langflow.base.models.anthropic_constants import ANTHROPIC_MODELS\nfrom langflow.base.models.google_generative_ai_constants import GOOGLE_GENERATIVE_AI_MODELS\nfrom langflow.base.models.model import LCModelComponent\nfrom langflow.base.models.openai_constants import OPENAI_MODEL_NAMES\nfrom langflow.field_typing import LanguageModel\nfrom langflow.field_typing.range_spec import RangeSpec\nfrom langflow.inputs.inputs import BoolInput\nfrom langflow.io import DropdownInput, MessageInput, MultilineInput, SecretStrInput, SliderInput\nfrom langflow.schema.dotdict import dotdict\n\n\nclass LanguageModelComponent(LCModelComponent):\n    display_name = \"Language Model\"\n    description = \"Runs a language model given a specified provider.\"\n    documentation: str = \"https://docs.langflow.org/components-models\"\n    icon = \"brain-circuit\"\n    category = \"models\"\n    priority = 0  # Set priority to 0 to make it appear first\n\n    inputs = [\n        DropdownInput(\n            name=\"provider\",\n            display_name=\"Model Provider\",\n            options=[\"OpenAI\", \"Anthropic\", \"Google\"],\n            value=\"OpenAI\",\n            info=\"Select the model provider\",\n            real_time_refresh=True,\n            options_metadata=[{\"icon\": \"OpenAI\"}, {\"icon\": \"Anthropic\"}, {\"icon\": \"GoogleGenerativeAI\"}],\n        ),\n        DropdownInput(\n            name=\"model_name\",\n            display_name=\"Model Name\",\n            options=OPENAI_MODEL_NAMES,\n            value=OPENAI_MODEL_NAMES[0],\n            info=\"Select the model to use\",\n        ),\n        SecretStrInput(\n            name=\"api_key\",\n            display_name=\"OpenAI API Key\",\n            info=\"Model Provider API key\",\n            required=False,\n            show=True,\n            real_time_refresh=True,\n        ),\n        MessageInput(\n            name=\"input_value\",\n            display_name=\"Input\",\n            info=\"The input text to send to the model\",\n        ),\n        MultilineInput(\n            name=\"system_message\",\n            display_name=\"System Message\",\n            info=\"A system message that helps set the behavior of the assistant\",\n            advanced=True,\n        ),\n        BoolInput(\n            name=\"stream\",\n            display_name=\"Stream\",\n            info=\"Whether to stream the response\",\n            value=False,\n            advanced=True,\n        ),\n        SliderInput(\n            name=\"temperature\",\n            display_name=\"Temperature\",\n            value=0.1,\n            info=\"Controls randomness in responses\",\n            range_spec=RangeSpec(min=0, max=1, step=0.01),\n            advanced=True,\n        ),\n    ]\n\n    def build_model(self) -> LanguageModel:\n        provider = self.provider\n        model_name = self.model_name\n        temperature = self.temperature\n        stream = self.stream\n\n        if provider == \"OpenAI\":\n            if not self.api_key:\n                msg = \"OpenAI API key is required when using OpenAI provider\"\n                raise ValueError(msg)\n            return ChatOpenAI(\n                model_name=model_name,\n                temperature=temperature,\n                streaming=stream,\n                openai_api_key=self.api_key,\n            )\n        if provider == \"Anthropic\":\n            if not self.api_key:\n                msg = \"Anthropic API key is required when using Anthropic provider\"\n                raise ValueError(msg)\n            return ChatAnthropic(\n                model=model_name,\n                temperature=temperature,\n                streaming=stream,\n                anthropic_api_key=self.api_key,\n            )\n        if provider == \"Google\":\n            if not self.api_key:\n                msg = \"Google API key is required when using Google provider\"\n                raise ValueError(msg)\n            return ChatGoogleGenerativeAI(\n                model=model_name,\n                temperature=temperature,\n                streaming=stream,\n                google_api_key=self.api_key,\n            )\n        msg = f\"Unknown provider: {provider}\"\n        raise ValueError(msg)\n\n    def update_build_config(self, build_config: dotdict, field_value: Any, field_name: str | None = None) -> dotdict:\n        if field_name == \"provider\":\n            if field_value == \"OpenAI\":\n                build_config[\"model_name\"][\"options\"] = OPENAI_MODEL_NAMES\n                build_config[\"model_name\"][\"value\"] = OPENAI_MODEL_NAMES[0]\n                build_config[\"api_key\"][\"display_name\"] = \"OpenAI API Key\"\n            elif field_value == \"Anthropic\":\n                build_config[\"model_name\"][\"options\"] = ANTHROPIC_MODELS\n                build_config[\"model_name\"][\"value\"] = ANTHROPIC_MODELS[0]\n                build_config[\"api_key\"][\"display_name\"] = \"Anthropic API Key\"\n            elif field_value == \"Google\":\n                build_config[\"model_name\"][\"options\"] = GOOGLE_GENERATIVE_AI_MODELS\n                build_config[\"model_name\"][\"value\"] = GOOGLE_GENERATIVE_AI_MODELS[0]\n                build_config[\"api_key\"][\"display_name\"] = \"Google API Key\"\n        return build_config\n"
+              },
+              "input_value": {
+                "_input_type": "MessageTextInput",
+                "advanced": false,
+                "display_name": "Input",
+                "dynamic": false,
+                "info": "The input text to send to the model",
+                "input_types": [
+                  "Message"
+                ],
+                "list": false,
+                "list_add_label": "Add More",
+                "load_from_db": false,
+                "name": "input_value",
+                "placeholder": "",
+                "required": false,
+                "show": true,
+                "title_case": false,
+                "tool_mode": false,
+                "trace_as_input": true,
+                "trace_as_metadata": true,
+                "type": "str",
+                "value": ""
+              },
+              "model_name": {
+                "_input_type": "DropdownInput",
+                "advanced": false,
+                "combobox": false,
+                "dialog_inputs": {},
+                "display_name": "Model Name",
+                "dynamic": false,
+                "info": "Select the model to use",
+                "name": "model_name",
+                "options": [
+                  "gpt-4o-mini",
+                  "gpt-4o",
+                  "gpt-4.1",
+                  "gpt-4.1-mini",
+                  "gpt-4.1-nano",
+                  "gpt-4.5-preview",
+                  "gpt-4-turbo",
+                  "gpt-4-turbo-preview",
+                  "gpt-4",
+                  "gpt-3.5-turbo"
+                ],
+                "options_metadata": [],
+                "placeholder": "",
+                "required": false,
+                "show": true,
+                "title_case": false,
+                "toggle": false,
+                "tool_mode": false,
+                "trace_as_metadata": true,
+                "type": "str",
+                "value": "gpt-4o-mini"
+              },
+              "provider": {
+                "_input_type": "DropdownInput",
+                "advanced": false,
+                "combobox": false,
+                "dialog_inputs": {},
+                "display_name": "Model Provider",
+                "dynamic": false,
+                "info": "Select the model provider",
+                "name": "provider",
+                "options": [
+                  "OpenAI",
+                  "Anthropic",
+                  "Google"
+                ],
+                "options_metadata": [
+                  {
+                    "icon": "OpenAI"
+                  },
+                  {
+                    "icon": "Anthropic"
+                  },
+                  {
+                    "icon": "Google"
+                  }
+                ],
+                "placeholder": "",
+                "real_time_refresh": true,
+                "required": false,
+                "show": true,
+                "title_case": false,
+                "toggle": false,
+                "tool_mode": false,
+                "trace_as_metadata": true,
+                "type": "str",
+                "value": "OpenAI"
+              },
+              "stream": {
+                "_input_type": "BoolInput",
+                "advanced": true,
+                "display_name": "Stream",
+                "dynamic": false,
+                "info": "Whether to stream the response",
+                "list": false,
+                "list_add_label": "Add More",
+                "name": "stream",
+                "placeholder": "",
+                "required": false,
+                "show": true,
+                "title_case": false,
+                "tool_mode": false,
+                "trace_as_metadata": true,
+                "type": "bool",
+                "value": false
+              },
+              "system_message": {
+                "_input_type": "MessageTextInput",
+                "advanced": true,
+                "display_name": "System Message",
+                "dynamic": false,
+                "info": "A system message that helps set the behavior of the assistant",
+                "input_types": [
+                  "Message"
+                ],
+                "list": false,
+                "list_add_label": "Add More",
+                "load_from_db": false,
+                "name": "system_message",
+                "placeholder": "",
+                "required": false,
+                "show": true,
+                "title_case": false,
+                "tool_mode": false,
+                "trace_as_input": true,
+                "trace_as_metadata": true,
+                "type": "str",
+                "value": ""
+              },
+              "temperature": {
+                "_input_type": "SliderInput",
+                "advanced": true,
+                "display_name": "Temperature",
+                "dynamic": false,
+                "info": "Controls randomness in responses",
+                "max_label": "",
+                "max_label_icon": "",
+                "min_label": "",
+                "min_label_icon": "",
+                "name": "temperature",
+                "placeholder": "",
+                "range_spec": {
+                  "max": 1,
+                  "min": 0,
+                  "step": 0.01,
+                  "step_type": "float"
+                },
+                "required": false,
+                "show": true,
+                "slider_buttons": false,
+                "slider_buttons_options": [],
+                "slider_input": false,
+                "title_case": false,
+                "tool_mode": false,
+                "type": "slider",
+                "value": 0.1
+              }
+            },
+            "tool_mode": false
+          },
+          "selected_output": "model_output",
+          "showNode": true,
+          "type": "LanguageModelComponent"
+        },
+        "dragging": false,
+        "id": "LanguageModelComponent-tHtEu",
+        "measured": {
+          "height": 451,
+          "width": 320
+        },
+        "position": {
+          "x": 1645.4600361504665,
+          "y": 292.02587622395924
+        },
+        "selected": false,
+        "type": "genericNode"
+      },
+      {
+        "data": {
+          "id": "LanguageModelComponent-13Nbi",
+          "node": {
+            "base_classes": [
+              "LanguageModel",
+              "Message"
+            ],
+            "beta": false,
+            "conditional_paths": [],
+            "custom_fields": {},
+            "description": "Runs a language model given a specified provider. ",
+            "display_name": "Language Model",
+            "documentation": "",
+            "edited": false,
+            "field_order": [
+              "provider",
+              "model_name",
+              "api_key",
+              "input_value",
+              "system_message",
+              "stream",
+              "temperature"
+            ],
+            "frozen": false,
+            "icon": "brain-circuit",
+            "last_updated": "2025-07-04T18:20:43.943Z",
+            "legacy": false,
+            "lf_version": "1.4.3",
+            "metadata": {
+              "keywords": [
+                "model",
+                "llm",
+                "language model",
+                "large language model"
+              ]
+            },
+            "minimized": false,
+            "output_types": [],
+            "outputs": [
+              {
+                "allows_loop": false,
+                "cache": true,
+                "display_name": "Model Response",
+                "group_outputs": false,
+                "method": "text_response",
+                "name": "text_output",
+                "options": null,
+                "required_inputs": null,
+                "selected": "Message",
+                "tool_mode": true,
+                "types": [
+                  "Message"
+                ],
+                "value": "__UNDEFINED__"
+              },
+              {
+                "allows_loop": false,
+                "cache": true,
+                "display_name": "Language Model",
+                "group_outputs": false,
+                "method": "build_model",
+                "name": "model_output",
+                "options": null,
+                "required_inputs": null,
+                "selected": "LanguageModel",
+                "tool_mode": true,
+                "types": [
+                  "LanguageModel"
+                ],
+                "value": "__UNDEFINED__"
+              }
+            ],
+            "pinned": false,
+            "priority": 0,
+            "template": {
+              "_type": "Component",
+              "api_key": {
+                "_input_type": "SecretStrInput",
+                "advanced": false,
+                "display_name": "OpenAI API Key",
+                "dynamic": false,
+                "info": "Model Provider API key",
+                "input_types": [],
+                "load_from_db": true,
+                "name": "api_key",
+                "password": true,
+                "placeholder": "",
+                "real_time_refresh": true,
+                "required": false,
+                "show": true,
+                "title_case": false,
+                "type": "str",
+                "value": "OPENAI_API_KEY"
+              },
+              "code": {
+                "advanced": true,
+                "dynamic": true,
+                "fileTypes": [],
+                "file_path": "",
+                "info": "",
+                "list": false,
+                "load_from_db": false,
+                "multiline": true,
+                "name": "code",
+                "password": false,
+                "placeholder": "",
+                "required": true,
+                "show": true,
+                "title_case": false,
+                "type": "code",
+                "value": "from typing import Any\n\nfrom langchain_anthropic import ChatAnthropic\nfrom langchain_google_genai import ChatGoogleGenerativeAI\nfrom langchain_openai import ChatOpenAI\n\nfrom langflow.base.models.anthropic_constants import ANTHROPIC_MODELS\nfrom langflow.base.models.google_generative_ai_constants import GOOGLE_GENERATIVE_AI_MODELS\nfrom langflow.base.models.model import LCModelComponent\nfrom langflow.base.models.openai_constants import OPENAI_MODEL_NAMES\nfrom langflow.field_typing import LanguageModel\nfrom langflow.field_typing.range_spec import RangeSpec\nfrom langflow.inputs.inputs import BoolInput\nfrom langflow.io import DropdownInput, MessageInput, MultilineInput, SecretStrInput, SliderInput\nfrom langflow.schema.dotdict import dotdict\n\n\nclass LanguageModelComponent(LCModelComponent):\n    display_name = \"Language Model\"\n    description = \"Runs a language model given a specified provider.\"\n    documentation: str = \"https://docs.langflow.org/components-models\"\n    icon = \"brain-circuit\"\n    category = \"models\"\n    priority = 0  # Set priority to 0 to make it appear first\n\n    inputs = [\n        DropdownInput(\n            name=\"provider\",\n            display_name=\"Model Provider\",\n            options=[\"OpenAI\", \"Anthropic\", \"Google\"],\n            value=\"OpenAI\",\n            info=\"Select the model provider\",\n            real_time_refresh=True,\n            options_metadata=[{\"icon\": \"OpenAI\"}, {\"icon\": \"Anthropic\"}, {\"icon\": \"GoogleGenerativeAI\"}],\n        ),\n        DropdownInput(\n            name=\"model_name\",\n            display_name=\"Model Name\",\n            options=OPENAI_MODEL_NAMES,\n            value=OPENAI_MODEL_NAMES[0],\n            info=\"Select the model to use\",\n        ),\n        SecretStrInput(\n            name=\"api_key\",\n            display_name=\"OpenAI API Key\",\n            info=\"Model Provider API key\",\n            required=False,\n            show=True,\n            real_time_refresh=True,\n        ),\n        MessageInput(\n            name=\"input_value\",\n            display_name=\"Input\",\n            info=\"The input text to send to the model\",\n        ),\n        MultilineInput(\n            name=\"system_message\",\n            display_name=\"System Message\",\n            info=\"A system message that helps set the behavior of the assistant\",\n            advanced=True,\n        ),\n        BoolInput(\n            name=\"stream\",\n            display_name=\"Stream\",\n            info=\"Whether to stream the response\",\n            value=False,\n            advanced=True,\n        ),\n        SliderInput(\n            name=\"temperature\",\n            display_name=\"Temperature\",\n            value=0.1,\n            info=\"Controls randomness in responses\",\n            range_spec=RangeSpec(min=0, max=1, step=0.01),\n            advanced=True,\n        ),\n    ]\n\n    def build_model(self) -> LanguageModel:\n        provider = self.provider\n        model_name = self.model_name\n        temperature = self.temperature\n        stream = self.stream\n\n        if provider == \"OpenAI\":\n            if not self.api_key:\n                msg = \"OpenAI API key is required when using OpenAI provider\"\n                raise ValueError(msg)\n            return ChatOpenAI(\n                model_name=model_name,\n                temperature=temperature,\n                streaming=stream,\n                openai_api_key=self.api_key,\n            )\n        if provider == \"Anthropic\":\n            if not self.api_key:\n                msg = \"Anthropic API key is required when using Anthropic provider\"\n                raise ValueError(msg)\n            return ChatAnthropic(\n                model=model_name,\n                temperature=temperature,\n                streaming=stream,\n                anthropic_api_key=self.api_key,\n            )\n        if provider == \"Google\":\n            if not self.api_key:\n                msg = \"Google API key is required when using Google provider\"\n                raise ValueError(msg)\n            return ChatGoogleGenerativeAI(\n                model=model_name,\n                temperature=temperature,\n                streaming=stream,\n                google_api_key=self.api_key,\n            )\n        msg = f\"Unknown provider: {provider}\"\n        raise ValueError(msg)\n\n    def update_build_config(self, build_config: dotdict, field_value: Any, field_name: str | None = None) -> dotdict:\n        if field_name == \"provider\":\n            if field_value == \"OpenAI\":\n                build_config[\"model_name\"][\"options\"] = OPENAI_MODEL_NAMES\n                build_config[\"model_name\"][\"value\"] = OPENAI_MODEL_NAMES[0]\n                build_config[\"api_key\"][\"display_name\"] = \"OpenAI API Key\"\n            elif field_value == \"Anthropic\":\n                build_config[\"model_name\"][\"options\"] = ANTHROPIC_MODELS\n                build_config[\"model_name\"][\"value\"] = ANTHROPIC_MODELS[0]\n                build_config[\"api_key\"][\"display_name\"] = \"Anthropic API Key\"\n            elif field_value == \"Google\":\n                build_config[\"model_name\"][\"options\"] = GOOGLE_GENERATIVE_AI_MODELS\n                build_config[\"model_name\"][\"value\"] = GOOGLE_GENERATIVE_AI_MODELS[0]\n                build_config[\"api_key\"][\"display_name\"] = \"Google API Key\"\n        return build_config\n"
+              },
+              "input_value": {
+                "_input_type": "MessageTextInput",
+                "advanced": false,
+                "display_name": "Input",
+                "dynamic": false,
+                "info": "The input text to send to the model",
+                "input_types": [
+                  "Message"
+                ],
+                "list": false,
+                "list_add_label": "Add More",
+                "load_from_db": false,
+                "name": "input_value",
+                "placeholder": "",
+                "required": false,
+                "show": true,
+                "title_case": false,
+                "tool_mode": false,
+                "trace_as_input": true,
+                "trace_as_metadata": true,
+                "type": "str",
+                "value": ""
+              },
+              "model_name": {
+                "_input_type": "DropdownInput",
+                "advanced": false,
+                "combobox": false,
+                "dialog_inputs": {},
+                "display_name": "Model Name",
+                "dynamic": false,
+                "info": "Select the model to use",
+                "name": "model_name",
+                "options": [
+                  "gpt-4o-mini",
+                  "gpt-4o",
+                  "gpt-4.1",
+                  "gpt-4.1-mini",
+                  "gpt-4.1-nano",
+                  "gpt-4.5-preview",
+                  "gpt-4-turbo",
+                  "gpt-4-turbo-preview",
+                  "gpt-4",
+                  "gpt-3.5-turbo"
+                ],
+                "options_metadata": [],
+                "placeholder": "",
+                "required": false,
+                "show": true,
+                "title_case": false,
+                "toggle": false,
+                "tool_mode": false,
+                "trace_as_metadata": true,
+                "type": "str",
+                "value": "gpt-4o-mini"
+              },
+              "provider": {
+                "_input_type": "DropdownInput",
+                "advanced": false,
+                "combobox": false,
+                "dialog_inputs": {},
+                "display_name": "Model Provider",
+                "dynamic": false,
+                "info": "Select the model provider",
+                "name": "provider",
+                "options": [
+                  "OpenAI",
+                  "Anthropic",
+                  "Google"
+                ],
+                "options_metadata": [
+                  {
+                    "icon": "OpenAI"
+                  },
+                  {
+                    "icon": "Anthropic"
+                  },
+                  {
+                    "icon": "Google"
+                  }
+                ],
+                "placeholder": "",
+                "real_time_refresh": true,
+                "required": false,
+                "show": true,
+                "title_case": false,
+                "toggle": false,
+                "tool_mode": false,
+                "trace_as_metadata": true,
+                "type": "str",
+                "value": "OpenAI"
+              },
+              "stream": {
+                "_input_type": "BoolInput",
+                "advanced": true,
+                "display_name": "Stream",
+                "dynamic": false,
+                "info": "Whether to stream the response",
+                "list": false,
+                "list_add_label": "Add More",
+                "name": "stream",
+                "placeholder": "",
+                "required": false,
+                "show": true,
+                "title_case": false,
+                "tool_mode": false,
+                "trace_as_metadata": true,
+                "type": "bool",
+                "value": false
+              },
+              "system_message": {
+                "_input_type": "MessageTextInput",
+                "advanced": true,
+                "display_name": "System Message",
+                "dynamic": false,
+                "info": "A system message that helps set the behavior of the assistant",
+                "input_types": [
+                  "Message"
+                ],
+                "list": false,
+                "list_add_label": "Add More",
+                "load_from_db": false,
+                "name": "system_message",
+                "placeholder": "",
+                "required": false,
+                "show": true,
+                "title_case": false,
+                "tool_mode": false,
+                "trace_as_input": true,
+                "trace_as_metadata": true,
+                "type": "str",
+                "value": ""
+              },
+              "temperature": {
+                "_input_type": "SliderInput",
+                "advanced": true,
+                "display_name": "Temperature",
+                "dynamic": false,
+                "info": "Controls randomness in responses",
+                "max_label": "",
+                "max_label_icon": "",
+                "min_label": "",
+                "min_label_icon": "",
+                "name": "temperature",
+                "placeholder": "",
+                "range_spec": {
+                  "max": 1,
+                  "min": 0,
+                  "step": 0.01,
+                  "step_type": "float"
+                },
+                "required": false,
+                "show": true,
+                "slider_buttons": false,
+                "slider_buttons_options": [],
+                "slider_input": false,
+                "title_case": false,
+                "tool_mode": false,
+                "type": "slider",
+                "value": 0.1
+              }
+            },
+            "tool_mode": false
+          },
+          "selected_output": "text_output",
+          "showNode": true,
+          "type": "LanguageModelComponent"
+        },
+        "dragging": false,
+        "id": "LanguageModelComponent-13Nbi",
+        "measured": {
+          "height": 451,
+          "width": 320
+        },
+        "position": {
+          "x": 1632.2008343481689,
+          "y": -201.15856374270624
+        },
+        "selected": false,
+        "type": "genericNode"
+      },
+      {
+        "data": {
+          "id": "StructuredOutput-RUsel",
           "node": {
             "base_classes": [
               "Data"
             ],
             "beta": false,
+            "category": "processing",
             "conditional_paths": [],
             "custom_fields": {},
             "description": "Uses an LLM to generate structured data. Ideal for extraction and consistency.",
@@ -997,8 +1754,8 @@
             ],
             "frozen": false,
             "icon": "braces",
+            "key": "StructuredOutput",
             "legacy": false,
-            "lf_version": "1.4.3",
             "metadata": {},
             "minimized": false,
             "output_types": [],
@@ -1019,6 +1776,7 @@
               }
             ],
             "pinned": false,
+            "score": 0.007568328950209746,
             "template": {
               "_type": "Component",
               "code": {
@@ -1037,15 +1795,12 @@
                 "show": true,
                 "title_case": false,
                 "type": "code",
-<<<<<<< HEAD
-                "value": "from pydantic import BaseModel, Field, create_model\nfrom trustcall import create_extractor\n\nfrom langflow.base.models.chat_result import get_chat_result\nfrom langflow.custom.custom_component.component import Component\nfrom langflow.helpers.base_model import build_model_from_schema\nfrom langflow.io import (\n    HandleInput,\n    MessageTextInput,\n    MultilineInput,\n    Output,\n    TableInput,\n)\nfrom langflow.schema.data import Data\nfrom langflow.schema.table import EditMode\n\n\nclass StructuredOutputComponent(Component):\n    display_name = \"Structured Output\"\n    description = \"Uses an LLM to generate structured data. Ideal for extraction and consistency.\"\n    name = \"StructuredOutput\"\n    icon = \"braces\"\n\n    inputs = [\n        HandleInput(\n            name=\"llm\",\n            display_name=\"Language Model\",\n            info=\"The language model to use to generate the structured output.\",\n            input_types=[\"LanguageModel\"],\n            required=True,\n        ),\n        MultilineInput(\n            name=\"input_value\",\n            display_name=\"Input Message\",\n            info=\"The input message to the language model.\",\n            tool_mode=True,\n            required=True,\n        ),\n        MultilineInput(\n            name=\"system_prompt\",\n            display_name=\"Format Instructions\",\n            info=\"The instructions to the language model for formatting the output.\",\n            value=(\n                \"Extract data from input_text and return only a JSON array matching the provided schema. \"\n                \"First check relevance: if the text lacks information for any schema field \"\n                \"(e.g., it is purely conversational), output a single object with defaults only. \"\n                \"Otherwise, emit one object per entity found. \"\n                \"Include every key in schema order, enforce types, and replace missing or \"\n                \"unparseable values with defaults (string N/A, integer 0, float 0.0, date null). \"\n                \"Produce nothing beyond the JSON.\"\n            ),\n            required=True,\n            advanced=True,\n        ),\n        MessageTextInput(\n            name=\"schema_name\",\n            display_name=\"Schema Name\",\n            info=\"Provide a name for the output data schema.\",\n            advanced=True,\n        ),\n        TableInput(\n            name=\"output_schema\",\n            display_name=\"Output Schema\",\n            info=\"Define the structure and data types for the model's output.\",\n            required=True,\n            # TODO: remove deault value\n            table_schema=[\n                {\n                    \"name\": \"name\",\n                    \"display_name\": \"Name\",\n                    \"type\": \"str\",\n                    \"description\": \"Specify the name of the output field.\",\n                    \"default\": \"field\",\n                    \"edit_mode\": EditMode.INLINE,\n                },\n                {\n                    \"name\": \"description\",\n                    \"display_name\": \"Description\",\n                    \"type\": \"str\",\n                    \"description\": \"Describe the purpose of the output field.\",\n                    \"default\": \"description of field\",\n                    \"edit_mode\": EditMode.POPOVER,\n                },\n                {\n                    \"name\": \"type\",\n                    \"display_name\": \"Type\",\n                    \"type\": \"str\",\n                    \"edit_mode\": EditMode.INLINE,\n                    \"description\": (\"Indicate the data type of the output field (e.g., str, int, float, bool, dict).\"),\n                    \"options\": [\"str\", \"int\", \"float\", \"bool\", \"dict\"],\n                    \"default\": \"str\",\n                },\n                {\n                    \"name\": \"multiple\",\n                    \"display_name\": \"As List\",\n                    \"type\": \"boolean\",\n                    \"description\": \"Set to True if this output field should be a list of the specified type.\",\n                    \"default\": \"False\",\n                    \"edit_mode\": EditMode.INLINE,\n                },\n            ],\n            value=[\n                {\n                    \"name\": \"field\",\n                    \"description\": \"description of field\",\n                    \"type\": \"str\",\n                    \"multiple\": \"False\",\n                }\n            ],\n        ),\n    ]\n\n    outputs = [\n        Output(\n            name=\"structured_output\",\n            display_name=\"Structured Output\",\n            method=\"build_structured_output\",\n        ),\n    ]\n\n    def build_structured_output_base(self):\n        schema_name = self.schema_name or \"OutputModel\"\n\n        if not hasattr(self.llm, \"with_structured_output\"):\n            msg = \"Language model does not support structured output.\"\n            raise TypeError(msg)\n        if not self.output_schema:\n            msg = \"Output schema cannot be empty\"\n            raise ValueError(msg)\n\n        output_model_ = build_model_from_schema(self.output_schema)\n\n        output_model = create_model(\n            schema_name,\n            __doc__=f\"A list of {schema_name}.\",\n            objects=(list[output_model_], Field(description=f\"A list of {schema_name}.\")),  # type: ignore[valid-type]\n        )\n\n        try:\n            llm_with_structured_output = create_extractor(self.llm, tools=[output_model])\n        except NotImplementedError as exc:\n            msg = f\"{self.llm.__class__.__name__} does not support structured output.\"\n            raise TypeError(msg) from exc\n\n        config_dict = {\n            \"run_name\": self.display_name,\n            \"project_name\": self.get_project_name(),\n            \"callbacks\": self.get_langchain_callbacks(),\n        }\n        result = get_chat_result(\n            runnable=llm_with_structured_output,\n            system_message=self.system_prompt,\n            input_value=self.input_value,\n            config=config_dict,\n        )\n\n        # OPTIMIZATION NOTE: Simplified processing based on trustcall response structure\n        # Handle non-dict responses (shouldn't happen with trustcall, but defensive)\n        if not isinstance(result, dict):\n            return result\n\n        # Extract first response and convert BaseModel to dict\n        responses = result.get(\"responses\", [])\n        if not responses:\n            return result\n\n        # Convert BaseModel to dict (creates the \"objects\" key)\n        first_response = responses[0]\n        structured_data = first_response.model_dump() if isinstance(first_response, BaseModel) else first_response\n\n        # Extract the objects array (guaranteed to exist due to our Pydantic model structure)\n        return structured_data.get(\"objects\", structured_data)\n\n    def build_structured_output(self) -> Data:\n        output = self.build_structured_output_base()\n\n        if not isinstance(output, list) or not output:\n            # handle empty or unexpected type case\n            msg = (\n                \"No structured output was returned.\"\n                \"Please review your input or update the system message to obtain a better result.\"\n            )\n            raise ValueError(msg)\n        if len(output) != 1:\n            msg = \"Multiple structured outputs returned\"\n            raise ValueError(msg)\n        return Data(data=output[0])\n"
-=======
-                "value": "from pydantic import BaseModel, Field, create_model\nfrom trustcall import create_extractor\n\nfrom langflow.base.models.chat_result import get_chat_result\nfrom langflow.custom.custom_component.component import Component\nfrom langflow.helpers.base_model import build_model_from_schema\nfrom langflow.io import (\n    HandleInput,\n    MessageTextInput,\n    MultilineInput,\n    Output,\n    TableInput,\n)\nfrom langflow.schema.data import Data\nfrom langflow.schema.table import EditMode\n\n\nclass StructuredOutputComponent(Component):\n    display_name = \"Structured Output\"\n    description = \"Uses an LLM to generate structured data. Ideal for extraction and consistency.\"\n    documentation: str = \"https://docs.langflow.org/components-processing#structured-output\"\n    name = \"StructuredOutput\"\n    icon = \"braces\"\n\n    inputs = [\n        HandleInput(\n            name=\"llm\",\n            display_name=\"Language Model\",\n            info=\"The language model to use to generate the structured output.\",\n            input_types=[\"LanguageModel\"],\n            required=True,\n        ),\n        MultilineInput(\n            name=\"input_value\",\n            display_name=\"Input Message\",\n            info=\"The input message to the language model.\",\n            tool_mode=True,\n            required=True,\n        ),\n        MultilineInput(\n            name=\"system_prompt\",\n            display_name=\"Format Instructions\",\n            info=\"The instructions to the language model for formatting the output.\",\n            value=(\n                \"You are an AI that extracts one structured JSON object from unstructured text. \"\n                \"Use a predefined schema with expected types (str, int, float, bool, dict). \"\n                \"If multiple structures exist, extract only the first most complete one. \"\n                \"Fill missing or ambiguous values with defaults: null for missing values. \"\n                \"Ignore duplicates and partial repeats. \"\n                \"Always return one valid JSON, never throw errors or return multiple objects.\"\n                \"Output: A single well-formed JSON object, and nothing else.\"\n            ),\n            required=True,\n            advanced=True,\n        ),\n        MessageTextInput(\n            name=\"schema_name\",\n            display_name=\"Schema Name\",\n            info=\"Provide a name for the output data schema.\",\n            advanced=True,\n        ),\n        TableInput(\n            name=\"output_schema\",\n            display_name=\"Output Schema\",\n            info=\"Define the structure and data types for the model's output.\",\n            required=True,\n            # TODO: remove deault value\n            table_schema=[\n                {\n                    \"name\": \"name\",\n                    \"display_name\": \"Name\",\n                    \"type\": \"str\",\n                    \"description\": \"Specify the name of the output field.\",\n                    \"default\": \"field\",\n                    \"edit_mode\": EditMode.INLINE,\n                },\n                {\n                    \"name\": \"description\",\n                    \"display_name\": \"Description\",\n                    \"type\": \"str\",\n                    \"description\": \"Describe the purpose of the output field.\",\n                    \"default\": \"description of field\",\n                    \"edit_mode\": EditMode.POPOVER,\n                },\n                {\n                    \"name\": \"type\",\n                    \"display_name\": \"Type\",\n                    \"type\": \"str\",\n                    \"edit_mode\": EditMode.INLINE,\n                    \"description\": (\"Indicate the data type of the output field (e.g., str, int, float, bool, dict).\"),\n                    \"options\": [\"str\", \"int\", \"float\", \"bool\", \"dict\"],\n                    \"default\": \"str\",\n                },\n                {\n                    \"name\": \"multiple\",\n                    \"display_name\": \"As List\",\n                    \"type\": \"boolean\",\n                    \"description\": \"Set to True if this output field should be a list of the specified type.\",\n                    \"default\": \"False\",\n                    \"edit_mode\": EditMode.INLINE,\n                },\n            ],\n            value=[\n                {\n                    \"name\": \"field\",\n                    \"description\": \"description of field\",\n                    \"type\": \"str\",\n                    \"multiple\": \"False\",\n                }\n            ],\n        ),\n    ]\n\n    outputs = [\n        Output(\n            name=\"structured_output\",\n            display_name=\"Structured Output\",\n            method=\"build_structured_output\",\n        ),\n    ]\n\n    def build_structured_output_base(self):\n        schema_name = self.schema_name or \"OutputModel\"\n\n        if not hasattr(self.llm, \"with_structured_output\"):\n            msg = \"Language model does not support structured output.\"\n            raise TypeError(msg)\n        if not self.output_schema:\n            msg = \"Output schema cannot be empty\"\n            raise ValueError(msg)\n\n        output_model_ = build_model_from_schema(self.output_schema)\n\n        output_model = create_model(\n            schema_name,\n            __doc__=f\"A list of {schema_name}.\",\n            objects=(list[output_model_], Field(description=f\"A list of {schema_name}.\")),  # type: ignore[valid-type]\n        )\n\n        try:\n            llm_with_structured_output = create_extractor(self.llm, tools=[output_model])\n        except NotImplementedError as exc:\n            msg = f\"{self.llm.__class__.__name__} does not support structured output.\"\n            raise TypeError(msg) from exc\n\n        config_dict = {\n            \"run_name\": self.display_name,\n            \"project_name\": self.get_project_name(),\n            \"callbacks\": self.get_langchain_callbacks(),\n        }\n        result = get_chat_result(\n            runnable=llm_with_structured_output,\n            system_message=self.system_prompt,\n            input_value=self.input_value,\n            config=config_dict,\n        )\n\n        # OPTIMIZATION NOTE: Simplified processing based on trustcall response structure\n        # Handle non-dict responses (shouldn't happen with trustcall, but defensive)\n        if not isinstance(result, dict):\n            return result\n\n        # Extract first response and convert BaseModel to dict\n        responses = result.get(\"responses\", [])\n        if not responses:\n            return result\n\n        # Convert BaseModel to dict (creates the \"objects\" key)\n        first_response = responses[0]\n        structured_data = first_response.model_dump() if isinstance(first_response, BaseModel) else first_response\n\n        # Extract the objects array (guaranteed to exist due to our Pydantic model structure)\n        return structured_data.get(\"objects\", structured_data)\n\n    def build_structured_output(self) -> Data:\n        output = self.build_structured_output_base()\n        if not isinstance(output, list) or not output:\n            # handle empty or unexpected type case\n            msg = \"No structured output returned\"\n            raise ValueError(msg)\n        if len(output) != 1:\n            msg = \"Multiple structured outputs returned\"\n            raise ValueError(msg)\n        return Data(data=output[0])\n"
->>>>>>> 98c4e6ec
+                "value": "from pydantic import BaseModel, Field, create_model\nfrom trustcall import create_extractor\n\nfrom langflow.base.models.chat_result import get_chat_result\nfrom langflow.custom.custom_component.component import Component\nfrom langflow.helpers.base_model import build_model_from_schema\nfrom langflow.io import (\n    HandleInput,\n    MessageTextInput,\n    MultilineInput,\n    Output,\n    TableInput,\n)\nfrom langflow.schema.data import Data\nfrom langflow.schema.table import EditMode\n\n\nclass StructuredOutputComponent(Component):\n    display_name = \"Structured Output\"\n    description = \"Uses an LLM to generate structured data. Ideal for extraction and consistency.\"\n    documentation: str = \"https://docs.langflow.org/components-processing#structured-output\"\n    name = \"StructuredOutput\"\n    icon = \"braces\"\n\n    inputs = [\n        HandleInput(\n            name=\"llm\",\n            display_name=\"Language Model\",\n            info=\"The language model to use to generate the structured output.\",\n            input_types=[\"LanguageModel\"],\n            required=True,\n        ),\n        MultilineInput(\n            name=\"input_value\",\n            display_name=\"Input Message\",\n            info=\"The input message to the language model.\",\n            tool_mode=True,\n            required=True,\n        ),\n        MultilineInput(\n            name=\"system_prompt\",\n            display_name=\"Format Instructions\",\n            info=\"The instructions to the language model for formatting the output.\",\n            value=(\n                \"Extract data from input_text and return only a JSON array matching the provided schema. \"\n                \"First check relevance: if the text lacks information for any schema field \"\n                \"(e.g., it is purely conversational), output a single object with defaults only. \"\n                \"Otherwise, emit one object per entity found. \"\n                \"Include every key in schema order, enforce types, and replace missing or \"\n                \"unparseable values with defaults (string N/A, integer 0, float 0.0, date null). \"\n                \"Produce nothing beyond the JSON.\"\n            ),\n            required=True,\n            advanced=True,\n        ),\n        MessageTextInput(\n            name=\"schema_name\",\n            display_name=\"Schema Name\",\n            info=\"Provide a name for the output data schema.\",\n            advanced=True,\n        ),\n        TableInput(\n            name=\"output_schema\",\n            display_name=\"Output Schema\",\n            info=\"Define the structure and data types for the model's output.\",\n            required=True,\n            # TODO: remove deault value\n            table_schema=[\n                {\n                    \"name\": \"name\",\n                    \"display_name\": \"Name\",\n                    \"type\": \"str\",\n                    \"description\": \"Specify the name of the output field.\",\n                    \"default\": \"field\",\n                    \"edit_mode\": EditMode.INLINE,\n                },\n                {\n                    \"name\": \"description\",\n                    \"display_name\": \"Description\",\n                    \"type\": \"str\",\n                    \"description\": \"Describe the purpose of the output field.\",\n                    \"default\": \"description of field\",\n                    \"edit_mode\": EditMode.POPOVER,\n                },\n                {\n                    \"name\": \"type\",\n                    \"display_name\": \"Type\",\n                    \"type\": \"str\",\n                    \"edit_mode\": EditMode.INLINE,\n                    \"description\": (\"Indicate the data type of the output field (e.g., str, int, float, bool, dict).\"),\n                    \"options\": [\"str\", \"int\", \"float\", \"bool\", \"dict\"],\n                    \"default\": \"str\",\n                },\n                {\n                    \"name\": \"multiple\",\n                    \"display_name\": \"As List\",\n                    \"type\": \"boolean\",\n                    \"description\": \"Set to True if this output field should be a list of the specified type.\",\n                    \"default\": \"False\",\n                    \"edit_mode\": EditMode.INLINE,\n                },\n            ],\n            value=[\n                {\n                    \"name\": \"field\",\n                    \"description\": \"description of field\",\n                    \"type\": \"str\",\n                    \"multiple\": \"False\",\n                }\n            ],\n        ),\n    ]\n\n    outputs = [\n        Output(\n            name=\"structured_output\",\n            display_name=\"Structured Output\",\n            method=\"build_structured_output\",\n        ),\n    ]\n\n    def build_structured_output_base(self):\n        schema_name = self.schema_name or \"OutputModel\"\n\n        if not hasattr(self.llm, \"with_structured_output\"):\n            msg = \"Language model does not support structured output.\"\n            raise TypeError(msg)\n        if not self.output_schema:\n            msg = \"Output schema cannot be empty\"\n            raise ValueError(msg)\n\n        output_model_ = build_model_from_schema(self.output_schema)\n\n        output_model = create_model(\n            schema_name,\n            __doc__=f\"A list of {schema_name}.\",\n            objects=(list[output_model_], Field(description=f\"A list of {schema_name}.\")),  # type: ignore[valid-type]\n        )\n\n        try:\n            llm_with_structured_output = create_extractor(self.llm, tools=[output_model])\n        except NotImplementedError as exc:\n            msg = f\"{self.llm.__class__.__name__} does not support structured output.\"\n            raise TypeError(msg) from exc\n\n        config_dict = {\n            \"run_name\": self.display_name,\n            \"project_name\": self.get_project_name(),\n            \"callbacks\": self.get_langchain_callbacks(),\n        }\n        result = get_chat_result(\n            runnable=llm_with_structured_output,\n            system_message=self.system_prompt,\n            input_value=self.input_value,\n            config=config_dict,\n        )\n\n        # OPTIMIZATION NOTE: Simplified processing based on trustcall response structure\n        # Handle non-dict responses (shouldn't happen with trustcall, but defensive)\n        if not isinstance(result, dict):\n            return result\n\n        # Extract first response and convert BaseModel to dict\n        responses = result.get(\"responses\", [])\n        if not responses:\n            return result\n\n        # Convert BaseModel to dict (creates the \"objects\" key)\n        first_response = responses[0]\n        structured_data = first_response.model_dump() if isinstance(first_response, BaseModel) else first_response\n\n        # Extract the objects array (guaranteed to exist due to our Pydantic model structure)\n        return structured_data.get(\"objects\", structured_data)\n\n    def build_structured_output(self) -> Data:\n        output = self.build_structured_output_base()\n\n        if not isinstance(output, list) or not output:\n            # handle empty or unexpected type case\n            msg = (\n                \"No structured output was returned.\"\n                \"Please review your input or update the system message to obtain a better result.\"\n            )\n            raise ValueError(msg)\n        if len(output) != 1:\n            msg = \"Multiple structured outputs returned\"\n            raise ValueError(msg)\n        return Data(data=output[0])\n"
               },
               "input_value": {
-                "_input_type": "MessageTextInput",
+                "_input_type": "MultilineInput",
                 "advanced": false,
+                "copy_field": false,
                 "display_name": "Input Message",
                 "dynamic": false,
                 "info": "The input message to the language model.",
@@ -1055,6 +1810,7 @@
                 "list": false,
                 "list_add_label": "Add More",
                 "load_from_db": false,
+                "multiline": true,
                 "name": "input_value",
                 "placeholder": "",
                 "required": true,
@@ -1094,7 +1850,6 @@
                 "info": "Define the structure and data types for the model's output.",
                 "is_list": true,
                 "list_add_label": "Add More",
-                "load_from_db": false,
                 "name": "output_schema",
                 "placeholder": "",
                 "required": true,
@@ -1171,15 +1926,9 @@
                 "type": "table",
                 "value": [
                   {
-                    "description": "A Positive|Negative value that represents the image.",
+                    "description": "description of field",
                     "multiple": "False",
-                    "name": "sentiment",
-                    "type": "str"
-                  },
-                  {
-                    "description": "Brief Description of the image",
-                    "multiple": false,
-                    "name": "description",
+                    "name": "field",
                     "type": "str"
                   }
                 ]
@@ -1230,7 +1979,7 @@
                 "trace_as_input": true,
                 "trace_as_metadata": true,
                 "type": "str",
-                "value": "You are an AI system designed to extract structured information from unstructured text.Given the input_text, return a JSON object with predefined keys based on the expected structure.Extract values accurately and format them according to the specified type (e.g., string, integer, float, date).If a value is missing or cannot be determined, return a default (e.g., null, 0, or 'N/A').If multiple instances of the expected structure exist within the input_text, stream each as a separate JSON object."
+                "value": "Extract data from input_text and return only a JSON array matching the provided schema. First check relevance: if the text lacks information for any schema field (e.g., it is purely conversational), output a single object with defaults only. Otherwise, emit one object per entity found. Include every key in schema order, enforce types, and replace missing or unparseable values with defaults (string N/A, integer 0, float 0.0, date null). Produce nothing beyond the JSON."
               }
             },
             "tool_mode": false
@@ -1239,779 +1988,28 @@
           "type": "StructuredOutput"
         },
         "dragging": false,
-        "id": "StructuredOutput-93GZ3",
+        "id": "StructuredOutput-RUsel",
         "measured": {
-          "height": 348,
+          "height": 349,
           "width": 320
         },
         "position": {
-          "x": 2021.6355491355362,
-          "y": 373.20069656111025
-        },
-        "selected": false,
-        "type": "genericNode"
-      },
-      {
-        "data": {
-          "id": "parser-Z6kPy",
-          "node": {
-            "base_classes": [
-              "Message"
-            ],
-            "beta": false,
-            "category": "processing",
-            "conditional_paths": [],
-            "custom_fields": {},
-            "description": "Format a DataFrame or Data object into text using a template. Enable 'Stringify' to convert input into a readable string instead.",
-            "display_name": "Parser",
-            "documentation": "",
-            "edited": false,
-            "field_order": [
-              "mode",
-              "pattern",
-              "input_data",
-              "sep"
-            ],
-            "frozen": false,
-            "icon": "braces",
-            "key": "parser",
-            "legacy": false,
-            "lf_version": "1.4.3",
-            "metadata": {},
-            "minimized": false,
-            "output_types": [],
-            "outputs": [
-              {
-                "allows_loop": false,
-                "cache": true,
-                "display_name": "Parsed Text",
-                "method": "parse_combined_text",
-                "name": "parsed_text",
-                "selected": "Message",
-                "tool_mode": true,
-                "types": [
-                  "Message"
-                ],
-                "value": "__UNDEFINED__"
-              }
-            ],
-            "pinned": false,
-            "score": 2.220446049250313e-16,
-            "template": {
-              "_type": "Component",
-              "code": {
-                "advanced": true,
-                "dynamic": true,
-                "fileTypes": [],
-                "file_path": "",
-                "info": "",
-                "list": false,
-                "load_from_db": false,
-                "multiline": true,
-                "name": "code",
-                "password": false,
-                "placeholder": "",
-                "required": true,
-                "show": true,
-                "title_case": false,
-                "type": "code",
-                "value": "import json\nfrom typing import Any\n\nfrom langflow.custom import Component\nfrom langflow.io import (\n    BoolInput,\n    HandleInput,\n    MessageTextInput,\n    MultilineInput,\n    Output,\n    TabInput,\n)\nfrom langflow.schema import Data, DataFrame\nfrom langflow.schema.message import Message\n\n\nclass ParserComponent(Component):\n    name = \"parser\"\n    display_name = \"Parser\"\n    description = (\n        \"Format a DataFrame or Data object into text using a template. \"\n        \"Enable 'Stringify' to convert input into a readable string instead.\"\n    )\n    icon = \"braces\"\n\n    inputs = [\n        TabInput(\n            name=\"mode\",\n            display_name=\"Mode\",\n            options=[\"Parser\", \"Stringify\"],\n            value=\"Parser\",\n            info=\"Convert into raw string instead of using a template.\",\n            real_time_refresh=True,\n        ),\n        MultilineInput(\n            name=\"pattern\",\n            display_name=\"Template\",\n            info=(\n                \"Use variables within curly brackets to extract column values for DataFrames \"\n                \"or key values for Data.\"\n                \"For example: `Name: {Name}, Age: {Age}, Country: {Country}`\"\n            ),\n            value=\"Text: {text}\",  # Example default\n            dynamic=True,\n            show=True,\n            required=True,\n        ),\n        HandleInput(\n            name=\"input_data\",\n            display_name=\"Data or DataFrame\",\n            input_types=[\"DataFrame\", \"Data\"],\n            info=\"Accepts either a DataFrame or a Data object.\",\n            required=True,\n        ),\n        MessageTextInput(\n            name=\"sep\",\n            display_name=\"Separator\",\n            advanced=True,\n            value=\"\\n\",\n            info=\"String used to separate rows/items.\",\n        ),\n    ]\n\n    outputs = [\n        Output(\n            display_name=\"Parsed Text\",\n            name=\"parsed_text\",\n            info=\"Formatted text output.\",\n            method=\"parse_combined_text\",\n        ),\n    ]\n\n    def update_build_config(self, build_config, field_value, field_name=None):\n        \"\"\"Dynamically hide/show `template` and enforce requirement based on `stringify`.\"\"\"\n        if field_name == \"mode\":\n            build_config[\"pattern\"][\"show\"] = self.mode == \"Parser\"\n            build_config[\"pattern\"][\"required\"] = self.mode == \"Parser\"\n            if field_value:\n                clean_data = BoolInput(\n                    name=\"clean_data\",\n                    display_name=\"Clean Data\",\n                    info=(\n                        \"Enable to clean the data by removing empty rows and lines \"\n                        \"in each cell of the DataFrame/ Data object.\"\n                    ),\n                    value=True,\n                    advanced=True,\n                    required=False,\n                )\n                build_config[\"clean_data\"] = clean_data.to_dict()\n            else:\n                build_config.pop(\"clean_data\", None)\n\n        return build_config\n\n    def _clean_args(self):\n        \"\"\"Prepare arguments based on input type.\"\"\"\n        input_data = self.input_data\n\n        match input_data:\n            case list() if all(isinstance(item, Data) for item in input_data):\n                msg = \"List of Data objects is not supported.\"\n                raise ValueError(msg)\n            case DataFrame():\n                return input_data, None\n            case Data():\n                return None, input_data\n            case dict() if \"data\" in input_data:\n                try:\n                    if \"columns\" in input_data:  # Likely a DataFrame\n                        return DataFrame.from_dict(input_data), None\n                    # Likely a Data object\n                    return None, Data(**input_data)\n                except (TypeError, ValueError, KeyError) as e:\n                    msg = f\"Invalid structured input provided: {e!s}\"\n                    raise ValueError(msg) from e\n            case _:\n                msg = f\"Unsupported input type: {type(input_data)}. Expected DataFrame or Data.\"\n                raise ValueError(msg)\n\n    def parse_combined_text(self) -> Message:\n        \"\"\"Parse all rows/items into a single text or convert input to string if `stringify` is enabled.\"\"\"\n        # Early return for stringify option\n        if self.mode == \"Stringify\":\n            return self.convert_to_string()\n\n        df, data = self._clean_args()\n\n        lines = []\n        if df is not None:\n            for _, row in df.iterrows():\n                formatted_text = self.pattern.format(**row.to_dict())\n                lines.append(formatted_text)\n        elif data is not None:\n            formatted_text = self.pattern.format(**data.data)\n            lines.append(formatted_text)\n\n        combined_text = self.sep.join(lines)\n        self.status = combined_text\n        return Message(text=combined_text)\n\n    def _safe_convert(self, data: Any) -> str:\n        \"\"\"Safely convert input data to string.\"\"\"\n        try:\n            if isinstance(data, str):\n                return data\n            if isinstance(data, Message):\n                return data.get_text()\n            if isinstance(data, Data):\n                return json.dumps(data.data)\n            if isinstance(data, DataFrame):\n                if hasattr(self, \"clean_data\") and self.clean_data:\n                    # Remove empty rows\n                    data = data.dropna(how=\"all\")\n                    # Remove empty lines in each cell\n                    data = data.replace(r\"^\\s*$\", \"\", regex=True)\n                    # Replace multiple newlines with a single newline\n                    data = data.replace(r\"\\n+\", \"\\n\", regex=True)\n                return data.to_markdown(index=False)\n            return str(data)\n        except (ValueError, TypeError, AttributeError) as e:\n            msg = f\"Error converting data: {e!s}\"\n            raise ValueError(msg) from e\n\n    def convert_to_string(self) -> Message:\n        \"\"\"Convert input data to string with proper error handling.\"\"\"\n        result = \"\"\n        if isinstance(self.input_data, list):\n            result = \"\\n\".join([self._safe_convert(item) for item in self.input_data])\n        else:\n            result = self._safe_convert(self.input_data)\n        self.log(f\"Converted to string with length: {len(result)}\")\n\n        message = Message(text=result)\n        self.status = message\n        return message\n"
-              },
-              "input_data": {
-                "_input_type": "HandleInput",
-                "advanced": false,
-                "display_name": "Data or DataFrame",
-                "dynamic": false,
-                "info": "Accepts either a DataFrame or a Data object.",
-                "input_types": [
-                  "DataFrame",
-                  "Data"
-                ],
-                "list": false,
-                "list_add_label": "Add More",
-                "name": "input_data",
-                "placeholder": "",
-                "required": true,
-                "show": true,
-                "title_case": false,
-                "trace_as_metadata": true,
-                "type": "other",
-                "value": ""
-              },
-              "mode": {
-                "_input_type": "TabInput",
-                "advanced": false,
-                "display_name": "Mode",
-                "dynamic": false,
-                "info": "Convert into raw string instead of using a template.",
-                "name": "mode",
-                "options": [
-                  "Parser",
-                  "Stringify"
-                ],
-                "placeholder": "",
-                "real_time_refresh": true,
-                "required": false,
-                "show": true,
-                "title_case": false,
-                "tool_mode": false,
-                "trace_as_metadata": true,
-                "type": "tab",
-                "value": "Parser"
-              },
-              "pattern": {
-                "_input_type": "MultilineInput",
-                "advanced": false,
-                "copy_field": false,
-                "display_name": "Template",
-                "dynamic": true,
-                "info": "Use variables within curly brackets to extract column values for DataFrames or key values for Data.For example: `Name: {Name}, Age: {Age}, Country: {Country}`",
-                "input_types": [
-                  "Message"
-                ],
-                "list": false,
-                "list_add_label": "Add More",
-                "load_from_db": false,
-                "multiline": true,
-                "name": "pattern",
-                "placeholder": "",
-                "required": true,
-                "show": true,
-                "title_case": false,
-                "tool_mode": false,
-                "trace_as_input": true,
-                "trace_as_metadata": true,
-                "type": "str",
-                "value": "Sentiment: {sentiment}, Description: {description}"
-              },
-              "sep": {
-                "_input_type": "MessageTextInput",
-                "advanced": true,
-                "display_name": "Separator",
-                "dynamic": false,
-                "info": "String used to separate rows/items.",
-                "input_types": [
-                  "Message"
-                ],
-                "list": false,
-                "list_add_label": "Add More",
-                "load_from_db": false,
-                "name": "sep",
-                "placeholder": "",
-                "required": false,
-                "show": true,
-                "title_case": false,
-                "tool_mode": false,
-                "trace_as_input": true,
-                "trace_as_metadata": true,
-                "type": "str",
-                "value": "\n"
-              }
-            },
-            "tool_mode": false
-          },
-          "showNode": true,
-          "type": "parser"
-        },
-        "dragging": false,
-        "id": "parser-Z6kPy",
-        "measured": {
-          "height": 360,
-          "width": 320
-        },
-        "position": {
-          "x": 2381.0436064002697,
-          "y": 353.98212620918343
-        },
-        "selected": false,
-        "type": "genericNode"
-      },
-      {
-        "data": {
-          "id": "LanguageModelComponent-t4Dhl",
-          "node": {
-            "base_classes": [
-              "LanguageModel",
-              "Message"
-            ],
-            "beta": false,
-            "conditional_paths": [],
-            "custom_fields": {},
-            "description": "Runs a language model given a specified provider. ",
-            "display_name": "Language Model",
-            "documentation": "",
-            "edited": false,
-            "field_order": [
-              "provider",
-              "model_name",
-              "api_key",
-              "input_value",
-              "system_message",
-              "stream",
-              "temperature"
-            ],
-            "frozen": false,
-            "icon": "brain-circuit",
-            "legacy": false,
-            "lf_version": "1.4.3",
-            "metadata": {
-              "keywords": [
-                "model",
-                "llm",
-                "language model",
-                "large language model"
-              ]
-            },
-            "minimized": false,
-            "output_types": [],
-            "outputs": [
-              {
-                "allows_loop": false,
-                "cache": true,
-                "display_name": "Model Response",
-                "group_outputs": false,
-                "method": "text_response",
-                "name": "text_output",
-                "selected": "Message",
-                "tool_mode": true,
-                "types": [
-                  "Message"
-                ],
-                "value": "__UNDEFINED__"
-              },
-              {
-                "allows_loop": false,
-                "cache": true,
-                "display_name": "Language Model",
-                "group_outputs": false,
-                "method": "build_model",
-                "name": "model_output",
-                "selected": "LanguageModel",
-                "tool_mode": true,
-                "types": [
-                  "LanguageModel"
-                ],
-                "value": "__UNDEFINED__"
-              }
-            ],
-            "pinned": false,
-            "priority": 0,
-            "template": {
-              "_type": "Component",
-              "api_key": {
-                "_input_type": "SecretStrInput",
-                "advanced": false,
-                "display_name": "OpenAI API Key",
-                "dynamic": false,
-                "info": "Model Provider API key",
-                "input_types": [],
-                "load_from_db": true,
-                "name": "api_key",
-                "password": true,
-                "placeholder": "",
-                "real_time_refresh": true,
-                "required": false,
-                "show": true,
-                "title_case": false,
-                "type": "str",
-                "value": "OPENAI_API_KEY"
-              },
-              "code": {
-                "advanced": true,
-                "dynamic": true,
-                "fileTypes": [],
-                "file_path": "",
-                "info": "",
-                "list": false,
-                "load_from_db": false,
-                "multiline": true,
-                "name": "code",
-                "password": false,
-                "placeholder": "",
-                "required": true,
-                "show": true,
-                "title_case": false,
-                "type": "code",
-                "value": "from typing import Any\n\nfrom langchain_anthropic import ChatAnthropic\nfrom langchain_google_genai import ChatGoogleGenerativeAI\nfrom langchain_openai import ChatOpenAI\n\nfrom langflow.base.models.anthropic_constants import ANTHROPIC_MODELS\nfrom langflow.base.models.google_generative_ai_constants import GOOGLE_GENERATIVE_AI_MODELS\nfrom langflow.base.models.model import LCModelComponent\nfrom langflow.base.models.openai_constants import OPENAI_MODEL_NAMES\nfrom langflow.field_typing import LanguageModel\nfrom langflow.field_typing.range_spec import RangeSpec\nfrom langflow.inputs.inputs import BoolInput\nfrom langflow.io import DropdownInput, MessageInput, MultilineInput, SecretStrInput, SliderInput\nfrom langflow.schema.dotdict import dotdict\n\n\nclass LanguageModelComponent(LCModelComponent):\n    display_name = \"Language Model\"\n    description = \"Runs a language model given a specified provider.\"\n    documentation: str = \"https://docs.langflow.org/components-models\"\n    icon = \"brain-circuit\"\n    category = \"models\"\n    priority = 0  # Set priority to 0 to make it appear first\n\n    inputs = [\n        DropdownInput(\n            name=\"provider\",\n            display_name=\"Model Provider\",\n            options=[\"OpenAI\", \"Anthropic\", \"Google\"],\n            value=\"OpenAI\",\n            info=\"Select the model provider\",\n            real_time_refresh=True,\n            options_metadata=[{\"icon\": \"OpenAI\"}, {\"icon\": \"Anthropic\"}, {\"icon\": \"GoogleGenerativeAI\"}],\n        ),\n        DropdownInput(\n            name=\"model_name\",\n            display_name=\"Model Name\",\n            options=OPENAI_MODEL_NAMES,\n            value=OPENAI_MODEL_NAMES[0],\n            info=\"Select the model to use\",\n        ),\n        SecretStrInput(\n            name=\"api_key\",\n            display_name=\"OpenAI API Key\",\n            info=\"Model Provider API key\",\n            required=False,\n            show=True,\n            real_time_refresh=True,\n        ),\n        MessageInput(\n            name=\"input_value\",\n            display_name=\"Input\",\n            info=\"The input text to send to the model\",\n        ),\n        MultilineInput(\n            name=\"system_message\",\n            display_name=\"System Message\",\n            info=\"A system message that helps set the behavior of the assistant\",\n            advanced=True,\n        ),\n        BoolInput(\n            name=\"stream\",\n            display_name=\"Stream\",\n            info=\"Whether to stream the response\",\n            value=False,\n            advanced=True,\n        ),\n        SliderInput(\n            name=\"temperature\",\n            display_name=\"Temperature\",\n            value=0.1,\n            info=\"Controls randomness in responses\",\n            range_spec=RangeSpec(min=0, max=1, step=0.01),\n            advanced=True,\n        ),\n    ]\n\n    def build_model(self) -> LanguageModel:\n        provider = self.provider\n        model_name = self.model_name\n        temperature = self.temperature\n        stream = self.stream\n\n        if provider == \"OpenAI\":\n            if not self.api_key:\n                msg = \"OpenAI API key is required when using OpenAI provider\"\n                raise ValueError(msg)\n            return ChatOpenAI(\n                model_name=model_name,\n                temperature=temperature,\n                streaming=stream,\n                openai_api_key=self.api_key,\n            )\n        if provider == \"Anthropic\":\n            if not self.api_key:\n                msg = \"Anthropic API key is required when using Anthropic provider\"\n                raise ValueError(msg)\n            return ChatAnthropic(\n                model=model_name,\n                temperature=temperature,\n                streaming=stream,\n                anthropic_api_key=self.api_key,\n            )\n        if provider == \"Google\":\n            if not self.api_key:\n                msg = \"Google API key is required when using Google provider\"\n                raise ValueError(msg)\n            return ChatGoogleGenerativeAI(\n                model=model_name,\n                temperature=temperature,\n                streaming=stream,\n                google_api_key=self.api_key,\n            )\n        msg = f\"Unknown provider: {provider}\"\n        raise ValueError(msg)\n\n    def update_build_config(self, build_config: dotdict, field_value: Any, field_name: str | None = None) -> dotdict:\n        if field_name == \"provider\":\n            if field_value == \"OpenAI\":\n                build_config[\"model_name\"][\"options\"] = OPENAI_MODEL_NAMES\n                build_config[\"model_name\"][\"value\"] = OPENAI_MODEL_NAMES[0]\n                build_config[\"api_key\"][\"display_name\"] = \"OpenAI API Key\"\n            elif field_value == \"Anthropic\":\n                build_config[\"model_name\"][\"options\"] = ANTHROPIC_MODELS\n                build_config[\"model_name\"][\"value\"] = ANTHROPIC_MODELS[0]\n                build_config[\"api_key\"][\"display_name\"] = \"Anthropic API Key\"\n            elif field_value == \"Google\":\n                build_config[\"model_name\"][\"options\"] = GOOGLE_GENERATIVE_AI_MODELS\n                build_config[\"model_name\"][\"value\"] = GOOGLE_GENERATIVE_AI_MODELS[0]\n                build_config[\"api_key\"][\"display_name\"] = \"Google API Key\"\n        return build_config\n"
-              },
-              "input_value": {
-                "_input_type": "MessageTextInput",
-                "advanced": false,
-                "display_name": "Input",
-                "dynamic": false,
-                "info": "The input text to send to the model",
-                "input_types": [
-                  "Message"
-                ],
-                "list": false,
-                "list_add_label": "Add More",
-                "load_from_db": false,
-                "name": "input_value",
-                "placeholder": "",
-                "required": false,
-                "show": true,
-                "title_case": false,
-                "tool_mode": false,
-                "trace_as_input": true,
-                "trace_as_metadata": true,
-                "type": "str",
-                "value": ""
-              },
-              "model_name": {
-                "_input_type": "DropdownInput",
-                "advanced": false,
-                "combobox": false,
-                "dialog_inputs": {},
-                "display_name": "Model Name",
-                "dynamic": false,
-                "info": "Select the model to use",
-                "name": "model_name",
-                "options": [
-                  "gpt-4o-mini",
-                  "gpt-4o",
-                  "gpt-4.1",
-                  "gpt-4.1-mini",
-                  "gpt-4.1-nano",
-                  "gpt-4.5-preview",
-                  "gpt-4-turbo",
-                  "gpt-4-turbo-preview",
-                  "gpt-4",
-                  "gpt-3.5-turbo"
-                ],
-                "options_metadata": [],
-                "placeholder": "",
-                "required": false,
-                "show": true,
-                "title_case": false,
-                "toggle": false,
-                "tool_mode": false,
-                "trace_as_metadata": true,
-                "type": "str",
-                "value": "gpt-4o-mini"
-              },
-              "provider": {
-                "_input_type": "DropdownInput",
-                "advanced": false,
-                "combobox": false,
-                "dialog_inputs": {},
-                "display_name": "Model Provider",
-                "dynamic": false,
-                "info": "Select the model provider",
-                "name": "provider",
-                "options": [
-                  "OpenAI",
-                  "Anthropic",
-                  "Google"
-                ],
-                "options_metadata": [
-                  {
-                    "icon": "OpenAI"
-                  },
-                  {
-                    "icon": "Anthropic"
-                  },
-                  {
-                    "icon": "Google"
-                  }
-                ],
-                "placeholder": "",
-                "real_time_refresh": true,
-                "required": false,
-                "show": true,
-                "title_case": false,
-                "toggle": false,
-                "tool_mode": false,
-                "trace_as_metadata": true,
-                "type": "str",
-                "value": "OpenAI"
-              },
-              "stream": {
-                "_input_type": "BoolInput",
-                "advanced": true,
-                "display_name": "Stream",
-                "dynamic": false,
-                "info": "Whether to stream the response",
-                "list": false,
-                "list_add_label": "Add More",
-                "name": "stream",
-                "placeholder": "",
-                "required": false,
-                "show": true,
-                "title_case": false,
-                "tool_mode": false,
-                "trace_as_metadata": true,
-                "type": "bool",
-                "value": false
-              },
-              "system_message": {
-                "_input_type": "MessageTextInput",
-                "advanced": true,
-                "display_name": "System Message",
-                "dynamic": false,
-                "info": "A system message that helps set the behavior of the assistant",
-                "input_types": [
-                  "Message"
-                ],
-                "list": false,
-                "list_add_label": "Add More",
-                "load_from_db": false,
-                "name": "system_message",
-                "placeholder": "",
-                "required": false,
-                "show": true,
-                "title_case": false,
-                "tool_mode": false,
-                "trace_as_input": true,
-                "trace_as_metadata": true,
-                "type": "str",
-                "value": ""
-              },
-              "temperature": {
-                "_input_type": "SliderInput",
-                "advanced": true,
-                "display_name": "Temperature",
-                "dynamic": false,
-                "info": "Controls randomness in responses",
-                "max_label": "",
-                "max_label_icon": "",
-                "min_label": "",
-                "min_label_icon": "",
-                "name": "temperature",
-                "placeholder": "",
-                "range_spec": {
-                  "max": 1,
-                  "min": 0,
-                  "step": 0.01,
-                  "step_type": "float"
-                },
-                "required": false,
-                "show": true,
-                "slider_buttons": false,
-                "slider_buttons_options": [],
-                "slider_input": false,
-                "title_case": false,
-                "tool_mode": false,
-                "type": "slider",
-                "value": 0.1
-              }
-            },
-            "tool_mode": false
-          },
-          "selected_output": "model_output",
-          "showNode": true,
-          "type": "LanguageModelComponent"
-        },
-        "dragging": false,
-        "id": "LanguageModelComponent-t4Dhl",
-        "measured": {
-          "height": 450,
-          "width": 320
-        },
-        "position": {
-          "x": 1645.4600361504665,
-          "y": 292.02587622395924
-        },
-        "selected": false,
-        "type": "genericNode"
-      },
-      {
-        "data": {
-          "id": "LanguageModelComponent-1KtUQ",
-          "node": {
-            "base_classes": [
-              "LanguageModel",
-              "Message"
-            ],
-            "beta": false,
-            "conditional_paths": [],
-            "custom_fields": {},
-            "description": "Runs a language model given a specified provider. ",
-            "display_name": "Language Model",
-            "documentation": "",
-            "edited": false,
-            "field_order": [
-              "provider",
-              "model_name",
-              "api_key",
-              "input_value",
-              "system_message",
-              "stream",
-              "temperature"
-            ],
-            "frozen": false,
-            "icon": "brain-circuit",
-            "legacy": false,
-            "lf_version": "1.4.3",
-            "metadata": {
-              "keywords": [
-                "model",
-                "llm",
-                "language model",
-                "large language model"
-              ]
-            },
-            "minimized": false,
-            "output_types": [],
-            "outputs": [
-              {
-                "allows_loop": false,
-                "cache": true,
-                "display_name": "Model Response",
-                "group_outputs": false,
-                "method": "text_response",
-                "name": "text_output",
-                "selected": "Message",
-                "tool_mode": true,
-                "types": [
-                  "Message"
-                ],
-                "value": "__UNDEFINED__"
-              },
-              {
-                "allows_loop": false,
-                "cache": true,
-                "display_name": "Language Model",
-                "group_outputs": false,
-                "method": "build_model",
-                "name": "model_output",
-                "selected": "LanguageModel",
-                "tool_mode": true,
-                "types": [
-                  "LanguageModel"
-                ],
-                "value": "__UNDEFINED__"
-              }
-            ],
-            "pinned": false,
-            "priority": 0,
-            "template": {
-              "_type": "Component",
-              "api_key": {
-                "_input_type": "SecretStrInput",
-                "advanced": false,
-                "display_name": "OpenAI API Key",
-                "dynamic": false,
-                "info": "Model Provider API key",
-                "input_types": [],
-                "load_from_db": true,
-                "name": "api_key",
-                "password": true,
-                "placeholder": "",
-                "real_time_refresh": true,
-                "required": false,
-                "show": true,
-                "title_case": false,
-                "type": "str",
-                "value": "OPENAI_API_KEY"
-              },
-              "code": {
-                "advanced": true,
-                "dynamic": true,
-                "fileTypes": [],
-                "file_path": "",
-                "info": "",
-                "list": false,
-                "load_from_db": false,
-                "multiline": true,
-                "name": "code",
-                "password": false,
-                "placeholder": "",
-                "required": true,
-                "show": true,
-                "title_case": false,
-                "type": "code",
-                "value": "from typing import Any\n\nfrom langchain_anthropic import ChatAnthropic\nfrom langchain_google_genai import ChatGoogleGenerativeAI\nfrom langchain_openai import ChatOpenAI\n\nfrom langflow.base.models.anthropic_constants import ANTHROPIC_MODELS\nfrom langflow.base.models.google_generative_ai_constants import GOOGLE_GENERATIVE_AI_MODELS\nfrom langflow.base.models.model import LCModelComponent\nfrom langflow.base.models.openai_constants import OPENAI_MODEL_NAMES\nfrom langflow.field_typing import LanguageModel\nfrom langflow.field_typing.range_spec import RangeSpec\nfrom langflow.inputs.inputs import BoolInput\nfrom langflow.io import DropdownInput, MessageInput, MultilineInput, SecretStrInput, SliderInput\nfrom langflow.schema.dotdict import dotdict\n\n\nclass LanguageModelComponent(LCModelComponent):\n    display_name = \"Language Model\"\n    description = \"Runs a language model given a specified provider.\"\n    documentation: str = \"https://docs.langflow.org/components-models\"\n    icon = \"brain-circuit\"\n    category = \"models\"\n    priority = 0  # Set priority to 0 to make it appear first\n\n    inputs = [\n        DropdownInput(\n            name=\"provider\",\n            display_name=\"Model Provider\",\n            options=[\"OpenAI\", \"Anthropic\", \"Google\"],\n            value=\"OpenAI\",\n            info=\"Select the model provider\",\n            real_time_refresh=True,\n            options_metadata=[{\"icon\": \"OpenAI\"}, {\"icon\": \"Anthropic\"}, {\"icon\": \"GoogleGenerativeAI\"}],\n        ),\n        DropdownInput(\n            name=\"model_name\",\n            display_name=\"Model Name\",\n            options=OPENAI_MODEL_NAMES,\n            value=OPENAI_MODEL_NAMES[0],\n            info=\"Select the model to use\",\n        ),\n        SecretStrInput(\n            name=\"api_key\",\n            display_name=\"OpenAI API Key\",\n            info=\"Model Provider API key\",\n            required=False,\n            show=True,\n            real_time_refresh=True,\n        ),\n        MessageInput(\n            name=\"input_value\",\n            display_name=\"Input\",\n            info=\"The input text to send to the model\",\n        ),\n        MultilineInput(\n            name=\"system_message\",\n            display_name=\"System Message\",\n            info=\"A system message that helps set the behavior of the assistant\",\n            advanced=True,\n        ),\n        BoolInput(\n            name=\"stream\",\n            display_name=\"Stream\",\n            info=\"Whether to stream the response\",\n            value=False,\n            advanced=True,\n        ),\n        SliderInput(\n            name=\"temperature\",\n            display_name=\"Temperature\",\n            value=0.1,\n            info=\"Controls randomness in responses\",\n            range_spec=RangeSpec(min=0, max=1, step=0.01),\n            advanced=True,\n        ),\n    ]\n\n    def build_model(self) -> LanguageModel:\n        provider = self.provider\n        model_name = self.model_name\n        temperature = self.temperature\n        stream = self.stream\n\n        if provider == \"OpenAI\":\n            if not self.api_key:\n                msg = \"OpenAI API key is required when using OpenAI provider\"\n                raise ValueError(msg)\n            return ChatOpenAI(\n                model_name=model_name,\n                temperature=temperature,\n                streaming=stream,\n                openai_api_key=self.api_key,\n            )\n        if provider == \"Anthropic\":\n            if not self.api_key:\n                msg = \"Anthropic API key is required when using Anthropic provider\"\n                raise ValueError(msg)\n            return ChatAnthropic(\n                model=model_name,\n                temperature=temperature,\n                streaming=stream,\n                anthropic_api_key=self.api_key,\n            )\n        if provider == \"Google\":\n            if not self.api_key:\n                msg = \"Google API key is required when using Google provider\"\n                raise ValueError(msg)\n            return ChatGoogleGenerativeAI(\n                model=model_name,\n                temperature=temperature,\n                streaming=stream,\n                google_api_key=self.api_key,\n            )\n        msg = f\"Unknown provider: {provider}\"\n        raise ValueError(msg)\n\n    def update_build_config(self, build_config: dotdict, field_value: Any, field_name: str | None = None) -> dotdict:\n        if field_name == \"provider\":\n            if field_value == \"OpenAI\":\n                build_config[\"model_name\"][\"options\"] = OPENAI_MODEL_NAMES\n                build_config[\"model_name\"][\"value\"] = OPENAI_MODEL_NAMES[0]\n                build_config[\"api_key\"][\"display_name\"] = \"OpenAI API Key\"\n            elif field_value == \"Anthropic\":\n                build_config[\"model_name\"][\"options\"] = ANTHROPIC_MODELS\n                build_config[\"model_name\"][\"value\"] = ANTHROPIC_MODELS[0]\n                build_config[\"api_key\"][\"display_name\"] = \"Anthropic API Key\"\n            elif field_value == \"Google\":\n                build_config[\"model_name\"][\"options\"] = GOOGLE_GENERATIVE_AI_MODELS\n                build_config[\"model_name\"][\"value\"] = GOOGLE_GENERATIVE_AI_MODELS[0]\n                build_config[\"api_key\"][\"display_name\"] = \"Google API Key\"\n        return build_config\n"
-              },
-              "input_value": {
-                "_input_type": "MessageTextInput",
-                "advanced": false,
-                "display_name": "Input",
-                "dynamic": false,
-                "info": "The input text to send to the model",
-                "input_types": [
-                  "Message"
-                ],
-                "list": false,
-                "list_add_label": "Add More",
-                "load_from_db": false,
-                "name": "input_value",
-                "placeholder": "",
-                "required": false,
-                "show": true,
-                "title_case": false,
-                "tool_mode": false,
-                "trace_as_input": true,
-                "trace_as_metadata": true,
-                "type": "str",
-                "value": ""
-              },
-              "model_name": {
-                "_input_type": "DropdownInput",
-                "advanced": false,
-                "combobox": false,
-                "dialog_inputs": {},
-                "display_name": "Model Name",
-                "dynamic": false,
-                "info": "Select the model to use",
-                "name": "model_name",
-                "options": [
-                  "gpt-4o-mini",
-                  "gpt-4o",
-                  "gpt-4.1",
-                  "gpt-4.1-mini",
-                  "gpt-4.1-nano",
-                  "gpt-4.5-preview",
-                  "gpt-4-turbo",
-                  "gpt-4-turbo-preview",
-                  "gpt-4",
-                  "gpt-3.5-turbo"
-                ],
-                "options_metadata": [],
-                "placeholder": "",
-                "required": false,
-                "show": true,
-                "title_case": false,
-                "toggle": false,
-                "tool_mode": false,
-                "trace_as_metadata": true,
-                "type": "str",
-                "value": "gpt-4o-mini"
-              },
-              "provider": {
-                "_input_type": "DropdownInput",
-                "advanced": false,
-                "combobox": false,
-                "dialog_inputs": {},
-                "display_name": "Model Provider",
-                "dynamic": false,
-                "info": "Select the model provider",
-                "name": "provider",
-                "options": [
-                  "OpenAI",
-                  "Anthropic",
-                  "Google"
-                ],
-                "options_metadata": [
-                  {
-                    "icon": "OpenAI"
-                  },
-                  {
-                    "icon": "Anthropic"
-                  },
-                  {
-                    "icon": "Google"
-                  }
-                ],
-                "placeholder": "",
-                "real_time_refresh": true,
-                "required": false,
-                "show": true,
-                "title_case": false,
-                "toggle": false,
-                "tool_mode": false,
-                "trace_as_metadata": true,
-                "type": "str",
-                "value": "OpenAI"
-              },
-              "stream": {
-                "_input_type": "BoolInput",
-                "advanced": true,
-                "display_name": "Stream",
-                "dynamic": false,
-                "info": "Whether to stream the response",
-                "list": false,
-                "list_add_label": "Add More",
-                "name": "stream",
-                "placeholder": "",
-                "required": false,
-                "show": true,
-                "title_case": false,
-                "tool_mode": false,
-                "trace_as_metadata": true,
-                "type": "bool",
-                "value": false
-              },
-              "system_message": {
-                "_input_type": "MessageTextInput",
-                "advanced": true,
-                "display_name": "System Message",
-                "dynamic": false,
-                "info": "A system message that helps set the behavior of the assistant",
-                "input_types": [
-                  "Message"
-                ],
-                "list": false,
-                "list_add_label": "Add More",
-                "load_from_db": false,
-                "name": "system_message",
-                "placeholder": "",
-                "required": false,
-                "show": true,
-                "title_case": false,
-                "tool_mode": false,
-                "trace_as_input": true,
-                "trace_as_metadata": true,
-                "type": "str",
-                "value": ""
-              },
-              "temperature": {
-                "_input_type": "SliderInput",
-                "advanced": true,
-                "display_name": "Temperature",
-                "dynamic": false,
-                "info": "Controls randomness in responses",
-                "max_label": "",
-                "max_label_icon": "",
-                "min_label": "",
-                "min_label_icon": "",
-                "name": "temperature",
-                "placeholder": "",
-                "range_spec": {
-                  "max": 1,
-                  "min": 0,
-                  "step": 0.01,
-                  "step_type": "float"
-                },
-                "required": false,
-                "show": true,
-                "slider_buttons": false,
-                "slider_buttons_options": [],
-                "slider_input": false,
-                "title_case": false,
-                "tool_mode": false,
-                "type": "slider",
-                "value": 0.1
-              }
-            },
-            "tool_mode": false
-          },
-          "selected_output": "text_output",
-          "showNode": true,
-          "type": "LanguageModelComponent"
-        },
-        "dragging": false,
-        "id": "LanguageModelComponent-1KtUQ",
-        "measured": {
-          "height": 450,
-          "width": 320
-        },
-        "position": {
-          "x": 1632.2008343481689,
-          "y": -201.15856374270624
+          "x": 2022.6539625136106,
+          "y": 373.7595487957696
         },
         "selected": false,
         "type": "genericNode"
       }
     ],
     "viewport": {
-      "x": -287.7429081989603,
-      "y": 200.72301072909082,
-      "zoom": 0.5605278689284416
+      "x": -902.1652124831817,
+      "y": 141.5005597483417,
+      "zoom": 0.8008487640148438
     }
   },
   "description": "Analyzes images and categorizes them as positive, negative, or neutral using zero-shot learning.",
   "endpoint_name": null,
-  "id": "bf5000cf-7400-4fe1-87f8-c4ddf91fbddf",
+  "id": "69ab02e4-403e-45d0-be12-e5d349ccb8b2",
   "is_component": false,
   "last_tested_version": "1.4.3",
   "name": "Image Sentiment Analysis",

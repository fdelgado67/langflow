--- conflicted
+++ resolved
@@ -332,11 +332,7 @@
 
             elif field_name == "tool_mode":
                 build_config["tool"]["placeholder"] = ""
-<<<<<<< HEAD
-                build_config["tool"]["show"] = not field_value
-=======
                 build_config["tool"]["show"] = not bool(field_value) and bool(build_config["mcp_server"])
->>>>>>> 78d64eb7
                 self.remove_non_default_keys(build_config)
                 self.tool = build_config["tool"]["value"]
                 if field_value:

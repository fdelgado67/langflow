--- conflicted
+++ resolved
@@ -1,211 +1,3 @@
-<<<<<<< HEAD
-from typing import Any
-
-OPENAI_MODELS = [
-    "text-davinci-003",
-    "text-davinci-002",
-    "text-curie-001",
-    "text-babbage-001",
-    "text-ada-001",
-]
-CHAT_OPENAI_MODELS = [
-    "gpt-4o",
-    "gpt-4o-mini",
-    "gpt-4-turbo-preview",
-    "gpt-4-0125-preview",
-    "gpt-4-1106-preview",
-    "gpt-4-vision-preview",
-    "gpt-3.5-turbo-0125",
-    "gpt-3.5-turbo-1106",
-]
-
-REASONING_OPENAI_MODELS = [
-    "o1",
-    "o1-mini",
-    "o1-pro",
-    "o3-mini",
-    "o3",
-    "o3-pro",
-    "o4-mini",
-    "o4-mini-high",
-]
-
-ANTHROPIC_MODELS = [
-    # largest model, ideal for a wide range of more complex tasks.
-    "claude-v1",
-    # An enhanced version of claude-v1 with a 100,000 token (roughly 75,000 word) context window.
-    "claude-v1-100k",
-    # A smaller model with far lower latency, sampling at roughly 40 words/sec!
-    "claude-instant-v1",
-    # Like claude-instant-v1 with a 100,000 token context window but retains its performance.
-    "claude-instant-v1-100k",
-    # Specific sub-versions of the above models:
-    # Vs claude-v1.2: better instruction-following, code, and non-English dialogue and writing.
-    "claude-v1.3",
-    # An enhanced version of claude-v1.3 with a 100,000 token (roughly 75,000 word) context window.
-    "claude-v1.3-100k",
-    # Vs claude-v1.1: small adv in general helpfulness, instruction following, coding, and other tasks.
-    "claude-v1.2",
-    # An earlier version of claude-v1.
-    "claude-v1.0",
-    # Latest version of claude-instant-v1. Better than claude-instant-v1.0 at most tasks.
-    "claude-instant-v1.1",
-    # Version of claude-instant-v1.1 with a 100K token context window.
-    "claude-instant-v1.1-100k",
-    # An earlier version of claude-instant-v1.
-    "claude-instant-v1.0",
-]
-
-DEFAULT_PYTHON_FUNCTION = """
-def python_function(text: str) -> str:
-    \"\"\"This is a default python function that returns the input text\"\"\"
-    return text
-"""
-
-
-PYTHON_BASIC_TYPES = [str, bool, int, float, tuple, list, dict, set]
-DIRECT_TYPES = [
-    "str",
-    "bool",
-    "dict",
-    "int",
-    "float",
-    "Any",
-    "prompt",
-    "mustache",
-    "code",
-    "NestedDict",
-    "table",
-    "slider",
-    "tab",
-    "sortableList",
-    "auth",
-    "connect",
-    "query",
-    "tools",
-    "mcp",
-]
-
-
-LOADERS_INFO: list[dict[str, Any]] = [
-    {
-        "loader": "AirbyteJSONLoader",
-        "name": "Airbyte JSON (.jsonl)",
-        "import": "langchain_community.document_loaders.AirbyteJSONLoader",
-        "defaultFor": ["jsonl"],
-        "allowdTypes": ["jsonl"],
-    },
-    {
-        "loader": "JSONLoader",
-        "name": "JSON (.json)",
-        "import": "langchain_community.document_loaders.JSONLoader",
-        "defaultFor": ["json"],
-        "allowdTypes": ["json"],
-    },
-    {
-        "loader": "BSHTMLLoader",
-        "name": "BeautifulSoup4 HTML (.html, .htm)",
-        "import": "langchain_community.document_loaders.BSHTMLLoader",
-        "allowdTypes": ["html", "htm"],
-    },
-    {
-        "loader": "CSVLoader",
-        "name": "CSV (.csv)",
-        "import": "langchain_community.document_loaders.CSVLoader",
-        "defaultFor": ["csv"],
-        "allowdTypes": ["csv"],
-    },
-    {
-        "loader": "CoNLLULoader",
-        "name": "CoNLL-U (.conllu)",
-        "import": "langchain_community.document_loaders.CoNLLULoader",
-        "defaultFor": ["conllu"],
-        "allowdTypes": ["conllu"],
-    },
-    {
-        "loader": "EverNoteLoader",
-        "name": "EverNote (.enex)",
-        "import": "langchain_community.document_loaders.EverNoteLoader",
-        "defaultFor": ["enex"],
-        "allowdTypes": ["enex"],
-    },
-    {
-        "loader": "FacebookChatLoader",
-        "name": "Facebook Chat (.json)",
-        "import": "langchain_community.document_loaders.FacebookChatLoader",
-        "allowdTypes": ["json"],
-    },
-    {
-        "loader": "OutlookMessageLoader",
-        "name": "Outlook Message (.msg)",
-        "import": "langchain_community.document_loaders.OutlookMessageLoader",
-        "defaultFor": ["msg"],
-        "allowdTypes": ["msg"],
-    },
-    {
-        "loader": "PyPDFLoader",
-        "name": "PyPDF (.pdf)",
-        "import": "langchain_community.document_loaders.PyPDFLoader",
-        "defaultFor": ["pdf"],
-        "allowdTypes": ["pdf"],
-    },
-    {
-        "loader": "STRLoader",
-        "name": "Subtitle (.str)",
-        "import": "langchain_community.document_loaders.STRLoader",
-        "defaultFor": ["str"],
-        "allowdTypes": ["str"],
-    },
-    {
-        "loader": "TextLoader",
-        "name": "Text (.txt)",
-        "import": "langchain_community.document_loaders.TextLoader",
-        "defaultFor": ["txt"],
-        "allowdTypes": ["txt"],
-    },
-    {
-        "loader": "UnstructuredEmailLoader",
-        "name": "Unstructured Email (.eml)",
-        "import": "langchain_community.document_loaders.UnstructuredEmailLoader",
-        "defaultFor": ["eml"],
-        "allowdTypes": ["eml"],
-    },
-    {
-        "loader": "UnstructuredHTMLLoader",
-        "name": "Unstructured HTML (.html, .htm)",
-        "import": "langchain_community.document_loaders.UnstructuredHTMLLoader",
-        "defaultFor": ["html", "htm"],
-        "allowdTypes": ["html", "htm"],
-    },
-    {
-        "loader": "UnstructuredMarkdownLoader",
-        "name": "Unstructured Markdown (.md)",
-        "import": "langchain_community.document_loaders.UnstructuredMarkdownLoader",
-        "defaultFor": ["md", "mdx"],
-        "allowdTypes": ["md", "mdx"],
-    },
-    {
-        "loader": "UnstructuredPowerPointLoader",
-        "name": "Unstructured PowerPoint (.pptx)",
-        "import": "langchain_community.document_loaders.UnstructuredPowerPointLoader",
-        "defaultFor": ["pptx"],
-        "allowdTypes": ["pptx"],
-    },
-    {
-        "loader": "UnstructuredWordLoader",
-        "name": "Unstructured Word (.docx)",
-        "import": "langchain_community.document_loaders.UnstructuredWordLoader",
-        "defaultFor": ["docx"],
-        "allowdTypes": ["docx"],
-    },
-]
-
-
-MESSAGE_SENDER_AI = "Machine"
-MESSAGE_SENDER_USER = "User"
-MESSAGE_SENDER_NAME_AI = "AI"
-MESSAGE_SENDER_NAME_USER = "User"
-=======
 from lfx.utils.constants import (
     ANTHROPIC_MODELS,
     CHAT_OPENAI_MODELS,
@@ -238,5 +30,4 @@
     "OPENAI_MODELS",
     "PYTHON_BASIC_TYPES",
     "REASONING_OPENAI_MODELS",
-]
->>>>>>> 577ccd03
+]
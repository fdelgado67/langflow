import ast
import asyncio
import inspect
import os
import traceback
import types
from enum import Enum
from typing import TYPE_CHECKING, Any, AsyncIterator, Callable, Dict, Iterator, List, Mapping, Optional, Set

import pandas as pd
from loguru import logger

from langflow.exceptions.component import ComponentBuildException
from langflow.graph.schema import INPUT_COMPONENTS, OUTPUT_COMPONENTS, InterfaceComponentTypes, ResultData
from langflow.graph.utils import UnbuiltObject, UnbuiltResult, log_transaction
from langflow.graph.vertex.schema import NodeData
from langflow.interface import initialize
from langflow.interface.listing import lazy_load_dict
from langflow.schema.artifact import ArtifactType
from langflow.schema.data import Data
from langflow.schema.message import Message
from langflow.schema.schema import INPUT_FIELD_NAME, OutputValue, build_output_logs
from langflow.services.deps import get_storage_service
from langflow.services.tracing.schema import Log
from langflow.utils.constants import DIRECT_TYPES
from langflow.utils.schemas import ChatOutputResponse
from langflow.utils.util import sync_to_async, unescape_string

if TYPE_CHECKING:
    from langflow.custom import Component
<<<<<<< HEAD
    from langflow.graph.edge.base import ContractEdge
=======
    from langflow.graph.edge.base import CycleEdge, Edge
>>>>>>> fc95e2ec
    from langflow.graph.graph.base import Graph


class VertexStates(str, Enum):
    """Vertex are related to it being active, inactive, or in an error state."""

    ACTIVE = "active"
    INACTIVE = "inactive"
    ERROR = "error"


class Vertex:
    def __init__(
        self,
        data: NodeData,
        graph: "Graph",
        base_type: Optional[str] = None,
        is_task: bool = False,
        params: Optional[Dict] = None,
    ) -> None:
        # is_external means that the Vertex send or receives data from
        # an external source (e.g the chat)
        self._lock = asyncio.Lock()
        self.will_stream = False
        self.updated_raw_params = False
        self.id: str = data["id"]
        self.base_name = self.id.split("-")[0]
        self.is_state = False
        self.is_input = any(input_component_name in self.id for input_component_name in INPUT_COMPONENTS)
        self.is_output = any(output_component_name in self.id for output_component_name in OUTPUT_COMPONENTS)
        self.has_session_id = None
        self._custom_component = None
        self.has_external_input = False
        self.has_external_output = False
        self.graph = graph
        self._data = data.copy()
        self.base_type: Optional[str] = base_type
        self.outputs: List[Dict] = []
        self._parse_data()
        self._built_object = UnbuiltObject()
        self._built_result = None
        self._built = False
        self._successors_ids: Optional[List[str]] = None
        self.artifacts: Dict[str, Any] = {}
        self.artifacts_raw: Dict[str, Any] = {}
        self.artifacts_type: Dict[str, str] = {}
        self.steps: List[Callable] = [self._build]
        self.steps_ran: List[Callable] = []
        self.task_id: Optional[str] = None
        self.is_task = is_task
        self.params = params or {}
        self.parent_node_id: Optional[str] = self._data.get("parent_node_id")
        self.load_from_db_fields: List[str] = []
        self.parent_is_top_level = False
        self.layer = None
        self.result: Optional[ResultData] = None
        self.results: Dict[str, Any] = {}
        self.outputs_logs: Dict[str, OutputValue] = {}
        self.logs: Dict[str, Log] = {}
        try:
            self.is_interface_component = self.vertex_type in InterfaceComponentTypes
        except ValueError:
            self.is_interface_component = False

        self.use_result = False
        self.build_times: List[float] = []
        self.state = VertexStates.ACTIVE

    def set_input_value(self, name: str, value: Any):
        if self._custom_component is None:
            raise ValueError(f"Vertex {self.id} does not have a component instance.")
        self._custom_component._set_input_value(name, value)

    def to_data(self):
        return self._data

    def add_component_instance(self, component_instance: "Component"):
        component_instance.set_vertex(self)
        self._custom_component = component_instance

    def add_result(self, name: str, result: Any):
        self.results[name] = result

    def update_graph_state(self, key, new_state, append: bool):
        if append:
            self.graph.append_state(key, new_state, caller=self.id)
        else:
            self.graph.update_state(key, new_state, caller=self.id)

    def set_state(self, state: str):
        self.state = VertexStates[state]
        if self.state == VertexStates.INACTIVE and self.graph.in_degree_map[self.id] < 2:
            # If the vertex is inactive and has only one in degree
            # it means that it is not a merge point in the graph
            self.graph.inactivated_vertices.add(self.id)
        elif self.state == VertexStates.ACTIVE and self.id in self.graph.inactivated_vertices:
            self.graph.inactivated_vertices.remove(self.id)

    def is_active(self):
        return self.state == VertexStates.ACTIVE

    @property
    def avg_build_time(self):
        return sum(self.build_times) / len(self.build_times) if self.build_times else 0

    def add_build_time(self, time):
        self.build_times.append(time)

    def set_result(self, result: ResultData) -> None:
        self.result = result

    def get_built_result(self):
        # If the Vertex.type is a power component
        # then we need to return the built object
        # instead of the result dict
        if self.is_interface_component and not isinstance(self._built_object, UnbuiltObject):
            result = self._built_object
            # if it is not a dict or a string and hasattr model_dump then
            # return the model_dump
            if not isinstance(result, (dict, str)) and hasattr(result, "content"):
                return result.content
            return result
        if isinstance(self._built_object, str):
            self._built_result = self._built_object

        if isinstance(self._built_result, UnbuiltResult):
            return {}
        return self._built_result if isinstance(self._built_result, dict) else {"result": self._built_result}

    def set_artifacts(self) -> None:
        pass

    @property
    def edges(self) -> List["ContractEdge"]:
        return self.graph.get_vertex_edges(self.id)

    @property
    def outgoing_edges(self) -> List["ContractEdge"]:
        return [edge for edge in self.edges if edge.source_id == self.id]

    @property
    def incoming_edges(self) -> List["ContractEdge"]:
        return [edge for edge in self.edges if edge.target_id == self.id]

    @property
    def edges_source_names(self) -> Set[str | None]:
        return {edge.source_handle.name for edge in self.edges}

    @property
    def predecessors(self) -> List["Vertex"]:
        return self.graph.get_predecessors(self)

    @property
    def successors(self) -> List["Vertex"]:
        return self.graph.get_successors(self)

    @property
    def successors_ids(self) -> List[str]:
        return self.graph.successor_map.get(self.id, [])

    def __getstate__(self):
        state = self.__dict__.copy()
        state["_lock"] = None  # Locks are not serializable
        state["_built_object"] = None if isinstance(self._built_object, UnbuiltObject) else self._built_object
        state["_built_result"] = None if isinstance(self._built_result, UnbuiltResult) else self._built_result
        return state

    def __setstate__(self, state):
        self.__dict__.update(state)
        self._lock = asyncio.Lock()  # Reinitialize the lock
        self._built_object = state.get("_built_object") or UnbuiltObject()
        self._built_result = state.get("_built_result") or UnbuiltResult()

    def set_top_level(self, top_level_vertices: List[str]) -> None:
        self.parent_is_top_level = self.parent_node_id in top_level_vertices

    def _parse_data(self) -> None:
        self.data = self._data["data"]
        if self.data["node"]["template"]["_type"] == "Component":
            if "outputs" not in self.data["node"]:
                raise ValueError(f"Outputs not found for {self.display_name}")
            self.outputs = self.data["node"]["outputs"]
        else:
            self.outputs = self.data["node"].get("outputs", [])
            self.output = self.data["node"]["base_classes"]

        self.display_name: str = self.data["node"].get("display_name", self.id.split("-")[0])

        self.description: str = self.data["node"].get("description", "")
        self.frozen: bool = self.data["node"].get("frozen", False)

        self.is_input = self.data["node"].get("is_input") or self.is_input
        self.is_output = self.data["node"].get("is_output") or self.is_output
        template_dicts = {key: value for key, value in self.data["node"]["template"].items() if isinstance(value, dict)}

        self.has_session_id = "session_id" in template_dicts

        self.required_inputs: list[str] = []
        self.optional_inputs: list[str] = []
        for value_dict in template_dicts.values():
            list_to_append = self.required_inputs if value_dict.get("required") else self.optional_inputs

            if "type" in value_dict:
                list_to_append.append(value_dict["type"])
            if "input_types" in value_dict:
                list_to_append.extend(value_dict["input_types"])

        template_dict = self.data["node"]["template"]
        self.vertex_type = (
            self.data["type"]
            if "Tool" not in [type_ for out in self.outputs for type_ in out["types"]]
            or template_dict["_type"].islower()
            else template_dict["_type"]
        )

        if self.base_type is None:
            for base_type, value in lazy_load_dict.ALL_TYPES_DICT.items():
                if self.vertex_type in value:
                    self.base_type = base_type
                    break

    def get_value_from_template_dict(self, key: str):
        template_dict = self.data.get("node", {}).get("template", {})
        if key not in template_dict:
            raise ValueError(f"Key {key} not found in template dict")
        return template_dict.get(key, {}).get("value")

    def get_task(self):
        # using the task_id, get the task from celery
        # and return it
        from celery.result import AsyncResult  # type: ignore

        return AsyncResult(self.task_id)

    def _set_params_from_normal_edge(self, params: dict, edge: "Edge", template_dict: dict):
        param_key = edge.target_param

        # If the param_key is in the template_dict and the edge.target_id is the current node
        # We check this to make sure params with the same name but different target_id
        # don't get overwritten
        if param_key in template_dict and edge.target_id == self.id:
            if template_dict[param_key].get("list"):
                if param_key not in params:
                    params[param_key] = []
                params[param_key].append(self.graph.get_vertex(edge.source_id))
            elif edge.target_id == self.id:
                if isinstance(template_dict[param_key].get("value"), dict):
                    # we don't know the key of the dict but we need to set the value
                    # to the vertex that is the source of the edge
                    param_dict = template_dict[param_key]["value"]
                    if not param_dict or len(param_dict) != 1:
                        params[param_key] = self.graph.get_vertex(edge.source_id)
                    else:
                        params[param_key] = {key: self.graph.get_vertex(edge.source_id) for key in param_dict.keys()}

                else:
                    params[param_key] = self.graph.get_vertex(edge.source_id)
        return params

    def _build_params(self):
        # sourcery skip: merge-list-append, remove-redundant-if
        # Some params are required, some are optional
        # but most importantly, some params are python base classes
        # like str and others are LangChain objects like LLMChain, BasePromptTemplate
        # so we need to be able to distinguish between the two

        # The dicts with "type" == "str" are the ones that are python base classes
        # and most likely have a "value" key

        # So for each key besides "_type" in the template dict, we have a dict
        # with a "type" key. If the type is not "str", then we need to get the
        # edge that connects to that node and get the Node with the required data
        # and use that as the value for the param
        # If the type is "str", then we need to get the value of the "value" key
        # and use that as the value for the param

        if self.graph is None:
            raise ValueError("Graph not found")

        if self.updated_raw_params:
            self.updated_raw_params = False
            return

        template_dict = {key: value for key, value in self.data["node"]["template"].items() if isinstance(value, dict)}
        params = {}

        for edge in self.edges:
            if not hasattr(edge, "target_param"):
                continue
            params = self._set_params_from_normal_edge(params, edge, template_dict)

        load_from_db_fields = []
        for field_name, field in template_dict.items():
            if field_name in params:
                continue
            # Skip _type and any value that has show == False and is not code
            # If we don't want to show code but we want to use it
            if field_name == "_type" or (not field.get("show") and field_name != "code"):
                continue
            # If the type is not transformable to a python base class
            # then we need to get the edge that connects to this node
            if field.get("type") == "file":
                # Load the type in value.get('fileTypes') using
                # what is inside value.get('content')
                # value.get('value') is the file name
                if file_path := field.get("file_path"):
                    storage_service = get_storage_service()
                    try:
                        flow_id, file_name = os.path.split(file_path)
                        full_path = storage_service.build_full_path(flow_id, file_name)
                    except ValueError as e:
                        if "too many values to unpack" in str(e):
                            full_path = file_path
                        else:
                            raise e
                    params[field_name] = full_path
                elif field.get("required"):
                    field_display_name = field.get("display_name")
                    logger.warning(
                        f"File path not found for {field_display_name} in component {self.display_name}. "
                        "Setting to None."
                    )
                    params[field_name] = None
                else:
                    if field["list"]:
                        params[field_name] = []
                    else:
                        params[field_name] = None

            elif field.get("type") in DIRECT_TYPES and params.get(field_name) is None:
                val = field.get("value")
                if field.get("type") == "code":
                    try:
                        params[field_name] = ast.literal_eval(val) if val else None
                    except Exception:
                        params[field_name] = val
                elif field.get("type") in ["dict", "NestedDict"]:
                    # When dict comes from the frontend it comes as a
                    # list of dicts, so we need to convert it to a dict
                    # before passing it to the build method
                    if isinstance(val, list):
                        params[field_name] = {k: v for item in field.get("value", []) for k, v in item.items()}
                    elif isinstance(val, dict):
                        params[field_name] = val
                elif field.get("type") == "int" and val is not None:
                    try:
                        params[field_name] = int(val)
                    except ValueError:
                        params[field_name] = val
                elif field.get("type") == "float" and val is not None:
                    try:
                        params[field_name] = float(val)
                    except ValueError:
                        params[field_name] = val
                        params[field_name] = val
                elif field.get("type") == "str" and val is not None:
                    # val may contain escaped \n, \t, etc.
                    # so we need to unescape it
                    if isinstance(val, list):
                        params[field_name] = [unescape_string(v) for v in val]
                    elif isinstance(val, str):
                        params[field_name] = unescape_string(val)
                    elif isinstance(val, Data):
                        params[field_name] = unescape_string(val.get_text())
                elif field.get("type") == "bool" and val is not None:
                    if isinstance(val, bool):
                        params[field_name] = val
                    elif isinstance(val, str):
                        params[field_name] = val != ""
                elif field.get("type") == "table" and val is not None:
                    # check if the value is a list of dicts
                    # if it is, create a pandas dataframe from it
                    if isinstance(val, list) and all(isinstance(item, dict) for item in val):
                        params[field_name] = pd.DataFrame(val)
                    else:
                        raise ValueError(f"Invalid value type {type(val)} for field {field_name}")
                elif val is not None and val != "":
                    params[field_name] = val

                elif val is not None and val != "":
                    params[field_name] = val
                if field.get("load_from_db"):
                    load_from_db_fields.append(field_name)

            if not field.get("required") and params.get(field_name) is None:
                if field.get("default"):
                    params[field_name] = field.get("default")
                else:
                    params.pop(field_name, None)
        # Add _type to params
        self.params = params
        self.load_from_db_fields = load_from_db_fields
        self._raw_params = params.copy()

    def update_raw_params(self, new_params: Mapping[str, str | list[str]], overwrite: bool = False):
        """
        Update the raw parameters of the vertex with the given new parameters.

        Args:
            new_params (Dict[str, Any]): The new parameters to update.

        Raises:
            ValueError: If any key in new_params is not found in self._raw_params.
        """
        # First check if the input_value in _raw_params is not a vertex
        if not new_params:
            return
        if any(isinstance(self._raw_params.get(key), Vertex) for key in new_params):
            return
        if not overwrite:
            for key in new_params.copy():  # type: ignore
                if key not in self._raw_params:
                    new_params.pop(key)  # type: ignore
        self._raw_params.update(new_params)
        self.params = self._raw_params.copy()
        self.updated_raw_params = True

    async def _build(
        self,
        fallback_to_env_vars,
        user_id=None,
    ):
        """
        Initiate the build process.
        """
        logger.debug(f"Building {self.display_name}")
        await self._build_each_vertex_in_params_dict(user_id)

        if self.base_type is None:
            raise ValueError(f"Base type for vertex {self.display_name} not found")

        if not self._custom_component:
            custom_component, custom_params = await initialize.loading.instantiate_class(user_id=user_id, vertex=self)
        else:
            custom_component = self._custom_component
            custom_params = initialize.loading.get_params(self.params)

        await self._build_results(custom_component, custom_params, fallback_to_env_vars)

        self._validate_built_object()

        self._built = True

    def extract_messages_from_artifacts(self, artifacts: Dict[str, Any]) -> List[dict]:
        """
        Extracts messages from the artifacts.

        Args:
            artifacts (Dict[str, Any]): The artifacts to extract messages from.

        Returns:
            List[str]: The extracted messages.
        """
        try:
            text = artifacts["text"]
            sender = artifacts.get("sender")
            sender_name = artifacts.get("sender_name")
            session_id = artifacts.get("session_id")
            stream_url = artifacts.get("stream_url")
            files = [{"path": file} if isinstance(file, str) else file for file in artifacts.get("files", [])]
            component_id = self.id
            _type = self.artifacts_type

            if isinstance(sender_name, (Data, Message)):
                sender_name = sender_name.get_text()

            messages = [
                ChatOutputResponse(
                    message=text,
                    sender=sender,
                    sender_name=sender_name,
                    session_id=session_id,
                    stream_url=stream_url,
                    files=files,
                    component_id=component_id,
                    type=_type,
                ).model_dump(exclude_none=True)
            ]
        except KeyError:
            messages = []

        return messages

    def _finalize_build(self):
        result_dict = self.get_built_result()
        # We need to set the artifacts to pass information
        # to the frontend
        self.set_artifacts()
        artifacts = self.artifacts_raw
        if isinstance(artifacts, dict):
            messages = self.extract_messages_from_artifacts(artifacts)
        else:
            messages = []
        result_dict = ResultData(
            results=result_dict,
            artifacts=artifacts,
            outputs=self.outputs_logs,
            logs=self.logs,
            messages=messages,
            component_display_name=self.display_name,
            component_id=self.id,
        )
        self.set_result(result_dict)

    async def _build_each_vertex_in_params_dict(self, user_id=None):
        """
        Iterates over each vertex in the params dictionary and builds it.
        """
        for key, value in self._raw_params.items():
            if self._is_vertex(value):
                if value == self:
                    del self.params[key]
                    continue
                await self._build_vertex_and_update_params(
                    key,
                    value,
                )
            elif isinstance(value, list) and self._is_list_of_vertices(value):
                await self._build_list_of_vertices_and_update_params(key, value)
            elif isinstance(value, dict):
                await self._build_dict_and_update_params(
                    key,
                    value,
                )
            elif key not in self.params or self.updated_raw_params:
                self.params[key] = value

    async def _build_dict_and_update_params(
        self,
        key,
        vertices_dict: Dict[str, "Vertex"],
    ):
        """
        Iterates over a dictionary of vertices, builds each and updates the params dictionary.
        """
        for sub_key, value in vertices_dict.items():
            if not self._is_vertex(value):
                self.params[key][sub_key] = value
            else:
                result = await value.get_result(self)
                self.params[key][sub_key] = result

    def _is_vertex(self, value):
        """
        Checks if the provided value is an instance of Vertex.
        """
        return isinstance(value, Vertex)

    def _is_list_of_vertices(self, value):
        """
        Checks if the provided value is a list of Vertex instances.
        """
        return all(self._is_vertex(vertex) for vertex in value)

    async def get_result(self, requester: "Vertex") -> Any:
        """
        Retrieves the result of the vertex.

        This is a read-only method so it raises an error if the vertex has not been built yet.

        Returns:
            The result of the vertex.
        """
        async with self._lock:
            return await self._get_result(requester)

    async def _get_result(self, requester: "Vertex") -> Any:
        """
        Retrieves the result of the built component.

        If the component has not been built yet, a ValueError is raised.

        Returns:
            The built result if use_result is True, else the built object.
        """
        flow_id = self.graph.flow_id
        if not self._built:
            if flow_id:
                asyncio.create_task(log_transaction(str(flow_id), source=self, target=requester, status="error"))
            raise ValueError(f"Component {self.display_name} has not been built yet")

        result = self._built_result if self.use_result else self._built_object
        if flow_id:
            asyncio.create_task(log_transaction(str(flow_id), source=self, target=requester, status="success"))
        return result

    async def _build_vertex_and_update_params(self, key, vertex: "Vertex"):
        """
        Builds a given vertex and updates the params dictionary accordingly.
        """

        result = await vertex.get_result(self)
        self._handle_func(key, result)
        if isinstance(result, list):
            self._extend_params_list_with_result(key, result)
        self.params[key] = result

    async def _build_list_of_vertices_and_update_params(
        self,
        key,
        vertices: List["Vertex"],
    ):
        """
        Iterates over a list of vertices, builds each and updates the params dictionary.
        """
        self.params[key] = []
        for vertex in vertices:
            result = await vertex.get_result(self)
            # Weird check to see if the params[key] is a list
            # because sometimes it is a Data and breaks the code
            if not isinstance(self.params[key], list):
                self.params[key] = [self.params[key]]

            if isinstance(result, list):
                self.params[key].extend(result)
            else:
                try:
                    if self.params[key] == result:
                        continue

                    self.params[key].append(result)
                except AttributeError as e:
                    logger.exception(e)
                    raise ValueError(
                        f"Params {key} ({self.params[key]}) is not a list and cannot be extended with {result}"
                        f"Error building Component {self.display_name}: \n\n{str(e)}"
                    ) from e

    def _handle_func(self, key, result):
        """
        Handles 'func' key by checking if the result is a function and setting it as coroutine.
        """
        if key == "func":
            if not isinstance(result, types.FunctionType):
                if hasattr(result, "run"):
                    result = result.run  # type: ignore
                elif hasattr(result, "get_function"):
                    result = result.get_function()  # type: ignore
            elif inspect.iscoroutinefunction(result):
                self.params["coroutine"] = result
            else:
                self.params["coroutine"] = sync_to_async(result)

    def _extend_params_list_with_result(self, key, result):
        """
        Extends a list in the params dictionary with the given result if it exists.
        """
        if isinstance(self.params[key], list):
            self.params[key].extend(result)

    async def _build_results(self, custom_component, custom_params, fallback_to_env_vars=False):
        try:
            result = await initialize.loading.get_instance_results(
                custom_component=custom_component,
                custom_params=custom_params,
                vertex=self,
                fallback_to_env_vars=fallback_to_env_vars,
                base_type=self.base_type,
            )

            self.outputs_logs = build_output_logs(self, result)

            self._update_built_object_and_artifacts(result)
        except Exception as exc:
            tb = traceback.format_exc()
            logger.exception(exc)
            raise ComponentBuildException(f"Error building Component {self.display_name}: \n\n{exc}", tb) from exc

    def _update_built_object_and_artifacts(self, result: Any | tuple[Any, dict] | tuple["Component", Any, dict]):
        """
        Updates the built object and its artifacts.
        """
        if isinstance(result, tuple):
            if len(result) == 2:
                self._built_object, self.artifacts = result
            elif len(result) == 3:
                self._custom_component, self._built_object, self.artifacts = result
                self.logs = self._custom_component._output_logs
                self.artifacts_raw = self.artifacts.get("raw", None)
                self.artifacts_type = {
                    self.outputs[0]["name"]: self.artifacts.get("type", None) or ArtifactType.UNKNOWN.value
                }
                self.artifacts = {self.outputs[0]["name"]: self.artifacts}
        else:
            self._built_object = result

    def _validate_built_object(self):
        """
        Checks if the built object is None and raises a ValueError if so.
        """
        if isinstance(self._built_object, UnbuiltObject):
            raise ValueError(f"{self.display_name}: {self._built_object_repr()}")
        elif self._built_object is None:
            message = f"{self.display_name} returned None."
            if self.base_type == "custom_components":
                message += " Make sure your build method returns a component."

            logger.warning(message)
        elif isinstance(self._built_object, (Iterator, AsyncIterator)):
            if self.display_name in ["Text Output"]:
                raise ValueError(f"You are trying to stream to a {self.display_name}. Try using a Chat Output instead.")

    def _reset(self, params_update: Optional[Dict[str, Any]] = None):
        self._built = False
        self._built_object = UnbuiltObject()
        self._built_result = UnbuiltResult()
        self.artifacts = {}
        self.steps_ran = []
        self._build_params()

    def _is_chat_input(self):
        return False

    def build_inactive(self):
        # Just set the results to None
        self._built = True
        self._built_object = None
        self._built_result = None

    async def build(
        self,
        user_id=None,
        inputs: Optional[Dict[str, Any]] = None,
        files: Optional[list[str]] = None,
        requester: Optional["Vertex"] = None,
        **kwargs,
    ) -> Any:
        async with self._lock:
            if self.state == VertexStates.INACTIVE:
                # If the vertex is inactive, return None
                self.build_inactive()
                return

            if self.frozen and self._built:
                return await self.get_requester_result(requester)
            elif self._built and requester is not None:
                # This means that the vertex has already been built
                # and we are just getting the result for the requester
                return await self.get_requester_result(requester)
            self._reset()

            if self._is_chat_input() and (inputs or files):
                chat_input = {}
                if inputs:
                    chat_input.update({"input_value": inputs.get(INPUT_FIELD_NAME, "")})
                if files:
                    chat_input.update({"files": files})

                self.update_raw_params(chat_input, overwrite=True)

            # Run steps
            for step in self.steps:
                if step not in self.steps_ran:
                    if inspect.iscoroutinefunction(step):
                        await step(user_id=user_id, **kwargs)
                    else:
                        step(user_id=user_id, **kwargs)
                    self.steps_ran.append(step)

            self._finalize_build()

        result = await self.get_requester_result(requester)
        return result

    async def get_requester_result(self, requester: Optional["Vertex"]):
        # If the requester is None, this means that
        # the Vertex is the root of the graph
        if requester is None:
            return self._built_object

        # Get the requester edge
        requester_edge = next((edge for edge in self.edges if edge.target_id == requester.id), None)
        # Return the result of the requester edge
        return (
            None
            if requester_edge is None
            else await requester_edge.get_result_from_source(source=self, target=requester)
        )

    def add_edge(self, edge: "ContractEdge") -> None:
        if edge not in self.edges:
            self.edges.append(edge)

    def __repr__(self) -> str:
        return f"Vertex(display_name={self.display_name}, id={self.id}, data={self.data})"

    def __eq__(self, __o: object) -> bool:
        try:
            if not isinstance(__o, Vertex):
                return False
            # We should create a more robust comparison
            # for the Vertex class
            ids_are_equal = self.id == __o.id
            # self._data is a dict and we need to compare them
            # to check if they are equal
            data_are_equal = self.data == __o.data
            return ids_are_equal and data_are_equal
        except AttributeError:
            return False

    def __hash__(self) -> int:
        return id(self)

    def _built_object_repr(self):
        # Add a message with an emoji, stars for sucess,
        return "Built successfully ✨" if self._built_object is not None else "Failed to build 😵‍💫"<|MERGE_RESOLUTION|>--- conflicted
+++ resolved
@@ -28,11 +28,7 @@
 
 if TYPE_CHECKING:
     from langflow.custom import Component
-<<<<<<< HEAD
-    from langflow.graph.edge.base import ContractEdge
-=======
     from langflow.graph.edge.base import CycleEdge, Edge
->>>>>>> fc95e2ec
     from langflow.graph.graph.base import Graph
 
 

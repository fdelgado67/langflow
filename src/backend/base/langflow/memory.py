--- conflicted
+++ resolved
@@ -36,11 +36,7 @@
         List[Data]: A list of Data objects representing the retrieved messages.
     """
     with session_scope() as session:
-<<<<<<< HEAD
         stmt = select(MessageTable).where(MessageTable.error is False)  # Exclude error messages
-=======
-        stmt = select(MessageTable).where(MessageTable.error == False)  # noqa: E712
->>>>>>> 4bb4f02e
         if sender:
             stmt = stmt.where(MessageTable.sender == sender)
         if sender_name:

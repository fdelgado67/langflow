--- conflicted
+++ resolved
@@ -132,15 +132,11 @@
 
 async def teardown_services() -> None:
     """Teardown all the services."""
-<<<<<<< HEAD
     # Stop periodic transaction cleanup task
 
     await stop_transaction_cleanup()
 
-    async with get_db_service().with_session() as session:
-=======
     async with session_scope() as session:
->>>>>>> 7df51739
         await teardown_superuser(get_settings_service(), session)
 
     from lfx.services.manager import get_service_manager

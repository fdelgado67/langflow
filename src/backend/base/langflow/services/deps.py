--- conflicted
+++ resolved
@@ -169,12 +169,8 @@
             yield session
             await session.commit()
         except Exception as e:
-<<<<<<< HEAD
             msg = f"Error during session scope: {e}"
-            await logger.aerror(msg)
-=======
-            await logger.aexception("An error occurred during the session scope.", exception=e)
->>>>>>> 75e26504
+            await logger.aerror(msg, exc_info=True)
             await session.rollback()
             raise
 

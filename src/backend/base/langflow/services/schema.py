from enum import Enum


class ServiceType(str, Enum):
    """Enum for the different types of services that can be registered with the service manager."""

    AUTH_SERVICE = "auth_service"
    CACHE_SERVICE = "cache_service"
    SHARED_COMPONENT_CACHE_SERVICE = "shared_component_cache_service"
    SETTINGS_SERVICE = "settings_service"
    DATABASE_SERVICE = "database_service"
    CHAT_SERVICE = "chat_service"
    SESSION_SERVICE = "session_service"
    TASK_SERVICE = "task_service"
    STORE_SERVICE = "store_service"
    VARIABLE_SERVICE = "variable_service"
    STORAGE_SERVICE = "storage_service"
    STATE_SERVICE = "state_service"
    TRACING_SERVICE = "tracing_service"
    TELEMETRY_SERVICE = "telemetry_service"
    JOB_QUEUE_SERVICE = "job_queue_service"
<<<<<<< HEAD
    FLOW_CACHE_SERVICE = "flow_cache_service"
=======
    MCP_COMPOSER_SERVICE = "mcp_composer_service"
>>>>>>> 143f2f26
<|MERGE_RESOLUTION|>--- conflicted
+++ resolved
@@ -19,8 +19,5 @@
     TRACING_SERVICE = "tracing_service"
     TELEMETRY_SERVICE = "telemetry_service"
     JOB_QUEUE_SERVICE = "job_queue_service"
-<<<<<<< HEAD
     FLOW_CACHE_SERVICE = "flow_cache_service"
-=======
-    MCP_COMPOSER_SERVICE = "mcp_composer_service"
->>>>>>> 143f2f26
+    MCP_COMPOSER_SERVICE = "mcp_composer_service"
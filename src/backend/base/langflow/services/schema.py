from enum import Enum


class ServiceType(str, Enum):
    """Enum for the different types of services that can be registered with the service manager."""

    AUTH_SERVICE = "auth_service"
    CACHE_SERVICE = "cache_service"
    SHARED_COMPONENT_CACHE_SERVICE = "shared_component_cache_service"
    SETTINGS_SERVICE = "settings_service"
    DATABASE_SERVICE = "database_service"
    CHAT_SERVICE = "chat_service"
    SESSION_SERVICE = "session_service"
    TASK_SERVICE = "task_service"
    STORE_SERVICE = "store_service"
    VARIABLE_SERVICE = "variable_service"
    STORAGE_SERVICE = "storage_service"
    # SOCKETIO_SERVICE = "socket_service"
    STATE_SERVICE = "state_service"
    TRACING_SERVICE = "tracing_service"
    TELEMETRY_SERVICE = "telemetry_service"
<<<<<<< HEAD
    TASK_ORCHESTRATION_SERVICE = "task_orchestration_service"
    EVENTBUS_SERVICE = "event_bus_service"
=======
    JOB_QUEUE_SERVICE = "job_queue_service"
>>>>>>> 74b273f3
<|MERGE_RESOLUTION|>--- conflicted
+++ resolved
@@ -19,9 +19,6 @@
     STATE_SERVICE = "state_service"
     TRACING_SERVICE = "tracing_service"
     TELEMETRY_SERVICE = "telemetry_service"
-<<<<<<< HEAD
     TASK_ORCHESTRATION_SERVICE = "task_orchestration_service"
     EVENTBUS_SERVICE = "event_bus_service"
-=======
-    JOB_QUEUE_SERVICE = "job_queue_service"
->>>>>>> 74b273f3
+    JOB_QUEUE_SERVICE = "job_queue_service"
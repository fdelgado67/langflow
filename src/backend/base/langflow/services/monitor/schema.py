--- conflicted
+++ resolved
@@ -76,10 +76,7 @@
     session_id: str
     message: str
     files: list[str] = []
-<<<<<<< HEAD
-=======
     artifacts: dict
->>>>>>> d8907827
 
     class Config:
         from_attributes = True
@@ -87,15 +84,12 @@
 
     @field_validator("files", mode="before")
     def validate_files(cls, v):
-<<<<<<< HEAD
-=======
         if isinstance(v, str):
             return json.loads(v)
         return v
 
     @field_validator("artifacts", mode="before")
     def validate_target_args(cls, v):
->>>>>>> d8907827
         if isinstance(v, str):
             return json.loads(v)
         return v
@@ -120,6 +114,12 @@
 class MessageModelResponse(MessageModel):
     index: Optional[int] = Field(default=None)
 
+    @field_validator("artifacts", mode="before")
+    def serialize_artifacts(v):
+        if isinstance(v, str):
+            return json.loads(v)
+        return v
+
     @field_validator("index", mode="before")
     def validate_id(cls, v):
         if isinstance(v, float):
@@ -142,15 +142,16 @@
     id: Optional[str] = Field(default=None, alias="id")
     flow_id: str
     valid: bool
-    logs: Any
+    params: Any
     data: dict
+    artifacts: dict
     timestamp: datetime = Field(default_factory=datetime.now)
 
     class Config:
         from_attributes = True
         populate_by_name = True
 
-    @field_serializer("data")
+    @field_serializer("data", "artifacts")
     def serialize_dict(v):
         if isinstance(v, dict):
             # check if the value of each key is a BaseModel or a list of BaseModels
@@ -164,8 +165,8 @@
             return v.model_dump_json()
         return v
 
-    @field_validator("logs", mode="before")
-    def validate_logs(cls, v):
+    @field_validator("params", mode="before")
+    def validate_params(cls, v):
         if isinstance(v, str):
             try:
                 return json.loads(v)
@@ -173,7 +174,7 @@
                 return v
         return v
 
-    @field_serializer("logs")
+    @field_serializer("params")
     def serialize_params(v):
         if isinstance(v, list) and all(isinstance(i, BaseModel) for i in v):
             return json.dumps([i.model_dump() for i in v])
@@ -185,11 +186,17 @@
             return json.loads(v)
         return v
 
+    @field_validator("artifacts", mode="before")
+    def validate_artifacts(cls, v):
+        if isinstance(v, str):
+            return json.loads(v)
+        elif isinstance(v, BaseModel):
+            return v.model_dump()
+        return v
+
 
 class VertexBuildResponseModel(VertexBuildModel):
-    messages: list[MessageModel] = []
-
-    @field_serializer("data")
+    @field_serializer("data", "artifacts")
     def serialize_dict(v):
         return v
 

from fastapi import (
    APIRouter,
    Body,
    Depends,
    HTTPException,
    Query,
    WebSocket,
    WebSocketException,
    status,
)
from fastapi.responses import StreamingResponse
from langflow.api.utils import build_input_keys_response
from langflow.api.v1.schemas import (
    BuildStatus,
    BuiltResponse,
    InitResponse,
    VertexBuildResponse,
    VerticesOrderResponse,
    StreamData,
)

from langflow.graph.graph.base import Graph
from langflow.graph.vertex.base import StatelessVertex
from langflow.processing.process import process_tweaks_on_graph

from langflow.services.auth.utils import get_current_active_user, get_current_user
<<<<<<< HEAD
from langflow.services.database.models.flow.flow import Flow
=======
from langflow.services.cache.utils import update_build_status
>>>>>>> 4544abe9
from loguru import logger
from langflow.services.getters import get_chat_service, get_session, get_cache_service
from sqlmodel import Session
from langflow.services.chat.manager import ChatService
from langflow.services.cache.manager import BaseCacheService


router = APIRouter(tags=["Chat"])


@router.websocket("/chat/{client_id}")
async def chat(
    client_id: str,
    websocket: WebSocket,
    token: str = Query(...),
    db: Session = Depends(get_session),
    chat_service: "ChatService" = Depends(get_chat_service),
):
    """Websocket endpoint for chat."""
    try:
        await websocket.accept()
        user = await get_current_user(token, db)
        if not user:
            await websocket.close(
                code=status.WS_1008_POLICY_VIOLATION, reason="Unauthorized"
            )
        if not user.is_active:
            await websocket.close(
                code=status.WS_1008_POLICY_VIOLATION, reason="Unauthorized"
            )

        if client_id in chat_service.cache_service:
            await chat_service.handle_websocket(client_id, websocket)
        else:
            # We accept the connection but close it immediately
            # if the flow is not built yet
            message = "Please, build the flow before sending messages"
            await websocket.close(code=status.WS_1011_INTERNAL_ERROR, reason=message)
    except WebSocketException as exc:
        logger.error(f"Websocket exrror: {exc}")
        await websocket.close(code=status.WS_1011_INTERNAL_ERROR, reason=str(exc))
    except Exception as exc:
        logger.error(f"Error in chat websocket: {exc}")
        messsage = exc.detail if isinstance(exc, HTTPException) else str(exc)
        if "Could not validate credentials" in str(exc):
            await websocket.close(
                code=status.WS_1008_POLICY_VIOLATION, reason="Unauthorized"
            )
        else:
            await websocket.close(code=status.WS_1011_INTERNAL_ERROR, reason=messsage)


@router.post("/build/init/{flow_id}", response_model=InitResponse, status_code=201)
async def init_build(
    graph_data: dict,
    flow_id: str,
    current_user=Depends(get_current_active_user),
    chat_service: "ChatService" = Depends(get_chat_service),
    cache_service: "BaseCacheService" = Depends(get_cache_service),
):
    """Initialize the build by storing graph data and returning a unique session ID."""
    try:
        if flow_id is None:
            raise ValueError("No ID provided")
        # Check if already building
        if (
            flow_id in cache_service
            and isinstance(cache_service[flow_id], dict)
            and cache_service[flow_id].get("status") == BuildStatus.IN_PROGRESS
        ):
            return InitResponse(flowId=flow_id)

        # Delete from cache if already exists
        if flow_id in chat_service.cache_service:
            chat_service.cache_service.delete(flow_id)
            logger.debug(f"Deleted flow {flow_id} from cache")
        cache_service[flow_id] = {
            "graph_data": graph_data,
            "status": BuildStatus.STARTED,
            "user_id": current_user.id,
        }

        return InitResponse(flowId=flow_id)
    except Exception as exc:
        logger.error(f"Error initializing build: {exc}")
        return HTTPException(status_code=500, detail=str(exc))


@router.get("/build/{flow_id}/status", response_model=BuiltResponse)
async def build_status(
    flow_id: str, cache_service: "BaseCacheService" = Depends(get_cache_service)
):
    """Check the flow_id is in the cache_service."""
    try:
        built = (
            flow_id in cache_service
            and cache_service[flow_id]["status"] == BuildStatus.SUCCESS
        )

        return BuiltResponse(
            built=built,
        )

    except Exception as exc:
        logger.error(f"Error checking build status: {exc}")
        return HTTPException(status_code=500, detail=str(exc))


@router.get("/build/stream/{flow_id}", response_class=StreamingResponse)
async def stream_build(
    flow_id: str,
    chat_service: "ChatService" = Depends(get_chat_service),
    cache_service: "BaseCacheService" = Depends(get_cache_service),
):
    """Stream the build process based on stored flow data."""

    async def event_stream(flow_id):
        final_response = {"end_of_stream": True}
        artifacts = {}
        try:
            if flow_id not in cache_service:
                error_message = "Invalid session ID"
                yield str(StreamData(event="error", data={"error": error_message}))
                return

            if cache_service[flow_id].get("status") == BuildStatus.IN_PROGRESS:
                error_message = "Already building"
                yield str(StreamData(event="error", data={"error": error_message}))
                return

            graph_data = cache_service[flow_id].get("graph_data")
            cache_service[flow_id]["user_id"]

            if not graph_data:
                error_message = "No data provided"
                yield str(StreamData(event="error", data={"error": error_message}))
                return

            logger.debug("Building langchain object")

            # Some error could happen when building the graph
            graph = Graph.from_payload(graph_data)

<<<<<<< HEAD
            number_of_nodes = len(graph.vertices)
            flow_data_store[flow_id]["status"] = BuildStatus.IN_PROGRESS
=======
            number_of_nodes = len(graph.nodes)
            update_build_status(cache_service, flow_id, BuildStatus.IN_PROGRESS)
>>>>>>> 4544abe9

            for i, vertex in enumerate(graph.generator_build(), 1):
                try:
                    log_dict = {
                        "log": f"Building node {vertex.vertex_type}",
                    }
                    yield str(StreamData(event="log", data=log_dict))
                    if vertex.is_task:
                        vertex = try_running_celery_task(vertex)
                    else:
                        vertex.build()
                    params = vertex._built_object_repr()
                    valid = True
                    logger.debug(f"Building node {str(vertex.vertex_type)}")
                    logger.debug(
                        f"Output: {params[:100]}{'...' if len(params) > 100 else ''}"
                    )
                    if vertex.artifacts:
                        # The artifacts will be prompt variables
                        # passed to build_input_keys_response
                        # to set the input_keys values
                        artifacts.update(vertex.artifacts)
                except Exception as exc:
                    logger.exception(exc)
                    params = str(exc)
                    valid = False
                    update_build_status(cache_service, flow_id, BuildStatus.FAILURE)

                response = {
                    "valid": valid,
                    "params": params,
                    "id": vertex.id,
                    "progress": round(i / number_of_nodes, 2),
                }

                yield str(StreamData(event="message", data=response))

            langchain_object = graph.build()
            # Now we  need to check the input_keys to send them to the client
            if hasattr(langchain_object, "input_keys"):
                input_keys_response = build_input_keys_response(
                    langchain_object, artifacts
                )
            else:
                input_keys_response = {
                    "input_keys": None,
                    "memory_keys": [],
                    "handle_keys": [],
                }
            yield str(StreamData(event="message", data=input_keys_response))
            chat_service.set_cache(flow_id, langchain_object)
            # We need to reset the chat history
            chat_service.chat_history.empty_history(flow_id)
            update_build_status(cache_service, flow_id, BuildStatus.SUCCESS)
        except Exception as exc:
            logger.exception(exc)
            logger.error("Error while building the flow: %s", exc)

            update_build_status(cache_service, flow_id, BuildStatus.FAILURE)
            yield str(StreamData(event="error", data={"error": str(exc)}))
        finally:
            yield str(StreamData(event="message", data=final_response))

    try:
        return StreamingResponse(event_stream(flow_id), media_type="text/event-stream")
    except Exception as exc:
        logger.error(f"Error streaming build: {exc}")
        raise HTTPException(status_code=500, detail=str(exc))


<<<<<<< HEAD
@router.get("/build/{flow_id}/vertices", response_model=VerticesOrderResponse)
async def get_vertices(
    flow_id: str,
    chat_manager: "ChatManager" = Depends(get_chat_manager),
    session=Depends(get_session),
):
    """Check the flow_id is in the flow_data_store."""
    try:
        flow: Flow = session.get(Flow, flow_id)
        if not flow:
            raise ValueError("Invalid flow ID")
        graph = Graph.from_payload(flow.data)
        chat_manager.set_cache(flow_id, graph)
        vertices = graph.topological_sort()

        return VerticesOrderResponse(ids=[vertex.id for vertex in vertices])

    except Exception as exc:
        logger.error(f"Error checking build status: {exc}")
        raise HTTPException(status_code=500, detail=str(exc)) from exc


@router.post("/build/{flow_id}/vertices/{vertex_id}")
def build_vertex(
    flow_id: str,
    vertex_id: str,
    chat_manager: "ChatManager" = Depends(get_chat_manager),
    current_user=Depends(get_current_active_user),
    tweaks: dict = Body(None),
    inputs: dict = Body(None),
):
    """Build a vertex instead of the entire graph."""
    try:
        graph = chat_manager.get_cache(flow_id)
        if tweaks:
            graph = process_tweaks_on_graph(graph, tweaks)
        if not isinstance(graph, Graph):
            raise ValueError("Invalid graph")
        if not (vertex := graph.get_vertex(vertex_id)):
            raise ValueError("Invalid vertex")
        try:
            if isinstance(vertex, StatelessVertex) or not vertex._built:
                vertex.build(user_id=current_user.id, force=True)
            params = vertex._built_object_repr()
            valid = True
            result_dict = vertex.get_result_dict()
            # We need to set the artifacts to pass information
            # to the frontend
            vertex.set_artifacts()
            artifacts = vertex.artifacts
        except Exception as exc:
            params = str(exc)
            valid = False
            result_dict = {}
            artifacts = {}
        chat_manager.set_cache(flow_id, graph)

        return VertexBuildResponse(
            valid=valid,
            params=params,
            id=vertex.id,
            results=result_dict,
            artifacts=artifacts,
        )
    except Exception as exc:
        logger.error(f"Error building vertex: {exc}")
        raise HTTPException(status_code=500, detail=str(exc))
=======
def try_running_celery_task(vertex):
    # Try running the task in celery
    # and set the task_id to the local vertex
    # if it fails, run the task locally
    try:
        from langflow.worker import build_vertex

        task = build_vertex.delay(vertex)
        vertex.task_id = task.id
    except Exception as exc:
        logger.debug(f"Error running task in celery: {exc}")
        vertex.task_id = None
        vertex.build()
    return vertex
>>>>>>> 4544abe9
<|MERGE_RESOLUTION|>--- conflicted
+++ resolved
@@ -24,11 +24,8 @@
 from langflow.processing.process import process_tweaks_on_graph
 
 from langflow.services.auth.utils import get_current_active_user, get_current_user
-<<<<<<< HEAD
 from langflow.services.database.models.flow.flow import Flow
-=======
 from langflow.services.cache.utils import update_build_status
->>>>>>> 4544abe9
 from loguru import logger
 from langflow.services.getters import get_chat_service, get_session, get_cache_service
 from sqlmodel import Session
@@ -172,13 +169,8 @@
             # Some error could happen when building the graph
             graph = Graph.from_payload(graph_data)
 
-<<<<<<< HEAD
-            number_of_nodes = len(graph.vertices)
-            flow_data_store[flow_id]["status"] = BuildStatus.IN_PROGRESS
-=======
             number_of_nodes = len(graph.nodes)
             update_build_status(cache_service, flow_id, BuildStatus.IN_PROGRESS)
->>>>>>> 4544abe9
 
             for i, vertex in enumerate(graph.generator_build(), 1):
                 try:
@@ -249,11 +241,10 @@
         raise HTTPException(status_code=500, detail=str(exc))
 
 
-<<<<<<< HEAD
 @router.get("/build/{flow_id}/vertices", response_model=VerticesOrderResponse)
 async def get_vertices(
     flow_id: str,
-    chat_manager: "ChatManager" = Depends(get_chat_manager),
+    chat_service: "ChatService" = Depends(get_chat_service),
     session=Depends(get_session),
 ):
     """Check the flow_id is in the flow_data_store."""
@@ -262,7 +253,7 @@
         if not flow:
             raise ValueError("Invalid flow ID")
         graph = Graph.from_payload(flow.data)
-        chat_manager.set_cache(flow_id, graph)
+        chat_service.set_cache(flow_id, graph)
         vertices = graph.topological_sort()
 
         return VerticesOrderResponse(ids=[vertex.id for vertex in vertices])
@@ -276,14 +267,14 @@
 def build_vertex(
     flow_id: str,
     vertex_id: str,
-    chat_manager: "ChatManager" = Depends(get_chat_manager),
+    chat_service: "ChatService" = Depends(get_chat_service),
     current_user=Depends(get_current_active_user),
     tweaks: dict = Body(None),
     inputs: dict = Body(None),
 ):
     """Build a vertex instead of the entire graph."""
     try:
-        graph = chat_manager.get_cache(flow_id)
+        graph = chat_service.get_cache(flow_id)
         if tweaks:
             graph = process_tweaks_on_graph(graph, tweaks)
         if not isinstance(graph, Graph):
@@ -305,7 +296,7 @@
             valid = False
             result_dict = {}
             artifacts = {}
-        chat_manager.set_cache(flow_id, graph)
+        chat_service.set_cache(flow_id, graph)
 
         return VertexBuildResponse(
             valid=valid,
@@ -317,7 +308,8 @@
     except Exception as exc:
         logger.error(f"Error building vertex: {exc}")
         raise HTTPException(status_code=500, detail=str(exc))
-=======
+
+
 def try_running_celery_task(vertex):
     # Try running the task in celery
     # and set the task_id to the local vertex
@@ -331,5 +323,4 @@
         logger.debug(f"Error running task in celery: {exc}")
         vertex.task_id = None
         vertex.build()
-    return vertex
->>>>>>> 4544abe9
+    return vertex
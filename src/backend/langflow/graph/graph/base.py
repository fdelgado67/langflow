<<<<<<< HEAD
from typing import Any, Dict, List, Optional, Tuple, Type, Union
=======
from typing import Dict, Generator, List, Type, Union
>>>>>>> 98f3c708

from langflow.graph import Edge, Vertex
from langflow.graph.edge.contract import ContractEdge
from langflow.graph.graph.constants import VERTEX_TYPE_MAP
from langflow.graph.vertex.types import (
    FileToolVertex,
    LLMVertex,
    ToolkitVertex,
)
from langflow.graph.vertex.types import ConnectorVertex
from langflow.interface.tools.constants import FILE_TOOLS
from langflow.utils import payload
from langflow.utils.logger import logger


class Graph:
    def __init__(
        self,
        *,
        graph_data: Optional[Dict] = None,
        vertices: Optional[List[Vertex]] = None,
        edges: Optional[List[Edge]] = None,
    ) -> None:
        self.has_connectors = False

        if graph_data:
            _vertices = graph_data["nodes"]
            _edges = graph_data["edges"]
            self._nodes = _vertices
            self._edges = _edges
            self.vertices = []
            self.edges = []
            self._build_vertices_and_edges()
        elif vertices and edges:
            self.vertices = vertices
            self.edges = edges

    @classmethod
<<<<<<< HEAD
    def from_root_vertex(cls, root_vertex: Vertex):
        # Starting at the root vertex
        # Iterate all of its edges to find
        # all vertices and edges
        vertices, edges = cls.traverse_graph(root_vertex)
        return cls(vertices=vertices, edges=edges)

    @staticmethod
    def traverse_graph(root_vertex: Vertex) -> Tuple[List[Vertex], List[Edge]]:
=======
    def from_payload(cls, payload: Dict) -> "Graph":
>>>>>>> 98f3c708
        """
        Traverses the graph from the root_vertex using depth-first search (DFS) and returns all the vertices and edges.

        Args:
<<<<<<< HEAD
            root_vertex (Vertex): The root vertex to start traversal from.
=======
            payload (Dict): The payload to create the graph from.˜`
>>>>>>> 98f3c708

        Returns:
            tuple: A tuple containing a set of all vertices and all edges visited in the graph.
        """
<<<<<<< HEAD
        # Initialize empty sets for visited vertices and edges.
        visited_vertices = set()
        visited_edges = set()

        # Initialize a stack with the root vertex.
        stack = [root_vertex]

        # Continue while there are vertices to be visited in the stack.
        while stack:
            # Pop a vertex from the stack.
            vertex = stack.pop()

            # If this vertex has not been visited, add it to visited_vertices.
            if vertex not in visited_vertices:
                visited_vertices.add(vertex)

                # Iterate over the edges of the current vertex.
                for edge in vertex.edges:
                    # If this edge has not been visited, add it to visited_edges.
                    if edge not in visited_edges:
                        visited_edges.add(edge)

                        # Add the adjacent vertex (the one that's not the current vertex)
                        #  to the stack for future exploration.
                        stack.append(
                            edge.source if edge.source != vertex else edge.target
                        )

        # Return the sets of visited vertices and edges.
        return list(visited_vertices), list(visited_edges)

    def _build_vertices_and_edges(self) -> None:
        self.vertices += self._build_vertices()
        self.edges += self._build_edges()
=======
        if "data" in payload:
            payload = payload["data"]
        try:
            nodes = payload["nodes"]
            edges = payload["edges"]
            return cls(nodes, edges)
        except KeyError as exc:
            raise ValueError(
                f"Invalid payload. Expected keys 'nodes' and 'edges'. Found {list(payload.keys())}"
            ) from exc

    def _build_graph(self) -> None:
        """Builds the graph from the nodes and edges."""
        self.nodes = self._build_vertices()
        self.edges = self._build_edges()
>>>>>>> 98f3c708
        for edge in self.edges:
            try:
                edge.source.add_edge(edge)
                edge.target.add_edge(edge)
            except AttributeError as e:
                print(e)
        # This is a hack to make sure that the LLM vertex is sent to
        # the toolkit vertex
        llm_vertex = None
        for vertex in self.vertices:
            vertex._build_params()

            if isinstance(vertex, LLMVertex):
                llm_vertex = vertex

        for vertex in self.vertices:
            if isinstance(vertex, ToolkitVertex):
                vertex.params["llm"] = llm_vertex
        # remove invalid vertices
        self.vertices = [
            vertex
            for vertex in self.vertices
            if self._validate_vertex(vertex)
            or (len(self.vertices) == 1 and len(self.edges) == 0)
        ]

    def _validate_vertex(self, vertex: Vertex) -> bool:
        # All vertices that do not have edges are invalid
        return len(vertex.edges) > 0

    def get_vertex(self, vertex_id: str) -> Union[None, Vertex]:
        return next(
            (vertex for vertex in self.vertices if vertex.id == vertex_id), None
        )

    def get_vertices_with_target(self, vertex: Vertex) -> List[Vertex]:
        connected_vertices: List[Vertex] = [
            edge.source for edge in self.edges if edge.target == vertex
        ]
<<<<<<< HEAD
        return connected_vertices

    def build(self) -> Any:
        # Get root vertex
        root_vertex = payload.get_root_vertex(self)
        if root_vertex is None:
            raise ValueError("No root vertex found")
        return root_vertex.build()

    @property
    def root_vertex(self) -> Union[None, Vertex]:
        return payload.get_root_vertex(self)

    def get_vertex_neighbors(self, vertex: Vertex) -> Dict[Vertex, int]:
=======
        return connected_nodes

    def build(self) -> List[Vertex]:
        """Builds the graph."""
        # Get root node
        root_node = payload.get_root_node(self)
        if root_node is None:
            raise ValueError("No root node found")
        return root_node.build()

    def topological_sort(self) -> List[Vertex]:
        """
        Performs a topological sort of the vertices in the graph.

        Returns:
            List[Vertex]: A list of vertices in topological order.

        Raises:
            ValueError: If the graph contains a cycle.
        """
        # States: 0 = unvisited, 1 = visiting, 2 = visited
        state = {node: 0 for node in self.nodes}
        sorted_vertices = []

        def dfs(node):
            if state[node] == 1:
                # We have a cycle
                raise ValueError(
                    "Graph contains a cycle, cannot perform topological sort"
                )
            if state[node] == 0:
                state[node] = 1
                for edge in node.edges:
                    if edge.source == node:
                        dfs(edge.target)
                state[node] = 2
                sorted_vertices.append(node)

        # Visit each node
        for node in self.nodes:
            if state[node] == 0:
                dfs(node)

        return list(reversed(sorted_vertices))

    def generator_build(self) -> Generator:
        """Builds each vertex in the graph and yields it."""
        sorted_vertices = self.topological_sort()
        logger.info("Sorted vertices: %s", sorted_vertices)
        yield from sorted_vertices

    def get_node_neighbors(self, node: Vertex) -> Dict[Vertex, int]:
        """Returns the neighbors of a node."""
>>>>>>> 98f3c708
        neighbors: Dict[Vertex, int] = {}
        for edge in self.edges:
            if edge.source == vertex:
                neighbor = edge.target
                if neighbor not in neighbors:
                    neighbors[neighbor] = 0
                neighbors[neighbor] += 1
            elif edge.target == vertex:
                neighbor = edge.source
                if neighbor not in neighbors:
                    neighbors[neighbor] = 0
                neighbors[neighbor] += 1
        return neighbors

    def _build_edges(self) -> List[Edge]:
        # Edge takes two vertices as arguments, so we need to build the vertices first
        # and then build the edges
        # if we can't find a vertex, we raise an error

        edges: List[Edge] = []
        for raw_edge in self._edges:
            source = self.get_vertex(raw_edge["source"])
            target = self.get_vertex(raw_edge["target"])
            if source is None:
                raise ValueError(f"Source vertex {raw_edge['source']} not found")
            if target is None:
                raise ValueError(f"Target vertex {raw_edge['target']} not found")
            edges.append(ContractEdge(source, target, raw_edge))
        return edges

    def _get_vertex_class(self, vertex_type: str, vertex_lc_type: str) -> Type[Vertex]:
        if vertex_type in FILE_TOOLS:
            return FileToolVertex
        vertex_class = VERTEX_TYPE_MAP.get(vertex_type)
        if vertex_class is None:
            vertex_class = VERTEX_TYPE_MAP.get(vertex_lc_type, Vertex)

        return vertex_class

    def _build_vertices(self) -> List[Vertex]:
        vertices: List[Vertex] = []

        self.expand_flow_vertices(self._nodes)
        for vertex in self._nodes:
            vertex_data = vertex["data"]
            vertex_type: str = vertex_data["type"]  # type: ignore
            if vertex_type == "flow":
                continue
            vertex_lc_type: str = vertex_data["node"]["template"].get("_type")  # type: ignore

            # Some vertices are a bit special and need to be handled differently
            # vertex_type is "flow" and vertex_data["node"] contains a "flow" key which
            # is itself a graph.

            VertexClass = self._get_vertex_class(vertex_type, vertex_lc_type)
            vertices.append(VertexClass(vertex))
            if VertexClass == ConnectorVertex:
                self.has_connectors = True

        return vertices

    def expand_flow_vertices(self, vertices: list):
        # Certain vertices are actually graphs themselves, so we need to expand them
        # and add their vertices and edges to the current graph
        # The problem is that the vertex has an id, and the inner vertices also have an id
        # and the edges also have an id
        # The id is what is used to connect the vertices and edges together
        # So the vertex id needs to replace the inner vertex id for the vertex that has
        # has a root_field in the ["node"]["template"] dict
        # The edges need to be updated to use the new vertex id
        # The inner vertices need to be updated to use the new vertex id
        for vertex in vertices.copy():
            vertex_data = vertex["data"]["node"]
            if "flow" in vertex_data:
                self.expand_flow_vertex(vertex)
                vertices.remove(vertex)

    def expand_flow_vertex(self, flow_vertex):
        # Get the subgraph data from the flow vertex
        subgraph_data = flow_vertex["data"]["node"]["flow"]["data"]

        # Build the subgraph Graph object
        subgraph = Graph(graph_data=subgraph_data)

        # Set the ID of the subgraph root vertex to the flow vertex ID
        subgraph_root = subgraph.root_vertex
        old_id = subgraph_root.id
        if subgraph_root is None:
            raise ValueError("No root vertex found")
        subgraph_root.id = flow_vertex["id"]

        # Get all edges in the subgraph graph that have the subgraph root as the source or target
        edges_to_update = [
            edge
            for edge in subgraph.edges
            if edge.source == subgraph_root or edge.target == subgraph_root
        ]

        # Update all such edges to use the flow vertex ID instead
        for edge in edges_to_update:
            # The root vertex shouldn't be the source of any edges, but just in case
            if edge.source.id == old_id:
                edge.source = subgraph_root
            if edge.target.id == old_id:
                edge.target = subgraph_root

        # Add subgraph vertices and edges to the main graph
        self.vertices.extend(subgraph.vertices)
        self.edges.extend(subgraph.edges)

    def get_children_by_vertex_type(
        self, vertex: Vertex, vertex_type: str
    ) -> List[Vertex]:
        children = []
        vertex_types = [vertex.data["type"]]
        if "node" in vertex.data:
            vertex_types += vertex.data["node"]["base_classes"]
        if vertex_type in vertex_types:
            children.append(vertex)
        return children

    def __hash__(self):
        vertices_hash = hash(tuple(self.vertices))
        edges_hash = hash(tuple(self.edges))
        return hash((vertices_hash, edges_hash))

    def __eq__(self, other):
        if isinstance(other, Graph):
            return self.vertices == other.vertices and self.edges == other.edges
        return False<|MERGE_RESOLUTION|>--- conflicted
+++ resolved
@@ -1,8 +1,4 @@
-<<<<<<< HEAD
-from typing import Any, Dict, List, Optional, Tuple, Type, Union
-=======
 from typing import Dict, Generator, List, Type, Union
->>>>>>> 98f3c708
 
 from langflow.graph import Edge, Vertex
 from langflow.graph.edge.contract import ContractEdge
@@ -41,68 +37,16 @@
             self.edges = edges
 
     @classmethod
-<<<<<<< HEAD
-    def from_root_vertex(cls, root_vertex: Vertex):
-        # Starting at the root vertex
-        # Iterate all of its edges to find
-        # all vertices and edges
-        vertices, edges = cls.traverse_graph(root_vertex)
-        return cls(vertices=vertices, edges=edges)
-
-    @staticmethod
-    def traverse_graph(root_vertex: Vertex) -> Tuple[List[Vertex], List[Edge]]:
-=======
     def from_payload(cls, payload: Dict) -> "Graph":
->>>>>>> 98f3c708
         """
         Traverses the graph from the root_vertex using depth-first search (DFS) and returns all the vertices and edges.
 
         Args:
-<<<<<<< HEAD
-            root_vertex (Vertex): The root vertex to start traversal from.
-=======
             payload (Dict): The payload to create the graph from.˜`
->>>>>>> 98f3c708
 
         Returns:
             tuple: A tuple containing a set of all vertices and all edges visited in the graph.
         """
-<<<<<<< HEAD
-        # Initialize empty sets for visited vertices and edges.
-        visited_vertices = set()
-        visited_edges = set()
-
-        # Initialize a stack with the root vertex.
-        stack = [root_vertex]
-
-        # Continue while there are vertices to be visited in the stack.
-        while stack:
-            # Pop a vertex from the stack.
-            vertex = stack.pop()
-
-            # If this vertex has not been visited, add it to visited_vertices.
-            if vertex not in visited_vertices:
-                visited_vertices.add(vertex)
-
-                # Iterate over the edges of the current vertex.
-                for edge in vertex.edges:
-                    # If this edge has not been visited, add it to visited_edges.
-                    if edge not in visited_edges:
-                        visited_edges.add(edge)
-
-                        # Add the adjacent vertex (the one that's not the current vertex)
-                        #  to the stack for future exploration.
-                        stack.append(
-                            edge.source if edge.source != vertex else edge.target
-                        )
-
-        # Return the sets of visited vertices and edges.
-        return list(visited_vertices), list(visited_edges)
-
-    def _build_vertices_and_edges(self) -> None:
-        self.vertices += self._build_vertices()
-        self.edges += self._build_edges()
-=======
         if "data" in payload:
             payload = payload["data"]
         try:
@@ -114,11 +58,9 @@
                 f"Invalid payload. Expected keys 'nodes' and 'edges'. Found {list(payload.keys())}"
             ) from exc
 
-    def _build_graph(self) -> None:
-        """Builds the graph from the nodes and edges."""
-        self.nodes = self._build_vertices()
-        self.edges = self._build_edges()
->>>>>>> 98f3c708
+    def _build_vertices_and_edges(self) -> None:
+        self.vertices += self._build_vertices()
+        self.edges += self._build_edges()
         for edge in self.edges:
             try:
                 edge.source.add_edge(edge)
@@ -158,7 +100,6 @@
         connected_vertices: List[Vertex] = [
             edge.source for edge in self.edges if edge.target == vertex
         ]
-<<<<<<< HEAD
         return connected_vertices
 
     def build(self) -> Any:
@@ -172,62 +113,8 @@
     def root_vertex(self) -> Union[None, Vertex]:
         return payload.get_root_vertex(self)
 
-    def get_vertex_neighbors(self, vertex: Vertex) -> Dict[Vertex, int]:
-=======
-        return connected_nodes
-
-    def build(self) -> List[Vertex]:
-        """Builds the graph."""
-        # Get root node
-        root_node = payload.get_root_node(self)
-        if root_node is None:
-            raise ValueError("No root node found")
-        return root_node.build()
-
-    def topological_sort(self) -> List[Vertex]:
-        """
-        Performs a topological sort of the vertices in the graph.
-
-        Returns:
-            List[Vertex]: A list of vertices in topological order.
-
-        Raises:
-            ValueError: If the graph contains a cycle.
-        """
-        # States: 0 = unvisited, 1 = visiting, 2 = visited
-        state = {node: 0 for node in self.nodes}
-        sorted_vertices = []
-
-        def dfs(node):
-            if state[node] == 1:
-                # We have a cycle
-                raise ValueError(
-                    "Graph contains a cycle, cannot perform topological sort"
-                )
-            if state[node] == 0:
-                state[node] = 1
-                for edge in node.edges:
-                    if edge.source == node:
-                        dfs(edge.target)
-                state[node] = 2
-                sorted_vertices.append(node)
-
-        # Visit each node
-        for node in self.nodes:
-            if state[node] == 0:
-                dfs(node)
-
-        return list(reversed(sorted_vertices))
-
-    def generator_build(self) -> Generator:
-        """Builds each vertex in the graph and yields it."""
-        sorted_vertices = self.topological_sort()
-        logger.info("Sorted vertices: %s", sorted_vertices)
-        yield from sorted_vertices
-
     def get_node_neighbors(self, node: Vertex) -> Dict[Vertex, int]:
         """Returns the neighbors of a node."""
->>>>>>> 98f3c708
         neighbors: Dict[Vertex, int] = {}
         for edge in self.edges:
             if edge.source == vertex:

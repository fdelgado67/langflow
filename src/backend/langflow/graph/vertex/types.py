--- conflicted
+++ resolved
@@ -1,13 +1,8 @@
 from typing import Any, Dict, List, Optional, Union
 
 from langflow.graph.vertex.base import Vertex
-<<<<<<< HEAD
 from langflow.graph.utils import extract_input_variables_from_prompt
 from copy import deepcopy
-=======
-from langflow.graph.utils import flatten_list
-from langflow.interface.utils import extract_input_variables_from_prompt
->>>>>>> 23e760b0
 
 from langflow.interface.connectors.custom import ConnectorFunction
 
@@ -67,7 +62,6 @@
 
             self._build()
 
-<<<<<<< HEAD
         #! Cannot deepcopy VectorStore, VectorStoreRouter, or SQL agents
         if self.vertex_type in [
             "VectorStoreAgent",
@@ -76,9 +70,6 @@
         ]:
             return self._built_object
         return deepcopy(self._built_object)
-=======
-        return self._built_object
->>>>>>> 23e760b0
 
 
 class ToolVertex(LangChainVertex):
@@ -86,7 +77,6 @@
         super().__init__(data, base_type="tools")
 
 
-<<<<<<< HEAD
 class PromptVertex(LangChainVertex):
     def __init__(self, data: Dict):
         super().__init__(data, base_type="prompts")
@@ -154,12 +144,6 @@
 
 
 class LLMVertex(LangChainVertex):
-=======
-class LLMVertex(Vertex):
-    built_node_type = None
-    class_built_object = None
-
->>>>>>> 23e760b0
     def __init__(self, data: Dict):
         super().__init__(data, base_type="llms")
 

<!-- Title -->

# ⛓️ Langflow

~ An effortless way to experiment and prototype [LangChain](https://github.com/hwchase17/langchain) pipelines ~

<p>
<img alt="GitHub Contributors" src="https://img.shields.io/github/contributors/logspace-ai/langflow" />
<img alt="GitHub Last Commit" src="https://img.shields.io/github/last-commit/logspace-ai/langflow" />
<img alt="" src="https://img.shields.io/github/repo-size/logspace-ai/langflow" />
<img alt="GitHub Issues" src="https://img.shields.io/github/issues/logspace-ai/langflow" />
<img alt="GitHub Pull Requests" src="https://img.shields.io/github/issues-pr/logspace-ai/langflow" />
<img alt="Github License" src="https://img.shields.io/github/license/logspace-ai/langflow" />
</p>


<p>
<a href="https://discord.gg/EqksyE2EX9"><img alt="Discord Server" src="https://dcbadge.vercel.app/api/server/EqksyE2EX9?compact=true&style=flat"/></a>
<a href="https://huggingface.co/spaces/Logspace/Langflow"><img src="https://huggingface.co/datasets/huggingface/badges/raw/main/open-in-hf-spaces-sm.svg" alt="HuggingFace Spaces"></a>
</p>

<a href="https://github.com/logspace-ai/langflow">
    <img width="100%" src="https://github.com/logspace-ai/langflow/blob/main/img/langflow-demo.gif?raw=true"></a>


<p>
</p>

# Table of Contents
- [⛓️ Langflow](#️-langflow)
- [Table of Contents](#table-of-contents)
- [📦 Installation](#-installation)
    - [Locally](#locally)
    - [HuggingFace Spaces](#huggingface-spaces)
- [🖥️ Command Line Interface (CLI)](#️-command-line-interface-cli)
    - [Usage](#usage)
    - [Environment Variables](#environment-variables)
- [Deployment](#deployment)
  - [Deploy Langflow on Google Cloud Platform](#deploy-langflow-on-google-cloud-platform)
  - [Deploy Langflow on Jina AI Cloud](#deploy-langflow-on-jina-ai-cloud)
      - [API Usage](#api-usage)
<<<<<<< HEAD
  - [Deploy on Railway](#deploy-on-railway)
  - [Deploy on Render](#deploy-on-render)
  - [🎨 Creating Flows](#-creating-flows)
  - [👋 Contributing](#-contributing)
  - [📄 License](#-license)
=======
- [🎨 Creating Flows](#-creating-flows)
- [👋 Contributing](#-contributing)
- [📄 License](#-license)
>>>>>>> 511e8294


# 📦 Installation
### <b>Locally</b>
You can install Langflow from pip:

```shell
pip install langflow
```

Next, run:

```shell
python -m langflow
```
or
```shell
langflow # or langflow --help
```

### HuggingFace Spaces
You can also check it out on [HuggingFace Spaces](https://huggingface.co/spaces/Logspace/Langflow) and run it in your browser! You can even clone it and have your own copy of Langflow to play with.

# 🖥️ Command Line Interface (CLI)

Langflow provides a command-line interface (CLI) for easy management and configuration.

### Usage

You can run the Langflow using the following command:

```shell
langflow [OPTIONS]
```

Each option is detailed below:

- `--help`: Displays all available options.
- `--host`: Defines the host to bind the server to. Can be set using the `LANGFLOW_HOST` environment variable. The default is `127.0.0.1`.
- `--workers`: Sets the number of worker processes. Can be set using the `LANGFLOW_WORKERS` environment variable. The default is `1`.
- `--timeout`: Sets the worker timeout in seconds. The default is `60`.
- `--port`: Sets the port to listen on. Can be set using the `LANGFLOW_PORT` environment variable. The default is `7860`.
- `--config`: Defines the path to the configuration file. The default is `config.yaml`.
- `--env-file`: Specifies the path to the .env file containing environment variables. The default is `.env`.
- `--log-level`: Defines the logging level. Can be set using the `LANGFLOW_LOG_LEVEL` environment variable. The default is `critical`.
- `--log-file`: Specifies the path to the log file. Can be set using the `LANGFLOW_LOG_FILE` environment variable. The default is `logs/langflow.log`.
- `--cache`: Selects the type of cache to use. Options are `InMemoryCache` and `SQLiteCache`. Can be set using the `LANGFLOW_LANGCHAIN_CACHE` environment variable. The default is `SQLiteCache`.
- `--jcloud/--no-jcloud`: Toggles the option to deploy on Jina AI Cloud. The default is `no-jcloud`.
- `--dev/--no-dev`: Toggles the development mode. The default is `no-dev`.
- `--database-url`: Sets the database URL to connect to. If not provided, a local SQLite database will be used. Can be set using the `LANGFLOW_DATABASE_URL` environment variable.
- `--path`: Specifies the path to the frontend directory containing build files. This option is for development purposes only. Can be set using the `LANGFLOW_FRONTEND_PATH` environment variable.
- `--open-browser/--no-open-browser`: Toggles the option to open the browser after starting the server. Can be set using the `LANGFLOW_OPEN_BROWSER` environment variable. The default is `open-browser`.
- `--remove-api-keys/--no-remove-api-keys`: Toggles the option to remove API keys from the projects saved in the database. Can be set using the `LANGFLOW_REMOVE_API_KEYS` environment variable. The default is `no-remove-api-keys`.
- `--install-completion [bash|zsh|fish|powershell|pwsh]`: Installs completion for the specified shell.
- `--show-completion [bash|zsh|fish|powershell|pwsh]`: Shows completion for the specified shell, allowing you to copy it or customize the installation.

### Environment Variables

You can configure many of the CLI options using environment variables. These can be exported in your operating system or added to a `.env` file and loaded using the `--env-file` option.

A sample `.env` file named `.env.example` is included with the project. Copy this file to a new file named `.env` and replace the example values with your actual settings. If you're setting values in both your OS and the `.env` file, the `.env` settings will take precedence.

# Deployment

## Deploy Langflow on Google Cloud Platform

Follow our step-by-step guide to deploy Langflow on Google Cloud Platform (GCP) using Google Cloud Shell. The guide is available in the [**Langflow in Google Cloud Platform**](GCP_DEPLOYMENT.md) document.

Alternatively, click the **"Open in Cloud Shell"** button below to launch Google Cloud Shell, clone the Langflow repository, and start an **interactive tutorial** that will guide you through the process of setting up the necessary resources and deploying Langflow on your GCP project.

[![Open in Cloud Shell](https://gstatic.com/cloudssh/images/open-btn.svg)](https://console.cloud.google.com/cloudshell/open?git_repo=https://github.com/logspace-ai/langflow&working_dir=scripts&shellonly=true&tutorial=walkthroughtutorial_spot.md)


## Deploy Langflow on [Jina AI Cloud](https://github.com/jina-ai/langchain-serve)

Langflow integrates with langchain-serve to provide a one-command deployment to Jina AI Cloud.

Start by installing `langchain-serve` with

```bash
pip install -U langchain-serve
```

Then, run:

```bash
langflow --jcloud
```

```text
🎉 Langflow server successfully deployed on Jina AI Cloud 🎉
🔗 Click on the link to open the server (please allow ~1-2 minutes for the server to startup): https://<your-app>.wolf.jina.ai/
📖 Read more about managing the server: https://github.com/jina-ai/langchain-serve
```

  <details>
  <summary>Show complete (example) output</summary>

  ```text
    🚀 Deploying Langflow server on Jina AI Cloud
    ╭───────────────────────── 🎉 Flow is available! ──────────────────────────╮
    │                                                                          │
    │   ID                    langflow-e3dd8820ec                              │
    │   Gateway (Websocket)   wss://langflow-e3dd8820ec.wolf.jina.ai           │
    │   Dashboard             https://dashboard.wolf.jina.ai/flow/e3dd8820ec   │
    │                                                                          │
    ╰──────────────────────────────────────────────────────────────────────────╯
    ╭──────────────┬──────────────────────────────────────────────────────────────────────────────╮
    │ App ID       │                     langflow-e3dd8820ec                                      │
    ├──────────────┼──────────────────────────────────────────────────────────────────────────────┤
    │ Phase        │                            Serving                                           │
    ├──────────────┼──────────────────────────────────────────────────────────────────────────────┤
    │ Endpoint     │          wss://langflow-e3dd8820ec.wolf.jina.ai                              │
    ├──────────────┼──────────────────────────────────────────────────────────────────────────────┤
    │ App logs     │                  dashboards.wolf.jina.ai                                     │
    ├──────────────┼──────────────────────────────────────────────────────────────────────────────┤
    │ Swagger UI   │          https://langflow-e3dd8820ec.wolf.jina.ai/docs                       │
    ├──────────────┼──────────────────────────────────────────────────────────────────────────────┤
    │ OpenAPI JSON │        https://langflow-e3dd8820ec.wolf.jina.ai/openapi.json                 │
    ╰──────────────┴──────────────────────────────────────────────────────────────────────────────╯

    🎉 Langflow server successfully deployed on Jina AI Cloud 🎉
    🔗 Click on the link to open the server (please allow ~1-2 minutes for the server to startup): https://langflow-e3dd8820ec.wolf.jina.ai/
    📖 Read more about managing the server: https://github.com/jina-ai/langchain-serve
  ```

  </details>

#### API Usage

You can use Langflow directly on your browser, or use the API endpoints on Jina AI Cloud to interact with the server.

  <details>
  <summary>Show API usage (with python)</summary>

  ```python
import requests

BASE_API_URL = "https://langflow-e3dd8820ec.wolf.jina.ai/api/v1/predict"
FLOW_ID = "864c4f98-2e59-468b-8e13-79cd8da07468"
# You can tweak the flow by adding a tweaks dictionary
# e.g {"OpenAI-XXXXX": {"model_name": "gpt-4"}}
TWEAKS = {
  "ChatOpenAI-g4jEr": {},
  "ConversationChain-UidfJ": {}
}

def run_flow(message: str, flow_id: str, tweaks: dict = None) -> dict:
    """
    Run a flow with a given message and optional tweaks.

    :param message: The message to send to the flow
    :param flow_id: The ID of the flow to run
    :param tweaks: Optional tweaks to customize the flow
    :return: The JSON response from the flow
    """
    api_url = f"{BASE_API_URL}/{flow_id}"

    payload = {"message": message}

    if tweaks:
        payload["tweaks"] = tweaks

    response = requests.post(api_url, json=payload)
    return response.json()

# Setup any tweaks you want to apply to the flow
print(run_flow("Your message", flow_id=FLOW_ID, tweaks=TWEAKS))
  ```

  ```json
  {
    "result": "Great choice! Bangalore in the 1920s was a vibrant city with a rich cultural and political scene. Here are some suggestions for things to see and do:\n\n1. Visit the Bangalore Palace - built in 1887, this stunning palace is a perfect example of Tudor-style architecture. It was home to the Maharaja of Mysore and is now open to the public.\n\n2. Attend a performance at the Ravindra Kalakshetra - this cultural center was built in the 1920s and is still a popular venue for music and dance performances.\n\n3. Explore the neighborhoods of Basavanagudi and Malleswaram - both of these areas have retained much of their old-world charm and are great places to walk around and soak up the atmosphere.\n\n4. Check out the Bangalore Club - founded in 1868, this exclusive social club was a favorite haunt of the British expat community in the 1920s.\n\n5. Attend a meeting of the Indian National Congress - founded in 1885, the INC was a major force in the Indian independence movement and held many meetings and rallies in Bangalore in the 1920s.\n\nHope you enjoy your trip to 1920s Bangalore!"
  }
  ```

  </details>

> Read more about resource customization, cost, and management of Langflow apps on Jina AI Cloud in the **[langchain-serve](https://github.com/jina-ai/langchain-serve)** repository.

## Deploy on Railway
[![Deploy on Railway](https://railway.app/button.svg)](https://railway.app/template/Emy2sU?referralCode=MnPSdg)

## Deploy on Render
<a href="https://render.com/deploy?repo=https://github.com/logspace-ai/langflow/tree/main">
<img src="https://render.com/images/deploy-to-render-button.svg" alt="Deploy to Render" />
</a>

# 🎨 Creating Flows

Creating flows with Langflow is easy. Simply drag sidebar components onto the canvas and connect them together to create your pipeline. Langflow provides a range of [LangChain components](https://langchain.readthedocs.io/en/latest/reference.html) to choose from, including LLMs, prompt serializers, agents, and chains.

Explore by editing prompt parameters, link chains and agents, track an agent's thought process, and export your flow.

Once you're done, you can export your flow as a JSON file to use with LangChain.
To do so, click the "Export" button in the top right corner of the canvas, then
in Python, you can load the flow with:

```python
from langflow import load_flow_from_json

flow = load_flow_from_json("path/to/flow.json")
# Now you can use it like any chain
flow("Hey, have you heard of Langflow?")
```


# 👋 Contributing

We welcome contributions from developers of all levels to our open-source project on GitHub. If you'd like to contribute, please check our [contributing guidelines](./CONTRIBUTING.md) and help make Langflow more accessible.


Join our [Discord](https://discord.com/invite/EqksyE2EX9) server to ask questions, make suggestions and showcase your projects! 🦾

<p>
</p>

[![Star History Chart](https://api.star-history.com/svg?repos=logspace-ai/langflow&type=Timeline)](https://star-history.com/#logspace-ai/langflow&Date)


# 📄 License

Langflow is released under the MIT License. See the LICENSE file for details.<|MERGE_RESOLUTION|>--- conflicted
+++ resolved
@@ -39,17 +39,9 @@
   - [Deploy Langflow on Google Cloud Platform](#deploy-langflow-on-google-cloud-platform)
   - [Deploy Langflow on Jina AI Cloud](#deploy-langflow-on-jina-ai-cloud)
       - [API Usage](#api-usage)
-<<<<<<< HEAD
-  - [Deploy on Railway](#deploy-on-railway)
-  - [Deploy on Render](#deploy-on-render)
-  - [🎨 Creating Flows](#-creating-flows)
-  - [👋 Contributing](#-contributing)
-  - [📄 License](#-license)
-=======
 - [🎨 Creating Flows](#-creating-flows)
 - [👋 Contributing](#-contributing)
 - [📄 License](#-license)
->>>>>>> 511e8294
 
 
 # 📦 Installation

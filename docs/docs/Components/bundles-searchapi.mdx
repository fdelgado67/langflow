---
title: SearchApi
slug: /bundles-searchapi
---

import PartialParams from '@site/docs/_partial-hidden-params.mdx';

<Icon name="Blocks" aria-hidden="true" /> [**Bundles**](/components-bundle-components) contain custom components that support specific third-party integrations with Langflow.

This page describes the components that are available in the **SearchApi** bundle.

For more information, see the [SearchApi documentation](https://www.searchapi.io/docs/google).

## SearchApi web search

This component calls the SearchApi API to run Google, Bing, and DuckDuckGo web searches.

It returns a list of search results as a [`DataFrame`](/data-types#dataframe).

### SearchApi web search parameters

<<<<<<< HEAD
import PartialParams from '@site/docs/_partial-hidden-params.mdx';

=======
>>>>>>> b1d5a801
<PartialParams />

| Name | Type | Description |
|------|------|-------------|
| engine | String | Input parameter. The search engine to use. Default: `google`. |
| api_key | SecretString | Input parameter. The API key for authenticating with SearchApi. |
| input_value | String | Input parameter. The search query or input for the API call. |
| max_results | Integer | Input parameter. The maximum number of search results to return. Default: `5`. |
| max_snippet_length | Integer | Input parameter. The maximum length of the snippet to return. Default: `100`. |
| search_params | Dict | Input parameter. Additional key-value pairs to customize the request. |

## See also

* [**Web Search** component](/components-data#web-search)
* [**Google** bundle](/bundles-google)
* [**Bing** bundle](/bundles-bing)
* [**DuckDuckGo** bundle](/bundles-duckduckgo)<|MERGE_RESOLUTION|>--- conflicted
+++ resolved
@@ -19,11 +19,6 @@
 
 ### SearchApi web search parameters
 
-<<<<<<< HEAD
-import PartialParams from '@site/docs/_partial-hidden-params.mdx';
-
-=======
->>>>>>> b1d5a801
 <PartialParams />
 
 | Name | Type | Description |

--- conflicted
+++ resolved
@@ -46,16 +46,11 @@
 
 | Name | Type | Description |
 |------|------|-------------|
-<<<<<<< HEAD
-| cohere_api_key | String | Input parameter. The API key required to authenticate with the Cohere service. |
-=======
 | cohere_api_key | SecretString | Input parameter. The API key required to authenticate with the Cohere service. |
->>>>>>> b1d5a801
 | model | String | Input parameter. The language model used for embedding text documents and performing queries. Default: `embed-english-v2.0` |
 | truncate | Boolean | Input parameter. How to handle input that exceeds the model's token limit. One of `NONE`, `START`, or `END` (default). For more information, see the [Cohere `truncate` API reference](https://docs.cohere.com/reference/embed#request.body.truncate). |
 | max_retries | Integer | Input parameter. The maximum number of retry attempts for failed requests. Default: `3` |
 | user_agent | String | Input parameter. A user agent string to include in requests. Default: `langchain`|
-<<<<<<< HEAD
 | request_timeout | Float | Input parameter. The timeout duration for requests in milliseconds. Default: `10000` |
 
 ## Cohere Rerank
@@ -74,7 +69,4 @@
 | **Search Results** | Data | Input parameter. Connect search results output from a vector store component. Use this parameter to apply reranking after running a similarity search on your vector database. |
 | **Top N** | Integer | Input parameter. The number of documents to return after reranking. Default: `3`. |
 | **Cohere API Key** | SecretString | Input parameter. Your Cohere API key. |
-| **Model** | String | Input parameter. The re-ranker model to use. Default: `rerank-english-v3.0` |
-=======
-| request_timeout | Float | Input parameter. The timeout duration for requests in milliseconds. Default: `10000` |
->>>>>>> b1d5a801
+| **Model** | String | Input parameter. The re-ranker model to use. Default: `rerank-english-v3.0` |
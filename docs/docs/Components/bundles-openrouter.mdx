---
title: OpenRouter
slug: /bundles-openrouter
---

import Icon from "@site/src/components/icon";
import PartialParams from '@site/docs/_partial-hidden-params.mdx';

<Icon name="Blocks" aria-hidden="true" /> [**Bundles**](/components-bundle-components) contain custom components that support specific third-party integrations with Langflow.

This page describes the components that are available in the **OpenRouter** bundle.

For more information about OpenRouter features and functionality used by OpenRouter components, see the [OpenRouter documentation](https://openrouter.ai/docs).

## OpenRouter text generation

This component generates text using OpenRouter's unified API for multiple AI models from different providers.

It can output either a **Model Response** ([`Message`](/data-types#message)) or a **Language Model** ([`LanguageModel`](/data-types#languagemodel)).

Use the **Language Model** output when you want to use an OpenRouter model as the LLM for another LLM-driven component, such as an **Agent** or **Smart Function** component.

For more information, see [Language model components](/components-models).

### OpenRouter text generation parameters

<<<<<<< HEAD
import PartialParams from '@site/docs/_partial-hidden-params.mdx';

=======
>>>>>>> b1d5a801
<PartialParams />

| Name | Type | Description |
|------|------|-------------|
| api_key | SecretString | Input parameter. Your OpenRouter API key for authentication. |
| site_url | String | Input parameter. Your site URL for OpenRouter rankings (advanced). |
| app_name | String | Input parameter. Your app name for OpenRouter rankings (advanced). |
| provider | String | Input parameter. The AI model provider to use. |
| model_name | String | Input parameter. The specific model to use for chat completion. |
| temperature | Float | Input parameter. Controls randomness in the output. Range: [0.0, 2.0]. Default: 0.7. |
| max_tokens | Integer | Input parameter. The maximum number of tokens to generate (advanced). |<|MERGE_RESOLUTION|>--- conflicted
+++ resolved
@@ -24,11 +24,6 @@
 
 ### OpenRouter text generation parameters
 
-<<<<<<< HEAD
-import PartialParams from '@site/docs/_partial-hidden-params.mdx';
-
-=======
->>>>>>> b1d5a801
 <PartialParams />
 
 | Name | Type | Description |

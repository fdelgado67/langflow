--- conflicted
+++ resolved
@@ -300,12 +300,7 @@
             "Components/bundles-clickhouse",
             "Components/bundles-cloudflare",
             "Components/bundles-cohere",
-<<<<<<< HEAD
             "Components/bundles-cometapi",
-            "Integrations/Composio/integrations-composio",
-=======
-            "Components/bundles-composio",
->>>>>>> 99fc2cf0
             "Components/bundles-couchbase",
             "Components/bundles-datastax",
             "Components/bundles-deepseek",

[tool.poetry]
name = "langflow"
version = "0.6.4"
description = "A Python package with a built-in web application"
authors = ["Logspace <contact@logspace.ai>"]
maintainers = [
    "Carlos Coelho <carlos@logspace.ai>",
    "Cristhian Zanforlin <cristhian.lousa@gmail.com>",
    "Gabriel Almeida <gabriel@logspace.ai>",
    "Gustavo Schaedler <gustavopoa@gmail.com>",
    "Igor Carvalho <igorr.ackerman@gmail.com>",
    "Lucas Eduoli <lucaseduoli@gmail.com>",
    "Otávio Anovazzi <otavio2204@gmail.com>",
    "Rodrigo Nader <rodrigo@logspace.ai>",
]
repository = "https://github.com/logspace-ai/langflow"
license = "MIT"
readme = "README.md"
keywords = ["nlp", "langchain", "openai", "gpt", "gui"]
packages = [{ include = "langflow", from = "src/backend" }]
include = ["src/backend/langflow/*", "src/backend/langflow/**/*"]
documentation = "https://docs.langflow.org"

[tool.poetry.scripts]
langflow = "langflow.__main__:main"

[tool.poetry.dependencies]


python = ">=3.9,<3.11"
fastapi = "^0.108.0"
uvicorn = "^0.25.0"
beautifulsoup4 = "^4.12.2"
google-search-results = "^2.4.1"
google-api-python-client = "^2.79.0"
typer = "^0.9.0"
gunicorn = "^21.2.0"
langchain = "~0.0.345"
openai = "^1.6.1"
pandas = "2.0.3"
chromadb = "^0.4.0"
huggingface-hub = { version = "^0.19.0", extras = ["inference"] }
rich = "^13.7.0"
llama-cpp-python = { version = "~0.2.0", optional = true }
networkx = "^3.1"
unstructured = "^0.11.0"
pypdf = "^3.17.0"
lxml = "^4.9.2"
pysrt = "^1.1.2"
fake-useragent = "^1.4.0"
docstring-parser = "^0.15"
psycopg2-binary = "^2.9.6"
pyarrow = "^14.0.0"
tiktoken = "~0.5.0"
wikipedia = "^1.4.0"
qdrant-client = "^1.7.0"
websockets = "^10.3"
weaviate-client = "^3.26.0"
jina = "*"
sentence-transformers = { version = "^2.2.2", optional = true }
ctransformers = { version = "^0.2.10", optional = true }
cohere = "^4.39.0"
python-multipart = "^0.0.6"
sqlmodel = "^0.0.14"
faiss-cpu = "^1.7.4"
anthropic = "^0.8.0"
orjson = "3.9.3"
multiprocess = "^0.70.14"
cachetools = "^5.3.1"
types-cachetools = "^5.3.0.5"
platformdirs = "^4.1.0"
pinecone-client = "^2.2.2"
pymongo = "^4.6.0"
supabase = "^2.3.0"
certifi = "^2023.11.17"
google-cloud-aiplatform = "^1.36.0"
psycopg = "^3.1.9"
psycopg-binary = "^3.1.9"
fastavro = "^1.8.0"
langchain-experimental = "*"
celery = { extras = ["redis"], version = "^5.3.6", optional = true }
redis = { version = "^4.6.0", optional = true }
flower = { version = "^2.0.0", optional = true }
alembic = "^1.13.0"
passlib = "^1.7.4"
bcrypt = "4.0.1"
python-jose = "^3.3.0"
metaphor-python = "^0.1.11"
pydantic = "^2.5.0"
pydantic-settings = "^2.1.0"
zep-python = "*"
pywin32 = { version = "^306", markers = "sys_platform == 'win32'" }
loguru = "^0.7.1"
langfuse = "^1.1.11"
pillow = "^10.0.0"
metal-sdk = "^2.4.0"
markupsafe = "^2.1.3"
extract-msg = "^0.45.0"
# jq is not available for windows
jq = { version = "^1.6.0", markers = "sys_platform != 'win32'" }
boto3 = "^1.28.63"
numexpr = "^2.8.6"
qianfan = "0.2.0"
pgvector = "^0.2.3"
pyautogen = "^0.2.0"
langchain-google-genai = "^0.0.2"
<<<<<<< HEAD
elasticsearch = "^8.11.1"
=======
pytube = "^15.0.0"
llama-index = "^0.9.24"
>>>>>>> a5aef065

[tool.poetry.group.dev.dependencies]
pytest-asyncio = "^0.23.1"
types-redis = "^4.6.0.5"
ipykernel = "^6.27.0"
mypy = "^1.7.1"
ruff = "^0.1.5"
httpx = "*"
pytest = "^7.4.2"
types-requests = "^2.31.0"
requests = "^2.31.0"
pytest-cov = "^4.1.0"
pandas-stubs = "^2.0.0.230412"
types-pillow = "^9.5.0.2"
types-pyyaml = "^6.0.12.8"
types-python-jose = "^3.3.4.8"
types-passlib = "^1.7.7.13"
locust = "^2.19.1"
pytest-mock = "^3.12.0"
pytest-xdist = "^3.5.0"
types-pywin32 = "^306.0.0.4"
types-google-cloud-ndb = "^2.2.0.0"
pytest-sugar = "^0.9.7"
pytest-instafail = "^0.5.0"


[tool.poetry.extras]
deploy = ["langchain-serve", "celery", "redis", "flower"]
local = ["llama-cpp-python", "sentence-transformers", "ctransformers"]
all = ["deploy", "local"]


[tool.pytest.ini_options]
minversion = "6.0"
addopts = "-ra"
testpaths = ["tests", "integration"]
console_output_style = "progress"
filterwarnings = ["ignore::DeprecationWarning"]
log_cli = true
markers = ["async_test"]


[tool.ruff]
exclude = ["src/backend/langflow/alembic/*"]
line-length = 120

[tool.mypy]
plugins = "pydantic.mypy"

[build-system]
requires = ["poetry-core"]
build-backend = "poetry.core.masonry.api"<|MERGE_RESOLUTION|>--- conflicted
+++ resolved
@@ -104,12 +104,9 @@
 pgvector = "^0.2.3"
 pyautogen = "^0.2.0"
 langchain-google-genai = "^0.0.2"
-<<<<<<< HEAD
 elasticsearch = "^8.11.1"
-=======
 pytube = "^15.0.0"
 llama-index = "^0.9.24"
->>>>>>> a5aef065
 
 [tool.poetry.group.dev.dependencies]
 pytest-asyncio = "^0.23.1"
